--- conflicted
+++ resolved
@@ -156,13 +156,9 @@
 
         location = None
         match_loc = re.compile(r"^#LOC:(.+)$")
-<<<<<<< HEAD
-        match_mirror_line = re.compile(r"^(#LOC:.+)|(((http)|(ftp)|(rsync)|(file)|(https))://[A-Za-z0-9/\.:\-_@]+)$")
-=======
         match_mirror_line = re.compile(
             r"^(#LOC:.+)|(((http)|(ftp)|(rsync)|(file)|(https))://"
-            r"[A-Za-z/\.:\-_]+)$")
->>>>>>> 7b14352c
+            r"[A-Za-z0-9/\.:\-_@]+)$")
         #match_mirror_line = re.compile(r".+")
 
         if not dist:
@@ -192,17 +188,8 @@
             elif field == 'MetaReleaseURI':
                 self.metarelease_uri = value
             elif field == 'Suite':
-<<<<<<< HEAD
                 self.finish_template(template, component)
                 component=None
-=======
-                if template:
-                    if component \
-                        and not template.has_component(component.name):
-                        template.components.append(component)
-                        component = None
-                    self.templates.append(template)
->>>>>>> 7b14352c
                 template = Template()
                 template.name = value
                 template.distribution = dist
