--- conflicted
+++ resolved
@@ -12,12 +12,7 @@
 # Uncomment this to turn on verbose mode.
 #export DH_VERBOSE=1
 
-<<<<<<< HEAD
-PYTHON=python2.3 python2.4
-PYTHON=python2.4
-=======
 PYTHON=$(shell pyversions -r debian/control)
->>>>>>> 8d79b99c
 
 build: build-stamp
 build-stamp:
