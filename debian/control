Source: python-apt
Section: python
Priority: optional
Maintainer: APT Development Team <deity@lists.debian.org>
Uploaders: Matt Zimmerman <mdz@debian.org>, Michael Vogt <mvo@debian.org>
Standards-Version: 3.7.2
XS-Python-Version: all
<<<<<<< HEAD
Build-Depends: debhelper (>= 5.0.37.1), libapt-pkg-dev (>= 0.6.45ubuntu3), apt-utils, python-all-dev, python-central
=======
Build-Depends: debhelper (>= 5.0.37.1), libapt-pkg-dev (>= 0.6.45), apt-utils, python-all-dev, python-central, python-distutils-extra, cdbs
>>>>>>> 238e469e

Package: python-apt
Architecture: any
Depends: ${python:Depends}, ${shlibs:Depends}, ${misc:Depends}, lsb-release
Priority: optional
Replaces: python2.3-apt (<< 0.6.18), python2.4-apt (<< 0.6.18)
Conflicts: python2.3-apt (<< 0.6.18), python2.4-apt (<< 0.6.18)
Provides: ${python:Provides}
XB-Python-Version: ${python:Versions}
Description: Python interface to libapt-pkg
 The apt-pkg Python interface will provide full access to the internal 
 libapt-pkg structures allowing Python programs to easily perform a
 variety of functions, such as:
 .
  - Access to the APT configuration system
  - Access to the APT package information database
  - Parsing of Debian package control files, and other files with a
    similar structure
 .
 Furthermore it provides an abstraction of the sources.list configuration
 on the repository and the distro level.<|MERGE_RESOLUTION|>--- conflicted
+++ resolved
@@ -5,11 +5,7 @@
 Uploaders: Matt Zimmerman <mdz@debian.org>, Michael Vogt <mvo@debian.org>
 Standards-Version: 3.7.2
 XS-Python-Version: all
-<<<<<<< HEAD
-Build-Depends: debhelper (>= 5.0.37.1), libapt-pkg-dev (>= 0.6.45ubuntu3), apt-utils, python-all-dev, python-central
-=======
 Build-Depends: debhelper (>= 5.0.37.1), libapt-pkg-dev (>= 0.6.45), apt-utils, python-all-dev, python-central, python-distutils-extra, cdbs
->>>>>>> 238e469e
 
 Package: python-apt
 Architecture: any
@@ -20,7 +16,7 @@
 Provides: ${python:Provides}
 XB-Python-Version: ${python:Versions}
 Description: Python interface to libapt-pkg
- The apt-pkg Python interface will provide full access to the internal 
+ The apt_pkg Python interface will provide full access to the internal 
  libapt-pkg structures allowing Python programs to easily perform a
  variety of functions, such as:
  .
@@ -29,5 +25,5 @@
   - Parsing of Debian package control files, and other files with a
     similar structure
  .
- Furthermore it provides an abstraction of the sources.list configuration
- on the repository and the distro level.+ The included 'aptsources' Python interface provides an abstraction of 
+ the sources.list configuration on the repository and the distro level.