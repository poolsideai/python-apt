Source: python-apt
Section: python
<<<<<<< HEAD
Priority: optional
Maintainer: Ubuntu Core Developers <ubuntu-devel-discuss@lists.ubuntu.com>
XSBC-Original-Maintainer: APT Development Team <deity@lists.debian.org>
=======
Priority: standard
Maintainer: APT Development Team <deity@lists.debian.org>
>>>>>>> 3a08cfb1
Uploaders: Michael Vogt <mvo@debian.org>, Julian Andres Klode <jak@debian.org>
Standards-Version: 3.8.4
XS-Python-Version: 2.5, 2.6, 3.1
Build-Depends: apt-utils,
               debhelper (>= 7.3.5),
<<<<<<< HEAD
               libapt-pkg-dev (>= 0.7.21),
               python-all-dbg,
               python-all-dev,
=======
               libapt-pkg-dev (>= 0.7.22~),
               python2.5-dbg,
               python2.5-dev,
               python2.6-dev,
               python2.6-dbg,
               python3.1-dev,
               python3.1-dbg,
>>>>>>> 3a08cfb1
               python-central (>= 0.5),
               python-distutils-extra (>= 2.0),
               python-sphinx (>= 0.5)
Vcs-Bzr: http://bzr.debian.org/apt/python-apt/debian-sid
Vcs-Browser: http://bzr.debian.org/loggerhead/apt/python-apt/debian-sid/changes

Package: python-apt
Architecture: any
<<<<<<< HEAD
Depends: ${python:Depends}, ${shlibs:Depends}, ${misc:Depends}, lsb-release
Recommends: iso-codes, libjs-jquery
=======
Depends: ${python:Depends}, ${shlibs:Depends}, ${misc:Depends}
Recommends: lsb-release, iso-codes, python2.6
>>>>>>> 3a08cfb1
Breaks: debdelta (<< 0.28~), packagekit-backend-apt (<= 0.4.8-0ubuntu4)
Provides: ${python:Provides}
Suggests: python-apt-dbg, python-gtk2, python-vte, python-apt-doc
XB-Python-Version: ${python:Versions}
Description: Python interface to libapt-pkg
 The apt_pkg Python interface will provide full access to the internal
 libapt-pkg structures allowing Python programs to easily perform a
 variety of functions, such as:
 .
  - Access to the APT configuration system
  - Access to the APT package information database
  - Parsing of Debian package control files, and other files with a
    similar structure
 .
 The included 'aptsources' Python interface provides an abstraction of
 the sources.list configuration on the repository and the distro level.

Package: python-apt-doc
Priority: optional
Architecture: all
Section: doc
Depends: libjs-jquery, ${misc:Depends}
Enhances: python-apt
Replaces: python-apt (<< 0.7.94)
Description: Python interface to libapt-pkg (API documentation)
 The apt_pkg Python interface will provide full access to the internal
 libapt-pkg structures allowing Python programs to easily perform a
 variety of functions.
 .
 This package contains the API documentation of python-apt.

Package: python-apt-dbg
Priority: extra
Architecture: any
Section: debug
Depends: python-dbg, python-apt (= ${binary:Version}), ${shlibs:Depends},
         ${misc:Depends}
XB-Python-Version: ${python:Versions}
Description: Python interface to libapt-pkg (debug extension)
 The apt_pkg Python interface will provide full access to the internal
 libapt-pkg structures allowing Python programs to easily perform a
 variety of functions.
 .
 This package contains the extension built for the Python debug interpreter.

Package: python-apt-dev
Priority: optional
Architecture: all
Depends: python-apt (>= ${source:Version}), libapt-pkg-dev (>= 0.7.10),
         ${misc:Depends}
Recommends: python-dev
Description: Python interface to libapt-pkg (development files)
 The apt_pkg Python interface will provide full access to the internal
 libapt-pkg structures allowing Python programs to easily perform a
 variety of functions.
 .
 This package contains the header files needed to use python-apt objects from
 C++ applications.<|MERGE_RESOLUTION|>--- conflicted
+++ resolved
@@ -1,31 +1,16 @@
 Source: python-apt
 Section: python
-<<<<<<< HEAD
-Priority: optional
+Priority: standard
 Maintainer: Ubuntu Core Developers <ubuntu-devel-discuss@lists.ubuntu.com>
 XSBC-Original-Maintainer: APT Development Team <deity@lists.debian.org>
-=======
-Priority: standard
-Maintainer: APT Development Team <deity@lists.debian.org>
->>>>>>> 3a08cfb1
 Uploaders: Michael Vogt <mvo@debian.org>, Julian Andres Klode <jak@debian.org>
 Standards-Version: 3.8.4
 XS-Python-Version: 2.5, 2.6, 3.1
 Build-Depends: apt-utils,
                debhelper (>= 7.3.5),
-<<<<<<< HEAD
-               libapt-pkg-dev (>= 0.7.21),
+               libapt-pkg-dev (>= 0.7.22~),
                python-all-dbg,
                python-all-dev,
-=======
-               libapt-pkg-dev (>= 0.7.22~),
-               python2.5-dbg,
-               python2.5-dev,
-               python2.6-dev,
-               python2.6-dbg,
-               python3.1-dev,
-               python3.1-dbg,
->>>>>>> 3a08cfb1
                python-central (>= 0.5),
                python-distutils-extra (>= 2.0),
                python-sphinx (>= 0.5)
@@ -34,13 +19,8 @@
 
 Package: python-apt
 Architecture: any
-<<<<<<< HEAD
 Depends: ${python:Depends}, ${shlibs:Depends}, ${misc:Depends}, lsb-release
-Recommends: iso-codes, libjs-jquery
-=======
-Depends: ${python:Depends}, ${shlibs:Depends}, ${misc:Depends}
-Recommends: lsb-release, iso-codes, python2.6
->>>>>>> 3a08cfb1
+Recommends: iso-codes
 Breaks: debdelta (<< 0.28~), packagekit-backend-apt (<= 0.4.8-0ubuntu4)
 Provides: ${python:Provides}
 Suggests: python-apt-dbg, python-gtk2, python-vte, python-apt-doc
