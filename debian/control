--- conflicted
+++ resolved
@@ -3,13 +3,8 @@
 Priority: optional
 Maintainer: APT Development Team <deity@lists.debian.org>
 Uploaders: Michael Vogt <mvo@debian.org>, Julian Andres Klode <jak@debian.org>
-<<<<<<< HEAD
-Standards-Version: 3.8.2
+Standards-Version: 3.8.3
 XS-Python-Version: 2.5, 2.6, 3.1
-=======
-Standards-Version: 3.8.3
-XS-Python-Version: all
->>>>>>> 63ea10b9
 Build-Depends: apt-utils,
                debhelper (>= 7.3.5),
                libapt-pkg-dev (>= 0.7.22~),
