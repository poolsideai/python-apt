--- conflicted
+++ resolved
@@ -4,16 +4,6 @@
 Maintainer: Ubuntu Core Developers <ubuntu-devel-discuss@lists.ubuntu.com>
 XSBC-Original-Maintainer: APT Development Team <deity@lists.debian.org>
 Uploaders: Michael Vogt <mvo@debian.org>, Julian Andres Klode <jak@debian.org>
-<<<<<<< HEAD
-Standards-Version: 3.8.4
-XS-Python-Version: all
-Build-Depends: apt-utils,
-               debhelper (>= 7.3.5),
-               libapt-pkg-dev (>= 0.7.26~exp11),
-               python-all-dev,
-               python-all-dbg,
-               python-central (>= 0.5),
-=======
 Standards-Version: 3.9.1
 XS-Python-Version: >= 2.5
 X-Python3-Version: >= 3.1
@@ -24,7 +14,6 @@
                python-all-dbg,
                python3-all-dev (>= 3.1.2-10~),
                python3-all-dbg (>= 3.1.2-6~),
->>>>>>> f524c86b
                python-distutils-extra (>= 2.0),
                python-sphinx (>= 0.5),
                python-debian
