Source: python-apt
Section: python
Priority: standard
Maintainer: APT Development Team <deity@lists.debian.org>
Uploaders: Michael Vogt <mvo@debian.org>, Julian Andres Klode <jak@debian.org>
Standards-Version: 3.9.5
X-Python-Version: >= 2.7
X-Python3-Version: >= 3.3
Build-Depends: apt (>= 0.9.6),
               apt-utils,
               debhelper (>= 9),
               fakeroot,
<<<<<<< HEAD
               libapt-pkg-dev (>= 0.9.16.1),
               python-all-dev (>= 2.7),
=======
               libapt-pkg-dev (>= 1.0.4~),
               python-all-dev (>= 2.6.6-3~),
>>>>>>> 887406db
               python-all-dbg,
               python3-all-dev (>= 3.3),
               python3-all-dbg (>= 3.3),
               python-distutils-extra (>= 2.0),
               python-sphinx (>= 0.5),
               pep8,
               pyflakes
Vcs-Git: git://anonscm.debian.org/apt/python-apt.git
Vcs-Browser: http://anonscm.debian.org/gitweb/?p=apt/python-apt.git
XS-Testsuite: autopkgtest

Package: python-apt
Architecture: any
Multi-Arch: allowed
Depends: ${python:Depends}, ${shlibs:Depends}, ${misc:Depends}, python-apt-common
Recommends: lsb-release, iso-codes, xz-utils
Breaks: packagekit-backend-apt (<= 0.4.8-0ubuntu4),
        computer-janitor (<< 1.14.1-1+),
        debdelta (<< 0.41+),
        python-dogtail (<< 0.6.1-3.1+),
        python-software-properties (<< 0.70.debian-1+),
        aptdaemon (<< 0.11+bzr343-1~),
        apt-forktracer (<< 0.3),
        apt-listchanges (<< 2.85),
        aptoncd (<< 0.1.98+bzr117),
        apt-p2p (<< 0.1.6),
        apt-xapian-index (<< 0.25),
        bcfg2 (<< 1.0.1),
        bzr-builddeb (<< 2.4),
        debpartial-mirror (<< 0.2.98),
        debsecan (<< 0.4.15),
        gdebi (<< 0.6.1),
        germinate (<< 1.21),
        gnome-codec-install (<< 0.4.5),
        mini-dinstall (<< 0.6.28),
        python-cdd (<< 0.0.10),
        rebuildd (<< 0.3.9),
        software-center (<< 1.1.21debian2),
        tla-buildpackage (<< 0.9.14),
        ubuntu-dev-tools (<< 0.93debian1),
        unattended-upgrades (<< 0.42debian2),
        update-manager (<< 0.200.2-1),
        update-notifier (<< 0.99.3debian9),
        wajig (<< 2.0.46)
Provides: ${python:Provides}
Suggests: python-apt-dbg, python-gtk2, python-vte, python-apt-doc
Description: Python interface to libapt-pkg
 The apt_pkg Python interface will provide full access to the internal
 libapt-pkg structures allowing Python programs to easily perform a
 variety of functions, such as:
 .
  - Access to the APT configuration system
  - Access to the APT package information database
  - Parsing of Debian package control files, and other files with a
    similar structure
 .
 The included 'aptsources' Python interface provides an abstraction of
 the sources.list configuration on the repository and the distro level.

Package: python-apt-doc
Priority: optional
Architecture: all
Section: doc
Depends: libjs-jquery, libjs-underscore, ${misc:Depends}, ${sphinxdoc:Depends}
Enhances: python-apt
Replaces: python-apt (<< 0.7.94)
Description: Python interface to libapt-pkg (API documentation)
 The apt_pkg Python interface will provide full access to the internal
 libapt-pkg structures allowing Python programs to easily perform a
 variety of functions.
 .
 This package contains the API documentation of python-apt.

Package: python-apt-dbg
Priority: extra
Architecture: any
Multi-Arch: allowed
Section: debug
Depends: python-dbg, python-apt (= ${binary:Version}), ${shlibs:Depends},
         ${misc:Depends}
Description: Python interface to libapt-pkg (debug extension)
 The apt_pkg Python interface will provide full access to the internal
 libapt-pkg structures allowing Python programs to easily perform a
 variety of functions.
 .
 This package contains the extension built for the Python debug interpreter.

Package: python-apt-dev
Priority: optional
Architecture: all
Depends: python-apt (>= ${source:Version}), libapt-pkg-dev (>= 0.7.10),
         ${misc:Depends}
Recommends: python-dev
Description: Python interface to libapt-pkg (development files)
 The apt_pkg Python interface will provide full access to the internal
 libapt-pkg structures allowing Python programs to easily perform a
 variety of functions.
 .
 This package contains the header files needed to use python-apt objects from
 C++ applications.

Package: python-apt-common
Priority: optional
Architecture: all
Depends: ${misc:Depends}, python | python3
Enhances: python-apt, python3-apt
Breaks: python-apt (<< 0.7.98+nmu1)
Replaces: python-apt (<< 0.7.98+nmu1)
Description: Python interface to libapt-pkg (locales)
 The apt_pkg Python interface will provide full access to the internal
 libapt-pkg structures allowing Python programs to easily perform a
 variety of functions.
 .
 This package contains locales.

Package: python3-apt
Priority: optional
Architecture: any
Multi-Arch: allowed
Depends: ${python3:Depends}, ${shlibs:Depends}, ${misc:Depends}, python-apt-common
Recommends: lsb-release, iso-codes
Provides: ${python3:Provides}
Suggests: python3-apt-dbg, python-apt-doc
Breaks: python-apt (<< 0.7.98+nmu1)
Replaces: python-apt (<< 0.7.98+nmu1)
Description: Python 3 interface to libapt-pkg
 The apt_pkg Python 3 interface will provide full access to the internal
 libapt-pkg structures allowing Python 3 programs to easily perform a
 variety of functions, such as:
 .
  - Access to the APT configuration system
  - Access to the APT package information database
  - Parsing of Debian package control files, and other files with a
    similar structure
 .
 The included 'aptsources' Python interface provides an abstraction of
 the sources.list configuration on the repository and the distro level.

Package: python3-apt-dbg
Priority: extra
Architecture: any
Multi-Arch: allowed
Section: debug
Breaks: python-apt (<< 0.7.98+nmu1)
Replaces: python-apt (<< 0.7.98+nmu1)
Depends: python3-dbg, python3-apt (= ${binary:Version}), ${shlibs:Depends},
         ${misc:Depends}
Description: Python 3 interface to libapt-pkg (debug extension)
 The apt_pkg Python 3 interface will provide full access to the internal
 libapt-pkg structures allowing Python 3 programs to easily perform a
 variety of functions.
 .
 This package contains the extension built for the Python debug interpreter.
<|MERGE_RESOLUTION|>--- conflicted
+++ resolved
@@ -10,13 +10,8 @@
                apt-utils,
                debhelper (>= 9),
                fakeroot,
-<<<<<<< HEAD
-               libapt-pkg-dev (>= 0.9.16.1),
+               libapt-pkg-dev (>= 1.0.4~),
                python-all-dev (>= 2.7),
-=======
-               libapt-pkg-dev (>= 1.0.4~),
-               python-all-dev (>= 2.6.6-3~),
->>>>>>> 887406db
                python-all-dbg,
                python3-all-dev (>= 3.3),
                python3-all-dbg (>= 3.3),
