<<<<<<< HEAD
python-apt (0.7.92) UNRELEASED; urgency=low

  [ Julian Andres Klode ]
  * Add apt_pkg.HashString and apt_pkg.IndexRecords (Closes: #456141)
  * Add apt_pkg.Policy class (Closes: #382725)
  * Allow types providing __new__() to be subclassed.
  * Bugfix: Delete pointers correctly, fixing memory leaks. (LP: #370149)
  * apt/package.py: Return VersionList objects in Package.versions, which
    are sequences and also provide features of mappings. (small API BREAK)

  [ Sebastian Heinlein ]
  * apt/progress.py: Extract the package name from the status message
    (Closes: #532660)

 -- Julian Andres Klode <jak@debian.org>  Sun, 14 Jun 2009 16:23:39 +0200

python-apt (0.7.91) experimental; urgency=low

  [ Julian Andres Klode ]
  * Rename where needed according to PEP 8 conventions (Closes: #481061)
  * Where possible, derive apt.package.Record from collections.Mapping.
  * ActionGroups can be used as a context manager for the 'with' statement.
  * utils/migrate-0.8.py: Helper to check Python code for deprecated functions,
    attributes,etc. Has to be run from the python-apt source tree, but can be
    used for all Python code using python-apt.
  * debian/control: Only recommend libjs-jquery (Closes: #527543).

  [ Stefano Zacchiroli ]
  * debian/python-apt.doc-base: register the documentation with the
    doc-base system (Closes: #525134)

  [ Sebastian Heinlein ]
  * apt/package.py: Add Package.get_version() which returns a Version instance
    for the given version string or None (Closes: #523998)

 -- Julian Andres Klode <jak@debian.org>  Fri, 05 Jun 2009 19:36:45 +0200

python-apt (0.7.90) experimental; urgency=low

  * Introduce support for Python 3 (Closes: #523645)

  * Support the 'in' operator (e.g. "k in d") in Configuration{,Ptr,Sub}
    objects (e.g. apt_pkg.Config) and in TagSections (apt_pkg.ParseSection())
  * Replace support for file objects with a more generic support for any object
    providing a fileno() method and for file descriptors (integers).
  * Add support for the Breaks fields
  * Only create Package objects when they are requested, do not keep them in
    a dict. Saves 10MB for 25,000 packages on my machine.
  * apt/package.py: Allow to set the candidate of a package (Closes: #523997)
    - Support assignments to the 'candidate' property of Package objects.
    - Initial patch by Sebastian Heinlein

 -- Julian Andres Klode <jak@debian.org>  Wed, 15 Apr 2009 13:47:42 +0200

python-apt (0.7.10.4) UNRELEASED; urgency=low

  [ Stephan Peijnik ]
  * apt/progress/__init__.py:
    - add update_status_full() that takes file_size/partial_size as
      additional callback arguments
    - add pulse_items() that takes a addtional "items" tuple that
      gives the user full access to the individual items that are
      fetched
  * python/progress.cc:
    - low level code for update_status_full and pulse_items()

 -- Michael Vogt <michael.vogt@ubuntu.com>  Tue, 05 May 2009 11:57:57 +0200
=======
python-apt (0.7.10.4) unstable; urgency=low

  [ Michael Vogt ]
  * data/templates/Ubuntu.info.in:
    - updated for the new ubuntu karmic version
  * data/templates/Debian.info.in:
    - add squeeze

  [ Otavio Salvador ]
  * utils/get_debian_mirrors.py: updated to support current mirror page.
  * Update Debian mirrors. (Closes: #518071)

 -- Michael Vogt <mvo@debian.org>  Tue, 05 May 2009 12:03:27 +0200
>>>>>>> c2ada558

python-apt (0.7.10.3) unstable; urgency=low

  * apt/package.py: Handle cases where no candidate is available, by returning
    None in the candidate property. (Closes: #523801)

 -- Julian Andres Klode <jak@debian.org>  Sun, 12 Apr 2009 19:50:26 +0200

python-apt (0.7.10.2) unstable; urgency=low

  * apt/package.py: Handle cases where no candidate is available and
    one of the deprecated properties (e.g. candidateVersion) is
    requested. (Closes: #523801)
  * setup.py, debian/rules: Support version in setup.py again by getting
    the value from the variable DEBVER (defined in debian/rules), falling
    back to None.

 -- Julian Andres Klode <jak@debian.org>  Sun, 12 Apr 2009 19:00:07 +0200

python-apt (0.7.10.1) unstable; urgency=low

  * Fix FTBFS with python-debian (>= 0.1.13) on Python 2.4 by not using it to
    get a version number in setup.py (Closes: #523473)
  * apt/package.py:
    - (Package.candidateRecord): Fix missing 'd' in 'record'
    - (DeprecatedProperty.__get__): Only warn when used on objects, this
      makes it easier to use e.g. pydoc,sphinx,pychecker.

 -- Julian Andres Klode <jak@debian.org>  Fri, 10 Apr 2009 17:51:07 +0200

python-apt (0.7.10) unstable; urgency=low

  * Build-Depend on python-debian, use it to get version number from changelog
  * Depend on libjs-jquery, and remove internal copy (Closes: #521532)
  * apt/package.py:
    - Introduce Version.{uri,uris,fetch_binary()}
  * debian/control:
    - Remove mdz from Uploaders (Closes: #521477), add myself.
    - Update Standards-Version to 3.8.1
    - Use ${binary:Version} instead of ${Source-Version}
    - Fix spelling error: python -> Python
  * debian/copyright: Switch to machine-interpretable copyright
  * Fix documentation building
    - doc/source/conf.py: Only include directories for current python version.
    - debian/control: Build-Depend on python-gtk2, python-vte.
    - setup.py: If pygtk can not be imported, do not build the documentation.
  * Breaks: debdelta (<< 0.28~) to avoid more problems due to the internal
    API changes from 0.7.9.

 -- Julian Andres Klode <jak@debian.org>  Wed, 01 Apr 2009 15:24:29 +0200

python-apt (0.7.9) unstable; urgency=low

  [ Julian Andres Klode ]
  * apt/gtk/widgets.py:
    - Handle older versions of python-gobject which do not ship glib
  * apt/package.py: Introduce the Version class
    - Deprecate Package.candidate*() and Package.installed*(), except for
      installedFiles.
    - Provide Version.get_source() (LP: #118788)
    - Provide Package.versions (Closes: #513236)
  * apt/progress/: New package, replaces apt.progress and apt.gtk
    - apt/progress/gtk2.py: Moved here from apt/gtk/widgets.py
    - apt/progress/__init__.py: Move here from apt/progress.py
  * doc/source/*: Improve the documentation
    - Document more attributes and functions of apt_pkg (they are all listed)

  [ Michael Vogt ]
  * aptsources/distro.py:
    - use iso_3166.xml instead of iso_3166.tab
    - fix incorrect indent
  * debian/control:
    - add Recommends to iso-codes (for iso_3166.xml)
  * apt/package.py:
    - make sure to set the defaulttimeout back to the
      original value (in getChangelog(), LP: #314212)
      Closes: #513315
  * apt/cache.py:
    - when setting a alternative rootdir, read the
      config from it as well
  * python/configuration.cc, python/apt_pkgmodule.cc:
    - add apt_pkg.ReadConfigDir()
  * python/cache.cc, tests/getcache_mem_corruption.py:
    - test if progress objects have the right methods
      and raise error if not (thanks to Emanuele Rocca)
      closes: #497049
  * apt/package.py:
    - avoid uneeded interal references in the Package objects
  * aptsources/sourceslist.py:
    - fix bug in invalid lines detection (LP: #324614)

 -- Michael Vogt <mvo@debian.org>  Thu, 19 Mar 2009 13:39:21 +0100

python-apt (0.7.9~exp2) experimental; urgency=low

  [ Julian Andres Klode ]
  * apt/*.py:
    - Almost complete cleanup of the code
    - Remove inconsistent use of tabs and spaces (Closes: #505443)
    - Improved documentation
  * apt/debfile.py:
    - Drop get*() methods, as they are deprecated and were
      never in a stable release
    - Make DscSrcPackage working
  * apt/gtk/widgets.py:
    - Fix the code and document the signals
  * Introduce new documentation build with Sphinx
    - Contains style Guide (Closes: #481562)
    - debian/rules: Build the documentation here
    - setup.py: Remove pydoc building and add new docs.
    - debian/examples: Include examples from documentation
    - debian/python-apt.docs:
      + Change html/ to build/doc/html.
      + Add build/doc/text for the text-only documentation
  * setup.py:
    - Only create build/data when building, not all the time
    - Remove build/mo and build/data on clean -a
  * debian/control:
    - Remove the Conflicts on python2.3-apt, python2.4-apt, as
      they are only needed for oldstable (sarge)
    - Build-Depend on python-sphinx (>= 0.5)
  * aptsources/distinfo.py:
    - Allow @ in mirror urls (Closes: #478171) (LP: #223097)
  * Merge Ben Finney's whitespace changes (Closes: #481563)
  * Merge Ben Finney's do not use has_key() (Closes: #481878)
  * Do not use deprecated form of raise statement (Closes: #494259)
  * Add support for PkgRecords.SHA256Hash (Closes: #456113)

  [ Michael Vogt ]
  * apt/package.py:
    - fix bug in candidateInstalledSize property
  * aptsources/distinfo.py:
    - fix too restrictive mirror url check
  * aptsources/distro.py:
    - only add nearest_server and server to the mirrors if
      they are defined

 -- Michael Vogt <mvo@debian.org>  Fri, 16 Jan 2009 11:28:17 +0100

python-apt (0.7.9~exp1) experimental; urgency=low

  * Merged python-apt consolidation branch by Sebastian
    Heinlein (many thanks)
  * apt/cache.py:
    - new method "isVirtualPackage()"
    - new method "getProvidingPackages()"
    - new method "getRequiredDownload()"
    - new method "additionalRequiredSpace()"
  * apt/debfile.py:
    - move a lot of the gdebi code into this file, this
      provides interfaces for querrying and installing
      .deb files and .dsc files
  * apt/package.py:
    - better description parsing
    - new method "installedFiles()"
    - new method "getChangelog()"
  * apt/gtk/widgets.py:
    - new gobject GOpProgress
    - new gobject GFetchProgress
    - new gobject GInstallProgress
    - new gobject GDpkgInstallProgress
    - new widget GtkAptProgress
  * doc/examples/gui-inst.py:
    - updated to use the new widgets
  * debian/control:
    - add suggests for python-gtk2 and python-vte
  * setup.py:
    - build html/ help of the apt and aptsources modules
      into /usr/share/doc/python-apt/html
  * apt/__init__.py:
    - remove the future warning

 -- Michael Vogt <mvo@debian.org>  Mon, 15 Dec 2008 14:29:47 +0100

python-apt (0.7.8) unstable; urgency=low

  [ Michael Vogt ]
  * python/cache.cc:
    - fix crash if Ver.PriorityType() returns NULL
    - fix GetCandidateVer() reporting incorrect versions after
      SetCandidateVer() was used. Thanks to Julian Andres Klode for
      the test-case (LP: #237372)
  * python/apt_instmodule.cc:
    - do not change working dir in debExtractArchive() (LP: #184093)
  * apt/cache.py:
    - support "in" in apt.Cache() (LP: #251587)
  * apt/package.py:
    - do not return None in sourcePackageName (LP: #123062)
  * python/progress.cc:
    - when pulse() does not return a boolean assume "true"
      (thanks to Martin Pitt for telling me about the problem)
  * python/apt_pkgmodule.cc:
    - add "SelState{Unknown,Install,Hold,DeInstall,Purge}" constants
  * aptsources/__init__.py, aptsources/distinfo.py:
    - run apt_pkg.init() when aptsources gets imported and not
      the distinfo function
    - fix detection of cdrom sources and add test for it
  * python/metaindex.cc
    - fix crash when incorrect attribute is given
  * data/templates/Ubuntu.info.in:
    - updated
  * aptsources/distro.py:
    - add parameter to get_distro() to make unit testing easier
  * tests/test_aptsources_ports.py:
    - add test for arch specific handling (when sub arch is on
      a different mirror than "main" arches)

  [ Julian Andres Klode ]
  * python/acquire.cc (GetPkgAcqFile): Support DestDir and DestFilename.

 -- Michael Vogt <mvo@debian.org>  Mon, 24 Nov 2008 10:24:30 +0200

python-apt (0.7.7.1+nmu1) unstable; urgency=medium

  * Non-maintainer upload.
  * data/templates/Debian.info.in: Set the BaseURI to security.debian.org for
    lenny/updates, etch/updates and sarge/updates. (Closes: #503237)

 -- Jonny Lamb <jonny@debian.org>  Fri, 24 Oct 2008 12:44:33 +0100

python-apt (0.7.7.1) unstable; urgency=low

  * data/templates/Debian.info.in:
    - add 'lenny' template info (closes: #476364)
  * aptsources/distinfo.py:
    - fix template matching for arch specific code (LP: #244093)

 -- Michael Vogt <mvo@debian.org>  Fri, 25 Jul 2008 18:13:53 +0200

python-apt (0.7.7) unstable; urgency=low

  [ Emanuele Rocca ]
  * data/templates/Debian.info.in:
    - s/MatchUri/MatchURI/. Thanks, Gustavo Noronha Silva (closes: #487673)
  * python/cache.cc:
    - Throw an exception rather than segfaulting when GetCache() is called
      before InitSystem() (closes: #369147)
  * doc/examples/config.py:
    - Fix config.py --help (closes: #257007)

  [ Michael Vogt ]
  * python/apt_pkgmodule.cc:
    - fix bug in hashsum calculation when the original string
      contains \0 charackters (thanks to Celso Providelo and
      Ryan Hass for the test-case) LP: #243630
  * tests/test_hashsums.py:
    - add tests for the hashsum code
  * apt/package.py:
    - add "isAutoRemovable()" method
  * python/pkgsrcrecords.cc:
    - add "Record" attribute to the PkgSrcRecord to access the
      full source record
  * debian/rules:
    - remove the arch-build target, we have bzr-builddeb now

 -- Michael Vogt <mvo@debian.org>  Tue, 22 Jul 2008 10:16:03 +0200

python-apt (0.7.6) unstable; urgency=low

  * apt/cache.py:
    - add "memonly" option to apt.Cache() to force python-apt to
      not touch the pkgcache.bin file (this works around a possible
      race condition in the pkgcache.bin handling)
  * data/templates/Ubuntu.info.in:
    - added ubuntu 'intrepid'
  * debian/README.source:
    - added (basic) documentation how to build python-apt
  * aptsources/distinfo.py:
    - support arch specific BaseURI, MatchURI and MirrosFile fields
      in the distinfo template
  * debian/control:
    - move bzr branch to bzr.debian.org and update Vcs-Bzr

 -- Michael Vogt <mvo@debian.org>  Wed, 18 Jun 2008 14:46:43 +0200

python-apt (0.7.5) unstable; urgency=low

  * use the new ListUpdate() code
  * add example in doc/examples/update.py
  * python/pkgrecords.cc:
    - export the Homepage field
  * python/tar.cc:
    - fix .lzma extraction (thanks to bigjools)
  * python/sourcelist.cc:
    - support GetIndexes() GetAll argument to implement
      something like --print-uris
  * python/apt_pkgmodule.cc:
    - add InstState{Ok,ReInstReq,Hold,HoldReInstReq} constants
  * apt/cache.py:
    - add reqReinstallPkgs property that lists all packages in
      ReInstReq or HoldReInstReq

 -- Michael Vogt <mvo@debian.org>  Tue, 19 Feb 2008 21:06:36 +0100

python-apt (0.7.4) unstable; urgency=low

  * apt/debfile.py:
    - added wrapper around apt_inst.debExtract()
    - support dictionary like access
  * apt/package.py:
    - fix apt.package.Dependency.relation initialization
  * python/apt_instmodule.cc:
    - added arCheckMember()
    - fix typo
  * aptsources/distro.py:
    - throw NoDistroTemplateException if not distribution template
      can be found
  * python/string.cc:
    - fix overflow in SizeToStr()
  * python/metaindex.cc:
    - added support for the metaIndex objects
  * python/sourceslist.cc:
    - support new "List" attribute that returns the list of
      metaIndex source entries
  * python/depcache.cc:
    - be more threading friendly
  * python/tag.cc
    - support "None" as default in
      ParseSection(control).get(field, default), LP: #44470
  * python/progress.cc:
    - fix refcount problem in OpProgress
    - fix refcount problem in FetchProgress
    - fix refcount problem in CdromProgress
  * apt/README.apt:
    - fix typo (thanks to Thomas Schoepf, closes: #387787)
  * po/fr.po:
    - merge update, thanks to Christian Perrier (closes:  #435918)
  * data/templates/:
    - update templates

 -- Michael Vogt <mvo@debian.org>  Thu, 06 Dec 2007 15:35:46 +0100

python-apt (0.7.3.1) unstable; urgency=low

  * NMU
  * Fix version to not use CPU and OS since it's not available on APT
    anymore (closes: #435653, #435674)

 -- Otavio Salvador <otavio@debian.org>  Thu, 02 Aug 2007 18:45:25 -0300

python-apt (0.7.3) unstable; urgency=low

  * apt/package.py:
    - added Record class that can be accessed like a dictionary
      and return it in candidateRecord and installedRecord
      (thanks to Alexander Sack for discussing this with me)
  * doc/examples/records.py:
    - added example how to use the new Records class
  * apt/cache.py:
    - throw FetchCancelleException, FetchFailedException,
      LockFailedException exceptions when something goes wrong
  * aptsources/distro.py:
    - generalized some code, bringing it into the Distribution
      class, and wrote some missing methods for the DebianDistribution
      one (thanks to Gustavo Noronha Silva)
  * debian/control:
    - updated for python-distutils-extra (>= 1.9.0)
  * debian/python-apt.install:
    - fix i18n files
  * python/indexfile.cc:
    - increase str buffer in PackageIndexFileRepr

 -- Michael Vogt <michael.vogt@ubuntu.com>  Fri, 27 Jul 2007 16:57:28 +0200

python-apt (0.7.2) unstable; urgency=low

  * build against the new apt
  * support for new "aptsources" pythn module
    (thanks to Sebastian Heinlein)
  * merged support for translated package descriptions
  * merged support for automatic removal of unused dependencies

 -- Michael Vogt <mvo@debian.org>  Sun, 10 Jun 2007 20:13:38 +0200

python-apt (0.7.1) experimental; urgency=low

  * merged http://glatzor.de/bzr/python-apt/sebi:
    - this means that the new aptsources modules is available

 -- Michael Vogt <mvo@debian.org>  Mon, 14 May 2007 13:33:42 +0200

python-apt (0.7.0) experimental; urgency=low

  * support translated pacakge descriptions
  * support automatic dependency information

 -- Michael Vogt <mvo@debian.org>  Wed,  2 May 2007 18:41:53 +0200

python-apt (0.6.22) unstable; urgency=low

  * python/apt_pkgmodule.cc:
    - added pkgCache::State::PkgCurrentState enums
  * python/pkgrecords.cc:
    - added SourceVer

 -- Michael Vogt <mvo@debian.org>  Wed, 23 May 2007 09:44:03 +0200

python-apt (0.6.21) unstable; urgency=low

  * apt/cdrom.py:
    - better cdrom handling support
  * apt/package.py:
    - added candidateDependencies, installedDependencies
    - SizeToString supports PyLong too
    - support pkg.architecture
    - support candidateRecord, installedRecord
  * apt/cache.py:
    - fix rootdir
  * apt/cdrom.py:
    - fix bug in cdrom mountpoint handling

 -- Michael Vogt <mvo@debian.org>  Tue, 24 Apr 2007 21:24:28 +0200

python-apt (0.6.20) unstable; urgency=low

  * python/generic.h:
    - fix incorrect use of PyMem_DEL(), use pyObject_DEL()
      instead. This fixes a nasty segfault with python2.5
      (lp: 63226)
  * python/pkgrecords.cc:
    - export SHA1Hash() as well
  * debian/rules: Remove dh_python call.
  * apt/progress.cc:
    - protect against not-parsable strings send from dpkg (lp: 68553)
  * python/pkgmanager.cc:
    - fix typo (closes: #382853)
  * debian/control:
    - tightend dependency (closes: #383478)
  * apt/progress.py:
    - use os._exit() in the child (lp: #53298)
    - use select() when checking for statusfd (lp: #53282)
  * acknoledge NMU (closes: #378048, #373512)
  * python/apt_pkgmodule.cc:
    - fix missing docstring (closes: #368907),
      Thanks to Josh Triplett
  * make it build against python2.5
  * python/progress.cc:
    - fix memleak (lp: #43096)

 -- Michael Vogt <mvo@debian.org>  Tue, 19 Dec 2006 13:32:11 +0100

python-apt (0.6.19) unstable; urgency=low

  [ Michael Vogt ]
  * doc/examples/print_uris.py:
    - added a example to show how the indexfile.ArchiveURI() can be used
      with binary packages
  * python/apt_pkgmodule.cc:
    - export sha256 generation

  [ Otavio Salvador ]
  * apt/cache.py:
    - fix commit doc string to also cite the open related callbacks
    - allow change of rootdir for APT database loading
    - add dh_installexamples in package building Closes: #376014
  * python/depcache.cc:
    - "IsGarbage()" method added (to support auto-mark)

 -- Michael Vogt <mvo@debian.org>  Thu, 27 Jul 2006 00:42:20 +0200

python-apt (0.6.18-0.2) unstable; urgency=low

  * Non-maintainer upload.
  * Add ${shlibs:Depends} and ${misc:Depends} (Closes: #377615).

 -- Christoph Berg <myon@debian.org>  Tue, 18 Jul 2006 11:39:52 +0200

python-apt (0.6.18-0.1) unstable; urgency=high

  * Non-maintainer upload.
  * Call dh_pycentral and dh_python before dh_installdeb, to make sure
    the dh_pycentral snippets are put into the maintainer scripts; patch from
    Sam Morris. (Closes: #376416)

 -- Steinar H. Gunderson <sesse@debian.org>  Wed, 12 Jul 2006 23:26:50 +0200

python-apt (0.6.18) unstable; urgency=low

  * Non-maintainer upload.
  * Update for the new Python policy. Closes: #373512

 -- Raphael Hertzog <hertzog@debian.org>  Sat, 17 Jun 2006 15:09:28 +0200

python-apt (0.6.17) unstable; urgency=low

  * apt/progress.py:
    - initialize FetchProgress.eta with the correct type
    - strip the staus str before passing it to InstallProgress.statusChanged()
    - added InstallProgress.statusChange(pkg, percent, status)
    - make DumbInstallProgress a new-style class
      (thanks to kamion for the suggestions)
    - fix various pychecker warnings
  * apt/cache.py:
    - return useful values on Cache.update()
    - Release locks on failure (thanks to Colin Watson)
    - fix various pychecker warnings
  * apt/package.py:
    - fix various pychecker warnings
    - check if looupRecords succeeded
    - fix bug in the return statement of _downloadable()
  * python/srcrecords.cc:
    - add "Restart" method
    - don't run auto "Restart" before performing a Lookup
    - fix the initalization (no need to pass a PkgCacheType to the records)
    - added "Index" attribute
  * python/indexfile.cc:
    - added ArchiveURI() method

 -- Michael Vogt <mvo@debian.org>  Mon,  8 May 2006 22:34:58 +0200

python-apt (0.6.16.2) unstable; urgency=low

  * Non-maintainer upload.
  * debian/control:
    + Replaces: python-apt (<< 0.6.11), instead of Conflicts which is not
      correct here. (closes: #308586).

 -- Pierre Habouzit <madcoder@debian.org>  Fri, 14 Apr 2006 19:30:51 +0200

python-apt (0.6.16.1) unstable; urgency=low

  * memleak fixed when pkgCache objects are deallocated
  * typos fixed (thanks to Gustavo Franco)
  * pkgRecords.Record added to get raw record data
  * python/cache.cc: "key" in pkgCache::VerIterator.DependsList[key] is
                     no longer locale specific but always english

 -- Michael Vogt <mvo@debian.org>  Wed, 22 Feb 2006 10:41:13 +0100

python-apt (0.6.16) unstable; urgency=low

  * added GetPkgAcqFile to queue individual file downloads with the
    system (dosn't make use of the improved pkgAcqFile yet)
  * added SourceList.GetIndexes()
  * rewrote apt.cache.update() to use the improved aquire interface
  * apt/ API change: apt.Package.candidateOrigin returns a list of origins
    now instead of a single one
  * apt_pkg.Cdrom.Add() returns a boolean now, CdromProgress has totalSteps
  * added support for pkgIndexFile and added SourcesList.FindIndex()
  * added "trusted" to the Origin class

 -- Michael Vogt <michael.vogt@ubuntu.com>  Thu,  5 Jan 2006 00:56:36 +0100

python-apt (0.6.15) unstable; urgency=low

  * rewrote cache.Commit() and make it raise proper Exception if stuff
    goes wrong
  * fix a invalid return from cache.commit(), fail if a download failed
  * apt.Package.candidateOrigin returns a class now
  * added pkgAcquire, pkgPackageManager and a example (acquire.py)
  * tightend build-dependencies for new apt and the c++ transition

 -- Michael Vogt <mvo@debian.org>  Mon, 28 Nov 2005 23:48:37 +0100

python-apt (0.6.14) unstable; urgency=low

  * doc/examples/build-deps.py:
    - fixed/improved (thanks to Martin Michlmayr, closes: #321507)
  * apt_pkg.Cache.Update() does no longer reopen the cache
    (this is the job of the caller now)
  * python/srcrecords.cc:
    - support for "srcrecords.Files" added
    - always run "Restart" before performing a Lookup
  * export locking via: GetLock(),PkgSystem{Lock,UnLock}
  * apt/cache.py:
    - added  __iter__ to make "for pkg in apt.Cache:" stuff possible

 -- Michael Vogt <mvo@debian.org>  Wed,  9 Nov 2005 04:52:08 +0100

python-apt (0.6.13) unstable; urgency=low

  * support for depcache added
  * support for the PkgProblemResolver added
  * support for PkgSrcRecord.BuildDepends added
  * support for cdrom handling (add, ident) added
  * support for progress reporting from operations added
    (e.g. OpProgress, FetchProgress, InstallProgress, CdromProgress)
  * added tests/ directory with various tests for the code
  * native apt/ python directory added that contains
    a more pythonic interface to apt_pkg
  * made the apt/ python code PEP08 conform
  * python exceptions return the apt error message now
    (thanks to Chris Halls for the patch)

 -- Michael Vogt <mvo@debian.org>  Fri,  5 Aug 2005 10:30:31 +0200

python-apt (0.6.12.2) unstable; urgency=low

   * rebuild against the latest apt (c++ transition)

 -- Michael Vogt <mvo@debian.org>  Mon, 1 Aug 2005 11:06:03 +0200

python-apt (0.6.12.1) unstable; urgency=low

   * rebuild against the latest apt

 -- Michael Vogt <mvo@debian.org>  Tue, 28 Jun 2005 18:29:57 +0200

python-apt (0.6.12ubuntu1) breezy; urgency=low

  * Greek0@gmx.net--2005-main/python-apt--debian--0.6:
    - python2.{3,4}-apt conflicts with python-apt (<< 0.6.11)
      (closes: #308586)
      (closes ubuntu: #11380)

 -- Michael Vogt <michael.vogt@ubuntu.com>  Thu, 12 May 2005 11:34:05 +0200

python-apt (0.6.12) breezy; urgency=low

  * added a tests/ directory
  * added tests/pkgsrcrecords.py that will check if the pkgsrcrecords
    interface does not segfault
  * new native python "apt" interface that hides the details of apt_pkg

 -- Michael Vogt <michael.vogt@ubuntu.com>  Fri,  6 May 2005 10:11:52 +0200

python-apt (0.6.11) experimental; urgency=low

  * fixed some reference count problems in the depcache and
    pkgsrcrecords code
  * DepCache.Init() is never called implicit now
  * merged with python-apt tree from Greek0@gmx.net--2005-main

 -- Michael Vogt <mvo@debian.org>  Fri,  6 May 2005 10:04:38 +0200

python-apt (0.5.36ubuntu2) hoary; urgency=low

  * return "None" in GetCandidateVer() if no Candidate is found

 -- Michael Vogt <michael.vogt@ubuntu.com>  Tue, 15 Mar 2005 12:30:06 +0100

python-apt (0.5.36ubuntu1) hoary; urgency=low

  * DepCache.ReadPinFile() added
  * Fixed a bug in DepCache.Upgrade()

 -- Michael Vogt <michael.vogt@ubuntu.com>  Wed,  2 Mar 2005 11:32:15 +0100

python-apt (0.5.36) hoary; urgency=low

  * Fix build-depends, somehow lost in merge

 -- Matt Zimmerman <mdz@ubuntu.com>  Sat, 26 Feb 2005 18:53:54 -0800

python-apt (0.5.35) hoary; urgency=low

  * Target hoary this time

 -- Matt Zimmerman <mdz@ubuntu.com>  Sat, 26 Feb 2005 15:57:21 -0800

python-apt (0.5.34) unstable; urgency=low

  * Restore Ubuntu changes
    - Build python 2.4 as default, add python2.3-apt
    - Typo fix (Ubuntu #4677)

 -- Matt Zimmerman <mdz@ubuntu.com>  Sat, 26 Feb 2005 15:53:30 -0800

python-apt (0.5.33) unstable; urgency=low

  * Merge michael.vogt@ubuntu.com--2005/python-apt--pkgDepCache--0
    - Basic depcache API (Ubuntu #6889)

 -- Matt Zimmerman <mdz@ubuntu.com>  Sat, 26 Feb 2005 15:37:48 -0800

python-apt (0.5.32) unstable; urgency=low

  * Update to work with apt 0.5.32 (bzip2 deb support)

 -- Matt Zimmerman <mdz@debian.org>  Sun, 12 Dec 2004 09:44:45 -0800

python-apt (0.5.10) unstable; urgency=low

  * Recompile with apt 0.5

 -- Matt Zimmerman <mdz@debian.org>  Fri, 26 Dec 2003 09:09:40 -0800

python-apt (0.5.9) unstable; urgency=low

  * Fix broken object initialization in sourcelist.cc and srcrecords.cc
    (Closes: #215792)

 -- Matt Zimmerman <mdz@debian.org>  Thu, 25 Dec 2003 12:12:04 -0800

python-apt (0.5.8) unstable; urgency=low

  * Adjust build-depends to build with python2.3.  No other changes.
  * This seems to break the new source package support, probably because
    the new source package support is buggy.

 -- Matt Zimmerman <mdz@debian.org>  Fri,  8 Aug 2003 09:01:12 -0400

python-apt (0.5.5.2) unstable; urgency=low

  * Add myself to Uploaders so that bugs don't get tagged as NMU-fixed anymore
  * Initial support for working with source packages (Closes: #199716)

 -- Matt Zimmerman <mdz@debian.org>  Tue, 22 Jul 2003 22:20:00 -0400

python-apt (0.5.5.1) unstable; urgency=low

  * DepIterator::GlobOr increments the iterator; don't increment it again.
    This caused every other dependency to be skipped (Closes: #195805)
  * Avoid a null pointer dereference when calling keys() on an empty
    configuration (Closes: #149380)

 -- Matt Zimmerman <mdz@debian.org>  Mon,  2 Jun 2003 23:18:53 -0400

python-apt (0.5.5) unstable; urgency=low

  * Rebuild with apt 0.5.5

 -- Matt Zimmerman <mdz@debian.org>  Tue,  6 May 2003 10:01:22 -0400

python-apt (0.5.4.9) unstable; urgency=low

  * Parse /var/lib/dpkg/status in examples/tagfile.py, so that it works
    out of the box (Closes: #175340)
  * Rebuild with apt 0.5.4.9 (libapt-pkg-libc6.3-5-3.3)

 -- Matt Zimmerman <mdz@debian.org>  Tue, 18 Feb 2003 16:42:24 -0500

python-apt (0.5.4.4) unstable; urgency=low

  * Fix for memory leak with TmpGetCache.
    Closes: #151489
  * Include additional examples from Moshe Zadka <m@moshez.org>
    Closes: #150091, #152048
  * Rebuild for python2.2, which is now the default version
    Closes: #158460
  * No CVS directories in source tarball
    Closes: #157773

 -- Matt Zimmerman <mdz@debian.org>  Tue, 27 Aug 2002 19:22:10 -0400

python-apt (0.5.4.3) unstable; urgency=low

  * #include <new> in python/generic.h so that we can build on ia64, which
    uses g++-2.96 (Closes: #137467)

 -- Matt Zimmerman <mdz@debian.org>  Sat,  9 Mar 2002 23:34:13 -0500

python-apt (0.5.4.2) unstable; urgency=high

  * Fix g++-3.0 compilation issues (Closes: #134020)

 -- Matt Zimmerman <mdz@debian.org>  Sun, 24 Feb 2002 00:20:22 -0500

python-apt (0.5.4.1) unstable; urgency=low

  * Add apt-utils to build-depends, since libapt-pkg-dev doesn't pull it
    in.  This should allow python-apt to be autobuilt more readily.

 -- Matt Zimmerman <mdz@debian.org>  Sat, 23 Feb 2002 19:01:15 -0500

python-apt (0.5.4) unstable; urgency=low

  * Initial release.
  * Initial packaging by Jason Gunthorpe, et al.

 -- Matt Zimmerman <mdz@debian.org>  Wed, 16 Jan 2002 01:37:56 -0500<|MERGE_RESOLUTION|>--- conflicted
+++ resolved
@@ -1,4 +1,3 @@
-<<<<<<< HEAD
 python-apt (0.7.92) UNRELEASED; urgency=low
 
   [ Julian Andres Klode ]
@@ -12,6 +11,16 @@
   [ Sebastian Heinlein ]
   * apt/progress.py: Extract the package name from the status message
     (Closes: #532660)
+
+  [ Stephan Peijnik ]
+  * apt/progress/__init__.py:
+    - add update_status_full() that takes file_size/partial_size as
+      additional callback arguments
+    - add pulse_items() that takes a addtional "items" tuple that
+      gives the user full access to the individual items that are
+      fetched
+  * python/progress.cc:
+    - low level code for update_status_full and pulse_items()
 
  -- Julian Andres Klode <jak@debian.org>  Sun, 14 Jun 2009 16:23:39 +0200
 
@@ -53,20 +62,6 @@
 
  -- Julian Andres Klode <jak@debian.org>  Wed, 15 Apr 2009 13:47:42 +0200
 
-python-apt (0.7.10.4) UNRELEASED; urgency=low
-
-  [ Stephan Peijnik ]
-  * apt/progress/__init__.py:
-    - add update_status_full() that takes file_size/partial_size as
-      additional callback arguments
-    - add pulse_items() that takes a addtional "items" tuple that
-      gives the user full access to the individual items that are
-      fetched
-  * python/progress.cc:
-    - low level code for update_status_full and pulse_items()
-
- -- Michael Vogt <michael.vogt@ubuntu.com>  Tue, 05 May 2009 11:57:57 +0200
-=======
 python-apt (0.7.10.4) unstable; urgency=low
 
   [ Michael Vogt ]
@@ -80,7 +75,6 @@
   * Update Debian mirrors. (Closes: #518071)
 
  -- Michael Vogt <mvo@debian.org>  Tue, 05 May 2009 12:03:27 +0200
->>>>>>> c2ada558
 
 python-apt (0.7.10.3) unstable; urgency=low
 
