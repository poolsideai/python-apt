--- conflicted
+++ resolved
@@ -1,3 +1,10 @@
+python-apt (0.7.13.2) UNRELEASED; urgency=low
+
+  * apt/cache.py:
+    - add actiongroup() method (backport from 0.7.92)
+
+ -- Michael Vogt <michael.vogt@ubuntu.com>  Mon, 24 Aug 2009 13:41:38 +0200
+
 python-apt (0.7.13.1) unstable; urgency=low
 
   * apt/package.py:
@@ -11,19 +18,11 @@
   * apt/package.py:
     - add "recommends" property
   * apt/cache.py, python/cache.cc:
-<<<<<<< HEAD
-    - add optional pulseIntevall option to "update()"
-  * po/python-apt.pot:
-    - refreshed
-  * apt/cache.py:
-    - add actiongroup() method (backport from 0.7.92)
-=======
     - add optional pulseInterval option to "update()"
 
   [ Sebastian Heinlein ]
   * apt/cache.py:
    - Fix the (inst|keep|broken|del)_count attributes (Closes: #542773).
->>>>>>> 353d2494
 
   [ Julian Andres Klode ]
   * apt/package.py:
