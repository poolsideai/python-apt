--- conflicted
+++ resolved
@@ -3,6 +3,8 @@
   * python/tag.cc:
     - make TagSecString_FromStringAndSize, TagSecString_FromString
       static, thanks to jcristau
+  * python/cache.cc:
+    - add "Codename" to PackageFile object
 
  -- Michael Vogt <michael.vogt@ubuntu.com>  Mon, 15 Oct 2012 10:03:21 +0200
 
@@ -11,7 +13,7 @@
   [ Program translation updates ]
   * po/pl.po: Polish (Michał Kułach) (closes: #684308)
   * po/da.po: Danish (Joe Hansen) (closes: #689827)
-  
+
   [ Michael Vogt ]
   * merged lp:~sampo555/python-apt/fix_1042916 reuse existing but
     disabled sources.list entries instead of duplicating them.
@@ -30,13 +32,6 @@
     - build-depend on python-unittest2 to get "with TestCase.assertRaises"
       support in python2.6
 
-<<<<<<< HEAD
-  [ Michael Vogt ]
-  * python/cache.cc:
-    - add "Codename" to PackageFile object
-  
- -- David Prévot <taffit@debian.org>  Wed, 08 Aug 2012 12:05:52 -0400
-=======
   [ Barry Warsaw ]
   * python/string.cc, tests/test_lp1030278.py: Fix StrSizeToStr() so that
     1) it first checks for PyLong-ness so that in Python 3 on i386, it
@@ -50,9 +45,8 @@
     value rather than a random one.
   * lp:~jamesodhunt/python-apt/test-for-size_to_str:
     - add test for size_to_str() to help with finding LP: #1030278
-
+  
  -- Michael Vogt <mvo@debian.org>  Fri, 12 Oct 2012 10:47:11 +0200
->>>>>>> 7bd938dd
 
 python-apt (0.8.7) unstable; urgency=low
 
