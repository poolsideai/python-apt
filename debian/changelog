python-apt (0.8.8) UNRELEASED; urgency=low

  [ Program translation updates ]
  * po/pl.po: Polish (Michał Kułach) (closes: #684308)
  
  [ Michael Vogt ]
  * merged lp:~sampo555/python-apt/fix_1042916 reuse existing but
    disabled sources.list entries instead of duplicating them.
    Thanks to "sampo555", LP: #1042916
<<<<<<< HEAD
  * lp:~mvo/python-apt/fix-debfile-crash:
    - fix crash on missing candidates in the multiarch check
=======
  * lp:~mvo/python-apt/recv-key-lp1016643:
    - Only support long (v4) keyids when downloading keys and
      check the keys fingerprint before importing. This avoids
      man-in-the-middle attacks (LP: #1016643)
>>>>>>> 7f97f163

  [ James Hunt ]
  * python/cache.cc: PkgCacheGetIsMultiArch(): Return calculated
    value rather than a random one.

 -- Michael Vogt <michael.vogt@ubuntu.com>  Mon, 01 Oct 2012 13:30:53 +0200

python-apt (0.8.7) unstable; urgency=low

  [ Translation updates ]
  * po/es.po: Spanish translation updated by Omar Campagne (closes: #679285)
  * po/ja.po: Japanese translation updated by Kenshi Muto (closes: #679652)

  [ Jakub Wilk ]
  * Fix typos: the the -> the (closes: #679432)

  [ Julian Andres Klode ]
  * apt/auth.py:
    - Do not merge stdout and stderr (Closes: #678706)
    - Forward stderr from apt-key to our stderr if non-empty

 -- Julian Andres Klode <jak@debian.org>  Mon, 30 Jul 2012 13:29:17 +0200

python-apt (0.8.6) unstable; urgency=low

  [ Michael Vogt ]
  * debian/control:
    - add build-dep for apt (>= 0.9.6) to make test_auth.py test
      work reliable

  [ Julian Andres Klode ]
  * apt/auth.py:
    - Use tempfile.NamedTemporaryFile to create temporary file
    - Use Popen.communicate() instead of stdin, stdout
  * tests/fakeroot-apt-key:
    - exec apt-key, otherwise we ignore the return value
  * debian/control:
    - Build-depend on fakeroot, needed for the apt.auth tests
  * data/templates/Debian.info.in:
    - Add wheezy
    - Add wheezy-updates as Recommended Updates
    - Order wheezy-proposed-updates after wheezy/updates and wheezy-updates
  * po:
    - Fixup the translations for wheezy again

 -- Michael Vogt <mvo@debian.org>  Fri, 29 Jun 2012 15:57:20 +0200

python-apt (0.8.5) unstable; urgency=low

  [ Michael Vogt ]
  * python/cache.cc:
    - ensure that pkgApplyStatus is called when the cache is opened
      (thanks to Sebastian Heinlein for finding this bug), LP: #659438

  [ Stéphane Graber ]
  * data/templates/Ubuntu.info.in:
    - add quantal

  [ Steve Langasek ]
  * utils/get_ubuntu_mirrors_from_lp.py: move this script to python3
  * pre-build.sh: call dpkg-checkbuilddeps with the list of our 
    source-build-dependencies; this may save someone else an hour down the
    line scratching their head over gratuitous test-suite failures...
  
  [ Sebastian Heinlein ]
  * lp:~glatzor/python-apt/auth:
    - this is a port of the software-properties AptAuth module to python-apt
      with some cleanups. It provides a wrapper API for the apt-key command

  [ David Prévot ]
  * po/*.po: update PO files against current POT file
  * po/be.po: Belarusian translation by Viktar Siarheichyk (closes: #678286)
  * po/de.po: German translation updated by Holger Wansing (closes: #677916)
  * po/el.po: Greek translation updated by Thomas Vasileiou (closes: #677331)
  * po/en_GB.po: Remove useless file <20120610190618.GA1387@burratino>
  * po/eo.po: Esperanto translation by Kristjan Schmidt and Michael Moroni
  * po/fi.po: Finnish translation updated by Timo Jyrinki
  * po/fr.po: French translation updated (closes: #567765)
  * po/hu.po: Hungarian translation updated by Gabor Kelemen
  * po/id.po: Indonesian translation by Andika Triwidada (closes: #676960)
  * po/nl.po: Dutch translation updated by Jeroen Schot (closes: #652335)
  * po/pt_BR.po: Brazilian translation updated by Sérgio Cipolla
  * po/ru.po: incomplete Russian translation updated by Andrey
  * po/sk.po: Slovak translation updated by Ivan Masár (closes: #676973)
  * po/sl.po: Slovenian translation updated by Matej Urbančič
  * po/sr.po: incomplete Serbian translation updated by Nikola Nenadic
  * po/tl.po: Tagalog translation updated by Ariel S. Betan
  * po/am.po po/br.po po/et.po po/eu.po po/fa.po po/fur.po po/hi.po
    po/mr.po po/ms.po po/nn.po po/pa.po po/ps.po po/qu.po po/rw.po po/ta.po
    po/ur.po po/xh.po: remove useless (empty) translations

  [ Julian Andres Klode ]
  * Merge patch from Colin Watson to handle non-UTF8 tag files in
    Python 3, by using bytes instead of str when requested; and
    document this in the RST documentation (Closes: #656288)
  * debian/control:
    - Drop Recommends on python2.6 (Closes: #645970)
    - Replace xz-lzma Recommends by xz-utils (Closes: #677934)
  * python/configuration.cc:
    - Handle the use of "del" on configuration values. Those are represented
      by calling the setter with NULL, which we did not handle before, causing
      a segmentation fault (Closes: #661062)
  * python/tag.cc:
    - Correctly handle file descriptor 0 aka stdin (Closes: #669458)
  * python/acquire.cc:
    - Use pkgAcquire::Setup() to setup the acquire class and handle errors
      from this (Closes: #629624)
  * debian/control:
    - Set Standards-Version to 3.9.3
  * utils/get_ubuntu_mirrors_from_lp.py:
    - Revert move to Python 3, python3-feedparser is not in the archive yet
  * tests:
    - Fix new tests from Sebastian to work with Python 2.6

 -- Julian Andres Klode <jak@debian.org>  Fri, 22 Jun 2012 10:37:23 +0200

python-apt (0.8.4) unstable; urgency=low

  [ Michael Vogt ]
  * doc/examples/build-deps.py:
    - update the build-deps.py example to use the apt API more
  * add support for apt_pkg.Policy.get_priority(PkgFileIterator)
  * apt/debfile.py:
    - use apt_inst for reading the control_filelist
  * debian/control:
    - remove no longer needed dependency on python-debian
  * tests/test_tagfile.py:
    - add test for apt_pkg.TagFile() both for compressed/uncompressed
      files
  * python/tag.cc, tests/test_tagfile.py:
    - add support a filename argument in apt_pkg.TagFile() (in addition
      to the file object currently supported)
  * apt/package.py:
    - if there is no Version.uri return None
  * apt/cache.py:
    - fix _have_multi_arch flag (thanks to Sebastian Heinlein)
  * build against apt 0.9.0

  [Julian Andres Klode ]
  * python/apt_pkgmodule.cc:
    - Fix apt_pkg.Dependency.TYPE_RECOMMENDS, had Suggests value previously

 -- Michael Vogt <mvo@debian.org>  Mon, 16 Apr 2012 19:06:48 +0200

python-apt (0.8.4~exp1) experimental; urgency=low

  * tests/test_apt_cache.py:
    - fix tests on kfreebsd/ia64
  * apt/debfile.py: 
    - fix crash in dep multiarch handling

 -- Michael Vogt <mvo@debian.org>  Tue, 24 Jan 2012 14:02:46 +0100

python-apt (0.8.3ubuntu9) UNRELEASED; urgency=low

  [ Steve Langasek ]
  * Don't leak file descriptors.

  [ Colin Watson ]
  * aptsources/*.py, setup.py: Make aptsources modules work directly in
    either Python 2 or 3, and exclude the "future" 2to3 fixer so that 2to3
    doesn't need to modify them.  This makes life a little easier for the
    strange tricks update-manager plays with its dist-upgrader tarball.

 -- Evan Dandrea <ev@ubuntu.com>  Mon, 11 Jun 2012 17:00:37 +0100

python-apt (0.8.3) unstable; urgency=low

  [ Alexey Feldgendler ] 
  * handle architecture-specific conflicts correctly (LP: #829138)
  
  [ Michael Vogt ]
  * lp:~mvo/python-apt/debfile-multiarch:
    - add multiarch support to the debfile.py code
  * tests/test_apt_cache.py:
    - add additional check if provides test can actually be run

 -- Michael Vogt <mvo@debian.org>  Thu, 08 Dec 2011 20:31:52 +0100

python-apt (0.8.2) unstable; urgency=low

  [ Michael Vogt ]
  * merged from ubuntu:
    - use logging instead of print
    - update distro template Ubuntu.info.in
    - add xz compression support
  * po/python-apt.pot:
    - refreshed
  * po/pt_BR.po:
    - updated, thanks to Sergio Cipolla (closes: #628398)
  * po/da.po:
    - updated, thanks to Joe Dalton (closes: #631309)
  * po/sr.po:
    - updated, thanks to Nikola Nenadic (closes: #638308)
  * python/apt_pkgmodule.cc:
    - add apt_pkg.get_architectures() call
  * apt/cache.py:
    - remove "print" when creating dirs in apt.Cache(rootdir=dir),
      thanks to Martin Pitt
    - add __lt__ to apt.Package so that sort() sorts by name
      on list of package objects
  * debian/control:
    - add recommends to xz-lzma to ensure we have the unlzma command
  * apt/cache.py:
    - set Dir::bin::dpkg if a alternate rootdir is given
      (LP: #885895)
  * build fixes for the apt in experimental
  * apt/debfile.py: 
    - raise error when accessing require_changes and 
      missing_deps without calling check() before, thanks to 
      Tshepang Lekhonkhobe (closes: #624379)
  * apt/package.py:
    - add new "suggests" property, thanks to Christop Groth
    - allow Dependency object to be iteratable, this allows to write
      code like:
      for or_dep_group in pkg.candidate.dependencies:
          for dep in or_dep_group: 
              do_something()
      (thanks to Christop Groth)
  * apt/progress/base.py:
    - write exception text to stderr to avoid hidding exceptions
      like "pre-configure failed" from libapt (thanks to Jean-Baptiste
      Lallement)
  
  [ Tshepang Lekhonkhobe ]
  * rm usage of camelcase in cache.py doc (closes: #626617)
  * grammar fix in the cache.py doc (closes: #626610)

  [ Nikola Pavlović ]
  * fixed a typo, changed "Open Source software" to 
    "free and open-source software"  (LP: #500940)

 -- Michael Vogt <mvo@debian.org>  Thu, 01 Dec 2011 14:14:42 +0100

python-apt (0.8.1) unstable; urgency=low

  [ Julian Andres Klode ]
  * Breaks: debsecan (<< 0.4.15) [not only << 0.4.14] (Closes: #629512)
  
  [ Michael Vogt ]
  * python/arfile.cc:
    - use APT::Configuration::getCompressionTypes() instead of duplicating
      the supported methods here
  * tests/test_debfile.py:
    - add test for raise on unknown data.tar.xxx
  * tests/test_aptsources_ports.py, tests/test_aptsources.py:
    - use tmpdir during the tests to fix test failure with apt from
      experimental
  * tests/test_apt_cache.py:
    - fix test by providing proper fixture data
    - fix test if sources.list is not readable (as is the case on some
      PPA buildds)
  * apt/package.py:
    - fix py3 compatiblity with print
  * tests/test_all.py:
    - skip all tests if sources.list is not readable (as is the case on
      some builds)
    - packages in marked_install state can also be auto-removable
  * add concept of "ParentComponent" for e.g. ubuntu/multiverse
    that needs universe enabled as well (plus add test)
  * apt/progress/gtk2.py:
    - update to the latest vte API for child-exited (LP: #865388)

 -- Michael Vogt <mvo@debian.org>  Wed, 19 Oct 2011 16:39:13 +0200

python-apt (0.8.0) unstable; urgency=low

  * Upload to unstable

  [ Julian Andres Klode ]
  * Increase Breaks for update-notifier to 0.99.3debian9
  * utils/get_debian_mirrors.py: Adjust for new Alioth SCM urls
  * debian/control: Standards-Version 3.9.2
  * Fix Lintian overrides
  * Fix spelling errors reported by Lintian (sep[a->e]rated, overrid[d]en)
  * po/urd.po: Remove, ur.po is the correct file
  * debian/source/format: Add, set it to "3.0 (native)"

  [ Tshepang Lekhonkhobe ]
  * Fix get_changelog in Python 3 (Closes: #626532)
  * apt/package.py: fix a few typos [formated->formatted] (Closes: #597054)
  * doc/source/tutorials/contributing.rst: minor improvements (Closes: #625225)
    - one typo [2to => 2to3], one broken link [pep8.py link]

  [ Translation updates ]
  * Esperanto (Closes: #626430)

 -- Julian Andres Klode <jak@debian.org>  Fri, 27 May 2011 16:12:46 +0200

python-apt (0.8.0~exp4) experimental; urgency=low

  * apt_pkg: Add OrderList, wanted for mancoosi (Closes: #623485)
  * apt_pkg: Add subclassing fun to PackageManager, for #623485 as well
  * apt.cache: Emit change signals in ProblemResolver
  * apt.Cache: Add a _changes_count member for later use

 -- Julian Andres Klode <jak@debian.org>  Fri, 29 Apr 2011 13:57:30 +0200

python-apt (0.8.0~exp3) experimental; urgency=low

  [ Stéphane Graber ]
  * Update enable_component to also apply to -src entries (LP: #758732)
  
  [ Julian Andres Klode ]
  * apt_pkg: Add apt_pkg.Version.multi_arch and friends

 -- Julian Andres Klode <jak@debian.org>  Thu, 21 Apr 2011 15:33:38 +0200

python-apt (0.8.0~exp2) experimental; urgency=low

  * aptsources: Parse multi-arch sources.list files correctly
  * aptsources: Allow insertion of new multi-arch entries
  * aptsources: Various cleanup work
  * all: Fix all instances of ResourceWarning about unclosed files
  * tests/test_apt_cache.py: Use assertTrue() instead of assert_()
  * apt_pkg: Raise error when parse_commandline gets empty argv (LP: #707416)
  * apt_pkg: Fix time_to_str, time_rfc1123 to accept more correct values
    (time_to_str accepts unsigned long, time_rfc1123 long long, y2k31-correct).
  * apt.progress: Use long for ETA, natural type for size (LP: #377375)
  * aptsources/sourceslist.py: s/aptsource.py/sourceslist.py/ (LP: #309603)
  * doc/examples: Add example on how to get architecture names (LP: #194374)
  * apt_pkg: Fix unsigned/long-vs-int issues (LP: #610820)
  * apt.cache: Document that update() may need an open() (Closes: #622342)
  * apt.cache: Add a fetch_archives() method (Closes: #622347)
  * doc: Fix a minor formatting error, patch by Jakub Wilk (Closes: #608914)
  * apt.package: Add 'tasks' to Version, improve doc (Closes: #619574)
  * doc: Fix documentation of BaseDependency.relation (Closes: #607031)

 -- Julian Andres Klode <jak@debian.org>  Tue, 12 Apr 2011 15:25:38 +0200

python-apt (0.8.0~exp1) experimental; urgency=low

  * Disable the old-style API, and break all packages using it
  * Add an 'is_multi_arch' attribute to apt_pkg.Cache
  * Add apt_pkg.Group class, wrapping pkgCache::GrpIterator
  * Change apt_pkg.Cache() so that passing None for 'progress' results in
    no progress output
  * Support (name, arch) tuples in apt_pkg.Cache mappings, wrapping
    FindPkg() with two string parameters.
  * Introduce apt_pkg.Cache.groups and apt_pkg.Cache.group_count
  * Fix debian/rules to work correctly with tilde in version number

 -- Julian Andres Klode <jak@debian.org>  Tue, 05 Apr 2011 16:21:45 +0200

python-apt (0.7.100.3) unstable; urgency=low

  [ Barry Warsaw ]
  * PyFetchProgress::Pulse(): When ignoring a false return value from
    PyArg_Parse() after running the simple callback pulse(), there can be
    an exception on the stack, which must be cleared.  (LP: #711225)

  [ Michael Vogt ]
  * python/arfile.cc, apt/debfile.py:
    - add support for .xz archives
  * tests/test_debfile.py:
    - add test for xz compression
  * update priority of python3-apt to match the archive

  [ Julian Andres Klode ]
  * python/cache.cc:
    - Add Package.get_fullname() and Package.architecture
  * apt/cache.py, apt/package.py:
    - Add architecture property to apt.Package (LP: #703472)
    - Change apt.Package.name to use get_fullname(pretty=True) (LP: #740072)
  * tests/test_debfile.py:
    - Disable multi-arch for the test, it fails when run via test_all.py
    - Fix mixed tab/spaces indentation in xz test
  * tests/test_apt_cache.py:
    - Package records 'Package' field now corresponds to shortname
  * debian/python3-apt-dbg.install
    - Do not try to install old-style debugging files.
  * debian/rules:
    - Support the nocheck build option and ignore test failures on hurd
      (Closes: #610448)
    - Move Python 3 debug files before installing other files (Closes: #619528)

  [ Scott Kitterman ]
   * Removed ${python:Breaks} - No longer used in dh_python2

 -- Julian Andres Klode <jak@debian.org>  Mon, 04 Apr 2011 12:52:03 +0200

python-apt (0.7.100.2) unstable; urgency=low

  * apt/progress/text.py:
    - only run ioctl for termios.TIOCGWINSZ if the fd is a tty
  * apt/debfile.py, tests/test_debfile.py:
    - strip "./" from _get_content and add tests, this fixes a control
      file extraction bug in gdebi
  * python/depcache.cc:
    - when using the actiongroup as a contextmanager incref/decref
      on enter and leave. this should fix the instablity issues
      that aptdaemon runs into (LP: #691134)
  * debian/python3-apt.install:
    - fix py3 extension module install location (thanks to
      Barry)
  * python/depcache.cc:
    - provide bindings for new libapt SetCandidateRelease()
  * debian/control:
    - require new libapt-pkg-dev SetCandidateRelease()
  * py3 compatible exception handline
  * debian/control:
    - bump minimal python version to >= 2.6
  * python/apt_pkgmodule.cc:
    - strip multiarch by default in RealParseDepends
    - add optional parameter to allow parse_depends() to keep the
      multiarch parameter
  * tests/test_deps.py:
    - add test forapt_pkg.parse_depends(strip_multiarch=True)

 -- Michael Vogt <mvo@debian.org>  Mon, 21 Mar 2011 14:56:01 +0100

python-apt (0.7.100.1) unstable; urgency=low

  [ Julian Andres Klode ]
  * python/generic.h: Fix a memory leak (leaking on every unicode string).
  * debian/control: add Replaces to python-apt-common, python3-apt; to
    avoid file conflicts with files previously in python-apt (Closes: #605136).

  [ Michael Vogt ]
  * python/generic.h:
    - set Object to NULL in CppDeallocPtr
  * python/depcache.cc:
    - don't run "actiongroup.release()" if the object was already
      deallocated
  * tests/test_apt_cache.py:
    - fix tests to work if apt compressed indexes are enabled

 -- Julian Andres Klode <jak@debian.org>  Sun, 12 Dec 2010 14:30:33 +0100

python-apt (0.7.100) unstable; urgency=low

  * Final 0.7.100 release; targeted at Squeeze.
  * apt/debfile.py:
    - Replace (undocumented) use of python-debian debfile.DebFile API with
      the equivalent apt_inst.DebFile API (Closes: #603043)
  * apt/package.py:
    - Fix docstring of Package.mark_delete() (Closes: #599042)
  * doc:
    - Various documentation updates.
    - The C++ API/ABI is stable now.
  * po
    - Update sl.po (Closes: #603359)

 -- Julian Andres Klode <jak@debian.org>  Wed, 17 Nov 2010 16:53:55 +0100

python-apt (0.7.98.1) unstable; urgency=low

  [ Piotr Ozarowski ]
  * Use dh_python3 to handle Python 3 files
    - bump minimum required versions of python-central and python3-all-dev
    - add new python3-apt, python3-apt-bdg and python-common binary packages
  * Replace python-central with dh_python2

 -- Michael Vogt <mvo@debian.org>  Wed, 29 Sep 2010 20:38:25 +0200

python-apt (0.7.98) unstable; urgency=low

  [ Michael Vogt ]
  * python/acquire.cc:
    - return long long when calling TotalNeeded(), FetchNeeded() and
      PartialPresent() from pkgAcquire(). This follows the change
      in libapt.
  * apt/debfile.py:
    - add missing init for _installed_conflicts (LP: #618597)
  * add "provides" property to the apt.Version objects
  * apt/debfile.py:
    - fix error when reading binary content and add regresion test
  * merged patch from Samuel Lidén Borell to fix crash if there utf8 
    in the control file (LP: #624290) and add test
  * apt/cache.py:
    - add "sources_list" parameter to cache.update() to force updating
      a single sources.list entry only
  * debian/control:
    - add missing build-depends on python-debian (needed to run the
      tests for apt.debfile.DebPackage()
  * data/templates/Ubuntu.info.in:
    - add extras.ubuntu.com and archvie.canonical.com to the
      templates
  * aptsources/distinfo.py, aptsources/distro.py:
    - support non-official templates (like extras.ubuntu.com)
  * fix return type of DebSize() and UsrSize(), thanks to
    Sebastian Heinlein, LP: #642936
  * merge fix from Steven Chamberlain <steven@pyro.eu.org> for
    crash in unattended-upgrades, many many thanks (closes: #596408)
  * python/acquire-item.cc:
    - fix two more int -> long long change to follow the changes
      from libapt
    - do use PyString_FromFormat(), in python versions below 2.7 it
      does not support long long (%llu), use strprintf() from libapt
      instead

  [ Kiwinote ]
  * apt/debfile:
    - don't fail if we conflict with the pkgs we are reinstalling

 -- Michael Vogt <mvo@debian.org>  Tue, 28 Sep 2010 15:47:51 +0200

python-apt (0.7.97.1) unstable; urgency=low

  * tests/test_apt_cache.py:
    - Do not insert ".." into sys.path, fixes FTBFS

 -- Julian Andres Klode <jak@debian.org>  Thu, 26 Aug 2010 14:08:01 +0200

python-apt (0.7.97) unstable; urgency=low

  [ Julian Andres Klode ]
  * python/tag.cc:
    - Support gzip compression for control files (Closes: #383617),
      requires APT (>> 0.7.26~exp10) to work.
  * doc/conf.py:
    - Correctly handle non-digit characters in version (ignore everything
      after them).
  * python/apt_pkgmodule.cc:
    - Bind pkgAcquire::Item::StatTransientNetworkError (Closes: #589010)
  * doc/library/apt_pkg.rst:
    - Document Configuration.dump().
  * debian/control:
    - Adapt to new Python 3 handling (Closes: #593042)
    - Build-depend on APT >= 0.8 to get gzip compression enabled (optional,
      can be reverted for backports)
    - Set Standards-Version to 3.9.1
  
  [ Michael Vogt ]
  * python/configuration.cc:
    - add binding for the "dump()" method to configruation objects
  * apt/debfile.py:
    - fix crash in DscFile handling and add regression test
  * po/pt_BR.po:
    - updated, thanks to Sergio Cipolla (Closes: #593754)

 -- Julian Andres Klode <jak@debian.org>  Thu, 26 Aug 2010 12:32:54 +0200

python-apt (0.7.96.1) unstable; urgency=low

  * tests/test_debfile.py:
   - properly setup fixture data to make debfile test pass 
     (closes: #588796)

 -- Michael Vogt <mvo@debian.org>  Mon, 12 Jul 2010 14:14:51 +0200

python-apt (0.7.96) unstable; urgency=low

  [ Michael Vogt ]
  * data/templates/gNewSense.info.in,
    data/templates/gNewSense.mirrors:
    - add gNewSense template and mirrors, thanks to Karl Goetz
  * data/templates/Ubuntu.info.in, 
    data/templates/Ubuntu.mirrors:
    - updated for Ubuntu maverick
  * doc/source/conf.py:
    - do not fail on non-digits in the version number
  * utils/get_debian_mirrors.py:
    - ignore mirrors without a county
  * apt/cache.py:
    - add new "dpkg_journal_dirty" property that can be used to
      detect a interrupted dpkg (the famous 
     "E: dpkg was interrupted, you must manually run 'dpkg --configure -a'")
  * merged lp:~kiwinote/python-apt/merge-gdebi-changes, this port the
    DebPackage class fixes from gdebi into python-apt so that gdebi can
    use the class from python-apt directly
  * apt/debfile.py:
    - check if the debfiles provides are in conflict with the systems
      packages
    - fix py3 compatibility
  * tests/test_debs/*.deb, tests/test_debfile.py:
    - add automatic test based on the test debs from gdebi
  * python/progress.cc:
    - deal with missing return value from the acquire progress in pulse()

  [ Martin Pitt ]
  * tests/test_apt_cache.py: Test accessing the record of all packages during
    iteration. This both ensures that it's well-formatted and structured, and
    also that accessing it does not take an inordinate amount of time. This
    exposes a severe performance problem when using gzip compressed package
    indexes.
  * apt/cache.py: When iterating over the cache, do so sorted by package name.
    With this we read the the package lists linearly if we need to access the
    package records, instead of having to do thousands of random seeks; the
    latter is disastrous if we use compressed package indexes, and slower than
    necessary for uncompressed indexes.

  [ Julian Andres Klode ]
  * Re-enable Python 3 support for latest python-default changes (hack).

 -- Michael Vogt <mvo@debian.org>  Mon, 12 Jul 2010 08:58:42 +0200

python-apt (0.7.95) unstable; urgency=low

  [ Julian Andres Klode ]
  * apt/cache.py:
    - Make Cache.get_changes() much (~35x) faster (Closes: #578074).
    - Make Cache.req_reinstall_pkgs much faster as well.
    - Make Cache.get_providing_packages() about 1000 times faster.
    - Use has_versions and has_provides from apt_pkg.Package where possible.
  * apt/package.py:
    - Decode using utf-8 in installed_files (LP: #407953).
    - Fix fetch_source() to work when source name = binary name (LP: #552400).
    - Merge a patch from Sebastian Heinlein to make get_changelog() only
      check sources where source version >= binary version (Closes: #581831).
    - Add Version.source_version and enhance Sebastian's patch to make use
      of it, in order to find the best changelog for the package.
  * python:
    - Return bool instead of int to Python where possible, looks better.
    - Document every class, function, property.
  * python/cache.cc:
    - Check that 2nd argument to Cache.update() really is a SourceList object.
    - Fix PackageFile.not_automatic to use NotAutomatic instead of NotSource.
    - Add Package.has_versions to see which packages have at least one version,
      and Package.has_provides for provides.
    - Add rich compare methods to the Version object.
  * python/generic.cc:
    - Fix a memory leak when using old attribute names.
    - Map ArchiveURI property to archive_uri
  * python/progress.cc:
    - Do not pass arguments to InstallProgress.wait_child().
  * doc:
    - Update the long documentation.
  * debian/control:
    - Change priority to standard, keep -doc and -dev on optional.
  * utils/migrate-0.8.py:
    - Open files in universal newline support and pass filename to ast.parse.
    - Add has_key to the list of deprecated functions.
    - Don't abort if parsing failed.
    - do not require files to end in .py if they are passed on the command
      line or if they contain python somewhere in the shebang line.

  [ Michael Vogt ]
  * apt/cache.py:
    - make cache open silent by default (use apt.progress.base.OpProgress)
  * tests/data/aptsources_ports/sources.list:
    - fix ports test-data
  * tests/test_apt_cache.py:
    - add simple test for basic cache/dependency iteration

 -- Julian Andres Klode <jak@debian.org>  Wed, 19 May 2010 15:43:09 +0200

python-apt (0.7.94.2) unstable; urgency=low

  * Revert 0.7.93.3 and just set APT::Architecture to i386 for
    test_aptsources; fixes FTBFS on powerpc.

 -- Julian Andres Klode <jak@debian.org>  Fri, 12 Mar 2010 19:22:57 +0100

python-apt (0.7.94.1) unstable; urgency=low

  * Pass --exclude=migrate-0.8.py to dh_pycentral; in order to not depend
    on python2.6; but recommend python2.6.
  * Use dh_link instead of ln for python-apt-doc (Closes: #573523).
  * Pass --link-doc=python-apt to dh_installdocs.
  * Install examples to python-apt-doc instead of python-apt.
  * tests/test_all.py: Write information header to stderr, not stdout.
  * Build documentation only when needed (when building python-apt-doc).

 -- Julian Andres Klode <jak@debian.org>  Fri, 12 Mar 2010 14:36:48 +0100

python-apt (0.7.94) unstable; urgency=low

  * Move documentation into python-apt-doc (Closes: #572617)
  * Build documentation only once on the default Python version.
  * python/acquire-item.cc:
    - Add AcquireItem.partialsize member.
  * python/apt_pkgmodule.cc:
    - Treat '>>' and '>', '<<' and '<' as identical in check_dep (LP: #535667).
  * python/generic.cc:
    - Map UntranslatedDepType to dep_type_untranslated.
  * python/tag.cc:
    - Hack the TagFile iterator to not use shared storage (Closes: #572596):
      Scan once, duplicate the section data, and scan again.
  * apt/package.py:
    - Create a string class BaseDependency.__dstr which makes '>' equal to
      '>>' and '<' equal to '<<' (compatibility).
    - Use the binary package version in Version.fetch_source() if the
      source version is not specified (i.e. in the normal case).
    - Always return unicode strings in Package.get_changelog (Closes: #572998).
  * apt/progress/text.py:
    - Drop InstallProgress, it's useless to keep this alias around.
  * apt/progress/old.py:
    - Let the new method call the old one; e.g. status_update() now calls
      self.statusUpdate(). This improves compatibility for sub classes.
  * Merge with Ubuntu:
    - util/get_ubuntu_mirrors_from_lp.py:
      + rewritten to use +archivemirrors-rss and feedburner
    - pre-build.sh: update ubuntu mirrors on bzr-buildpackage (and also do this
      for Debian mirrors)
    - add break for packagekit-backend-apt (<= 0.4.8-0ubuntu4)
  * tests:
    - test_deps: Add tests for apt_pkg.CheckDep, apt_pkg.check_dep,
      apt_pkg.parse_depends and apt_pkg.parse_src_depends.
  * tests/data/aptsources/sources.list.testDistribution:
    - change one mirror which is not on the mirror list anymore.
  * utils/get_debian_mirrors.py:
    - Parse Mirrors.masterlist instead of the HTML web page.
  * utils/get_ubuntu_mirrors_from_lp.py:
    - Sort the mirror list of each country.

 -- Julian Andres Klode <jak@debian.org>  Wed, 10 Mar 2010 16:10:27 +0100

python-apt (0.7.93.3) unstable; urgency=low

  * data/templates/Ubuntu.info.in:
    - Use generic MirrorsFile key instead of per-architecture ones in
      order to fix FTBFS on !amd64 !i386 (Closes: #571752)

 -- Julian Andres Klode <jak@debian.org>  Sat, 27 Feb 2010 23:26:45 +0100

python-apt (0.7.93.2) unstable; urgency=low

  [ Julian Andres Klode ]
  * Fix some places where the old API was still used:
    - apt/utils.py: Completely ported, previous one was old-API from Ubuntu.
    - apt/cache.py: Use the new progress classes instead of the old ones.
    - apt/package.py: Various smaller issues fixed, probably caused by merge.
  * utils/migrate-0.8.py:
    - Improve C++ parsing and add apt.progress.old to the modules, reduces
      false positives.
    - Ship the list of deprecated things in the apt_pkg and apt_inst modules
      inside the script itself, so we don't have to parse the source code
      anymore.
  * python:
    - Handle deprecated attributes and methods in the tp_gettattro slot, this
      allows us to easily warn if a deprecated function is used.
  * python/tagfile.cc:
    - Implement the iterator protocol in TagFile.
  * python/cache.cc:
    - Implement Cache.__len__() and Cache.__contains__() (Closes: #571443).
  * data/templates/Debian.info.in:
    - Replace the MatchURI with one that really matches something.
  * aptsources/distro.py:
    - Call lsb_release with -idrc instead of --all.
  * tests:
    - Fix aptsources tests to use local data files if available.
    - test_all.py: Use local modules instead of system ones if possible.
  * data/templates/*.in: Switch MirrorsFile to relative filenames.
    - setup.py: Copy the mirror lists to the build directory
    - aptsources/distinfo.py: Support relative filenames for MirrorsFile.
  * debian/rules:
    - Run tests during build time.
  * debian/python-apt.install:
    - Install utils/migrate-0.8.py to /usr/share/python-apt/.
  
  [ Michael Vogt ]
  * apt/cache.py:
    - call install_progress.startUpdate()/finishUpdate() to keep
      compatibility with older code
  * apt/progress/base.py:
    - restore "self.statusfd, self.writefd" type, provide additional
      self.status_stream and self.write_stream file like objects
  * python/progress.cc:
    - try to call compatibility functions first, then new functions

 -- Julian Andres Klode <jak@debian.org>  Sat, 27 Feb 2010 18:33:11 +0100

python-apt (0.7.93.1) unstable; urgency=low

  [ Julian Andres Klode ]
  * Fix reference counting for old progress classes (Closes: #566370).
  * apt/cache.py:
    - Fix Cache.update() to not raise errors on successful updates.
  * python/progress.cc:
    - Fix some threading issues (add some missing PyCbObj_BEGIN_ALLOW_THREADS)
  * python/acquire-item.cc:
    - Support items without an owner set.
  * python/tarfile.cc:
    - When extracting, only allocate a new buffer if the old one was too small.
    - Do not segfault if TarFile.go() is called without a member name.
    - Clone all pkgDirStream::Item's so apt_pkg.TarMember object can be used
      outside of the callback function passed to go().
    - If only one member is requested, extract just that one.
  * Drop the segfault prevention measures from the Acquire code, as they fail
    to work. A replacement will be added once destruction callbacks are added
    in APT.
  * Merge the CppOwnedPyObject C++ class into CppPyObject.
  * Remove inline functions from the C++ API, export them instead.
  * Localization
    - de.po: Update against new template
  * python/arfile.cc:
    - Handle the case where ararchive_new returns NULL in debfile_new.
  * apt/progress/base.py:
    - select.error objects do not have an errno attribute (Closes: #568005)
  * doc/client-example.cc: Update against the new API.
  * Fix typos of separated in multiple files (reported by lintian).
  * debian/control:
    - Make python-apt-dev depend on ${misc:Depends} and recommend python-dev.
    - Set Standards-Version to 3.8.4.

  [ Michael Vogt ]
  * apt/utils.py:
    - add some misc utils like get_release_filename_for_pkg()

 -- Julian Andres Klode <jak@debian.org>  Fri, 05 Feb 2010 17:45:39 +0100

python-apt (0.7.93) unstable; urgency=low

  [ Julian Andres Klode ]
  * Merge debian-sid and debian-experimental.
  * Add a tutorial on how to do things which are possible with apt-get,
    like apt-get --print-uris update (cf. #551164).
  * Build for Python 2.5, 2.6 and 3.1; 2.6 and 3.1 hit unstable on Jan 16.
    - Use DH_PYCENTRAL=nomove for now because include-links seems broken
  * Merge lp:~forest-bond/python-apt/cache-is-virtual-package-catch-key-error
    - Return False in Cache.is_virtual_package if the package does not exist.
  * Make all class-level constants have uppercase names.
  * Rewrite apt.progress.gtk2 documentation by hand and drop python-gtk2
    build-time dependency.
  * aptsources:
    - Make all classes subclasses of object.
    - distro.py: Support Python 3, decode lsb_release results using utf-8.
  * apt/progress/base.py:
    - Fix some parsing of dpkg status fd.
  * apt/progress/text.py:
    - Replace one print statement with a .write() call.
  * Rename apt_pkg.PackageIndexFile to apt_pkg.IndexFile.

  [ Colin Watson ]
  * apt/progress/__init__.py:
    - Fix InstallProgress.updateInterface() to cope with read() returning 0
      on non-blocking file descriptors (LP: #491027).
  
  [ Michael Vogt ]
  * apt/cache.py: 
    - improved docstring for the cache
    - add "enhances" property
  * data/templates/Ubuntu.info.in:
    - add lucid
  * python/cache.cc:
    - add UntranslatedDepType attribute to DependencyType
    - add DepTypeEnum that returns a value from 
      {DepDepends, DepPreDepends, ...}
  * python/apt_pkgmodule.cc:
    - add DepDpkgBreaks, DepEnhances constants
  * doc/source/apt_pkg/{cache.rst, index.rst}:
    - update documentation as well

 -- Julian Andres Klode <jak@debian.org>  Wed, 20 Jan 2010 17:06:20 +0100

python-apt (0.7.92) experimental; urgency=low

  * New features:
    - Provide a C++ API in the package python-apt-dev (Closes: #334923).
    - Add apt_pkg.HashString and apt_pkg.IndexRecords (Closes: #456141).
    - Add apt_pkg.Policy class (Closes: #382725).
    - Add apt_pkg.Hashes class.
    - Allow types providing __new__() to be subclassed.
    - Add apt_pkg.DepCache.mark_auto() and apt.Package.mark_auto() methods to
      mark a package as automatically installed.
    - Make AcquireFile a subclass of AcquireItem, thus inheriting attributes.
    - New progress handling in apt.progress.base and apt.progress.text. Still
      missing Qt4 progress handlers.
    - Classes in apt_inst (Closes: #536096)
      + You can now use apt_inst.DebFile.data to access the data.tar.* member
        regardless of its compression (LP: #44493)

  * Unification of dependency handling:
    - apt_pkg.parse_[src_]depends() now use CompType instead of CompTypeDeb
      (i.e. < instead of <<) to match the interface of Version.depends_list_str
    - apt_pkg.SourceRecords.build_depends matches exactly the interface of
      Version.depends_list_str just with different keys (e.g. Build-Depends).
      + Closes: #468123 - there is no need anymore for binding CompType or
        CompTypeDeb, because we don't return integer values for CompType
        anymore.

  * Bugfixes:
    - Delete pointers correctly, fixing memory leaks (LP: #370149).
    - Drop open() and close() in apt_pkg.Cache as they cause segfaults.
    - Raise ValueError in AcquireItem if the Acquire process is shut down
      instead of segfaulting.

  * Other stuff:
    - Merge releases 0.7.10.4 - 0.7.12.1 from unstable.
    - Merge Configuration,ConfigurationPtr,ConfigurationSub into one type.
    - Simplify the whole build process by using a single setup.py.
    - The documentation has been restructured and enhanced with tutorials.
    - Only recommend lsb-release instead of depending on it. Default to
      Debian unstable if lsb_release is not available.

 -- Julian Andres Klode <jak@debian.org>  Tue, 18 Aug 2009 16:42:56 +0200

python-apt (0.7.91) experimental; urgency=low

  [ Julian Andres Klode ]
  * Rename where needed according to PEP 8 conventions (Closes: #481061)
  * Where possible, derive apt.package.Record from collections.Mapping.
  * ActionGroups can be used as a context manager for the 'with' statement.
  * utils/migrate-0.8.py: Helper to check Python code for deprecated functions,
    attributes,etc. Has to be run from the python-apt source tree, but can be
    used for all Python code using python-apt.
  * debian/control: Only recommend libjs-jquery (Closes: #527543).

  [ Stefano Zacchiroli ]
  * debian/python-apt.doc-base: register the documentation with the
    doc-base system (Closes: #525134)

  [ Sebastian Heinlein ]
  * apt/package.py: Add Package.get_version() which returns a Version instance
    for the given version string or None (Closes: #523998)

 -- Julian Andres Klode <jak@debian.org>  Fri, 05 Jun 2009 19:36:45 +0200

python-apt (0.7.90) experimental; urgency=low

  * Introduce support for Python 3 (Closes: #523645)

  * Support the 'in' operator (e.g. "k in d") in Configuration{,Ptr,Sub}
    objects (e.g. apt_pkg.Config) and in TagSections (apt_pkg.ParseSection())
  * Replace support for file objects with a more generic support for any object
    providing a fileno() method and for file descriptors (integers).
  * Add support for the Breaks fields
  * Only create Package objects when they are requested, do not keep them in
    a dict. Saves 10MB for 25,000 packages on my machine.
  * apt/package.py: Allow to set the candidate of a package (Closes: #523997)
    - Support assignments to the 'candidate' property of Package objects.
    - Initial patch by Sebastian Heinlein

 -- Julian Andres Klode <jak@debian.org>  Wed, 15 Apr 2009 13:47:42 +0200

python-apt (0.7.13.4) unstable; urgency=low

  [ Michael Vogt ]
  * po/zh_CN.po:
    - updated, thanks to Feng Chao
  * python/progress.cc:
    - if the mediaChange() does not return anything or is not implemented
      send "false" to libapt

  [ Julian Andres Klode ]
  * apt/package.py: Fix dictionary access of VersionList, patch
    by Sebastian Heinlein (Closes: #554895).

 -- Julian Andres Klode <jak@debian.org>  Sun, 29 Nov 2009 20:26:31 +0100

python-apt (0.7.13.3) unstable; urgency=low

  [ Michael Vogt ]
  * apt/cache.py:
    - add actiongroup() method (backport from 0.7.92)
    - re-work the logic in commit() to fail if installArchives() returns
      a unexpected result
  * apt/progress/__init__.py:
    - catch exceptions in pm.DoInstall()

  [ Sebastian Heinlein ]
  * apt/package.py:
    - Export if a package is an essential one (Closes: #543428)

  [ Julian Andres Klode ]
  * python/depcache.cc:
    - Make ActionGroups context managers so apt.Cache.actiongroup() has
      the same behavior as in 0.7.92
  * apt/cache.py:
    - Add raiseOnError option to Cache.update() (Closes: #545474)
  * apt/package.py:
    - Use the source version instead of the binary version in fetch_source().
  * apt/progress/__init__.py:
    - Correctly ignore ECHILD by checking before EINTR (Closes: #546007)

 -- Julian Andres Klode <jak@debian.org>  Tue, 15 Sep 2009 15:18:45 +0200

python-apt (0.7.13.2) unstable; urgency=low

  * apt/cache.py:
   - Convert argument to str in __getitem__() (Closes: #542965).

 -- Julian Andres Klode <jak@debian.org>  Sat, 22 Aug 2009 22:47:30 +0200

python-apt (0.7.13.1) unstable; urgency=low

  * apt/package.py:
   - Fix Version.get_dependencies() to not ignore the arguments.

 -- Julian Andres Klode <jak@debian.org>  Fri, 21 Aug 2009 16:59:08 +0200

python-apt (0.7.13.0) unstable; urgency=low

  [ Michael Vogt ]
  * apt/package.py:
    - add "recommends" property
  * apt/cache.py, python/cache.cc:
    - add optional pulseInterval option to "update()"

  [ Sebastian Heinlein ]
  * apt/cache.py:
   - Fix the (inst|keep|broken|del)_count attributes (Closes: #542773).

  [ Julian Andres Klode ]
  * apt/package.py:
   - Introduce Version.get_dependencies() which takes one or more types
     of dependencies and returns a list of Dependency objects.
   - Do not mark the package as manually installed on upgrade (Closes: #542699)
   - Add Package.is_now_broken and Package.is_inst_broken.
  * apt/cache.py:
   - Introduce ProblemResolver class (Closes: #542705)
  * python/pkgsrcrecords.cc:
   - Fix spelling error (begining should be beginning).
  * po:
   - Update template and the translations de.po, fr.po (Closes: #467120),
     ja.po (Closes: #454293).
  * debian/control:
   - Update Standards-Version to 3.8.3.
  * debian/rules:
   - Build with DH_PYCENTRAL=include-links instead of nomove.

 -- Julian Andres Klode <jak@debian.org>  Fri, 21 Aug 2009 16:22:34 +0200

python-apt (0.7.12.1) unstable; urgency=low

  * apt/debfile.py:
    - Fix missing space in message (Closes: #539704)
  * apt/package.py:
    - Add missing argument to Version.__le__() and Version.__ge__()
  * debian/control:
    - Do not build-depend on python-gtk2 and python-vte on kfreebsd-*.
  * setup.py:
    - Always build documentation, even if python-gtk2 is not installed.

 -- Julian Andres Klode <jak@debian.org>  Mon, 03 Aug 2009 15:17:43 +0200

python-apt (0.7.12.0) unstable; urgency=low

  [ Julian Andres Klode ]
  * python/cache.cc:
    - Support Breaks, Enhances dependency types (Closes: #416247)
  * debian/control:
    - Only recommend libjs-jquery (Closes: #527543)
    - Build-depend on libapt-pkg-dev (>= 0.7.22~)
    - Update Standards-Version to 3.8.2
  * apt/cache.py:
    - Correctly handle rootdir on second and later invocations of
      open(), by calling InitSystem again. (LP: #320665).
    - Provide broken_count, delete_count, install_count, keep_count
      properties (Closes: #532338)
    - Only create Package objects when they are requested, do not keep them in
      a dict. Saves 10MB for 25,000 packages on my machine.
  * apt/package.py:
    - Allow to set the candidate of a package (Closes: #523997)
      + Support assignments to the 'candidate' property of Package objects.
      + Initial patch by Sebastian Heinlein
    - Make comparisons of Version object more robust.
    - Return VersionList objects in Package.versions, which are sequences
      and also provide features of mappings. (partial API BREAK)
      + Allows to get a specific version (Closes: #523998)
  * apt/progress/__init__.py:
    - Do not break out of InstallProgress.waitChild()'s loop just because it
      is hitting EINTR, but only on child exit or on ECHILD.
  * Use debhelper 7 instead of CDBS

  [ Stefano Zacchiroli ]
  * debian/python-apt.doc-base: register the documentation with the
    doc-base system (Closes: #525134)

  [ Sebastian Heinlein ]
  * apt/progress.py: Extract the package name from the status message
    (Closes: #532660)

 -- Julian Andres Klode <jak@debian.org>  Thu, 30 Jul 2009 14:08:30 +0200

python-apt (0.7.11.1) unstable; urgency=low

  [ Stephan Peijnik ]
  * apt/progress/__init__.py:
    - Exception handling fixes in InstallProgress class.

  [ Michael Vogt ]
  * python/tag.cc:
    - merge patch from John Wright that adds FindRaw method
      (closes: #538723)

 -- Michael Vogt <mvo@debian.org>  Wed, 29 Jul 2009 19:15:56 +0200

python-apt (0.7.11.0) unstable; urgency=low

  [ Julian Andres Klode ]
  * data/templates/Debian.info.in: Squeeze will be 6.0, not 5.1

  [ Stephan Peijnik ]
  * apt/progress/__init__.py:
    - add update_status_full() that takes file_size/partial_size as
      additional callback arguments
    - add pulse_items() that takes a addtional "items" tuple that
      gives the user full access to the individual items that are
      fetched
  * python/progress.cc:
    - low level code for update_status_full and pulse_items()
    - better threading support

  [ Michael Vogt ]
  * aptsources/distro.py:
    - fix indent error that causes incorrect sources.list additons
      (LP: #372224)
  * python/progress.cc:
    - fix crash in RunSimpleCallback()
  * apt/cache.py:
    - when the cache is run with a alternative rootdir, create
      required dirs/files automatically

 -- Michael Vogt <mvo@debian.org>  Mon, 20 Jul 2009 15:35:27 +0200

python-apt (0.7.10.4) unstable; urgency=low

  [ Michael Vogt ]
  * data/templates/Ubuntu.info.in:
    - updated for the new ubuntu karmic version
  * data/templates/Debian.info.in:
    - add squeeze

  [ Otavio Salvador ]
  * utils/get_debian_mirrors.py: updated to support current mirror page.
  * Update Debian mirrors. (Closes: #518071)

 -- Michael Vogt <mvo@debian.org>  Tue, 05 May 2009 12:03:27 +0200

python-apt (0.7.10.3) unstable; urgency=low

  * apt/package.py: Handle cases where no candidate is available, by returning
    None in the candidate property. (Closes: #523801)

 -- Julian Andres Klode <jak@debian.org>  Sun, 12 Apr 2009 19:50:26 +0200

python-apt (0.7.10.2) unstable; urgency=low

  * apt/package.py: Handle cases where no candidate is available and
    one of the deprecated properties (e.g. candidateVersion) is
    requested. (Closes: #523801)
  * setup.py, debian/rules: Support version in setup.py again by getting
    the value from the variable DEBVER (defined in debian/rules), falling
    back to None.

 -- Julian Andres Klode <jak@debian.org>  Sun, 12 Apr 2009 19:00:07 +0200

python-apt (0.7.10.1) unstable; urgency=low

  * Fix FTBFS with python-debian (>= 0.1.13) on Python 2.4 by not using it to
    get a version number in setup.py (Closes: #523473)
  * apt/package.py:
    - (Package.candidateRecord): Fix missing 'd' in 'record'
    - (DeprecatedProperty.__get__): Only warn when used on objects, this
      makes it easier to use e.g. pydoc,sphinx,pychecker.

 -- Julian Andres Klode <jak@debian.org>  Fri, 10 Apr 2009 17:51:07 +0200

python-apt (0.7.10) unstable; urgency=low

  * Build-Depend on python-debian, use it to get version number from changelog
  * Depend on libjs-jquery, and remove internal copy (Closes: #521532)
  * apt/package.py:
    - Introduce Version.{uri,uris,fetch_binary()}
  * debian/control:
    - Remove mdz from Uploaders (Closes: #521477), add myself.
    - Update Standards-Version to 3.8.1
    - Use ${binary:Version} instead of ${Source-Version}
    - Fix spelling error: python -> Python
  * debian/copyright: Switch to machine-interpretable copyright
  * Fix documentation building
    - doc/source/conf.py: Only include directories for current python version.
    - debian/control: Build-Depend on python-gtk2, python-vte.
    - setup.py: If pygtk can not be imported, do not build the documentation.
  * Breaks: debdelta (<< 0.28~) to avoid more problems due to the internal
    API changes from 0.7.9.

 -- Julian Andres Klode <jak@debian.org>  Wed, 01 Apr 2009 15:24:29 +0200

python-apt (0.7.9) unstable; urgency=low

  [ Julian Andres Klode ]
  * apt/gtk/widgets.py:
    - Handle older versions of python-gobject which do not ship glib
  * apt/package.py: Introduce the Version class
    - Deprecate Package.candidate*() and Package.installed*(), except for
      installedFiles.
    - Provide Version.get_source() (LP: #118788)
    - Provide Package.versions (Closes: #513236)
  * apt/progress/: New package, replaces apt.progress and apt.gtk
    - apt/progress/gtk2.py: Moved here from apt/gtk/widgets.py
    - apt/progress/__init__.py: Move here from apt/progress.py
  * doc/source/*: Improve the documentation
    - Document more attributes and functions of apt_pkg (they are all listed)

  [ Michael Vogt ]
  * aptsources/distro.py:
    - use iso_3166.xml instead of iso_3166.tab
    - fix incorrect indent
  * debian/control:
    - add Recommends to iso-codes (for iso_3166.xml)
  * apt/package.py:
    - make sure to set the defaulttimeout back to the
      original value (in getChangelog(), LP: #314212)
      Closes: #513315
  * apt/cache.py:
    - when setting a alternative rootdir, read the
      config from it as well
  * python/configuration.cc, python/apt_pkgmodule.cc:
    - add apt_pkg.ReadConfigDir()
  * python/cache.cc, tests/getcache_mem_corruption.py:
    - test if progress objects have the right methods
      and raise error if not (thanks to Emanuele Rocca)
      closes: #497049
  * apt/package.py:
    - avoid uneeded interal references in the Package objects
  * aptsources/sourceslist.py:
    - fix bug in invalid lines detection (LP: #324614)

 -- Michael Vogt <mvo@debian.org>  Thu, 19 Mar 2009 13:39:21 +0100

python-apt (0.7.9~exp2) experimental; urgency=low

  [ Julian Andres Klode ]
  * apt/*.py:
    - Almost complete cleanup of the code
    - Remove inconsistent use of tabs and spaces (Closes: #505443)
    - Improved documentation
  * apt/debfile.py:
    - Drop get*() methods, as they are deprecated and were
      never in a stable release
    - Make DscSrcPackage working
  * apt/gtk/widgets.py:
    - Fix the code and document the signals
  * Introduce new documentation build with Sphinx
    - Contains style Guide (Closes: #481562)
    - debian/rules: Build the documentation here
    - setup.py: Remove pydoc building and add new docs.
    - debian/examples: Include examples from documentation
    - debian/python-apt.docs:
      + Change html/ to build/doc/html.
      + Add build/doc/text for the text-only documentation
  * setup.py:
    - Only create build/data when building, not all the time
    - Remove build/mo and build/data on clean -a
  * debian/control:
    - Remove the Conflicts on python2.3-apt, python2.4-apt, as
      they are only needed for oldstable (sarge)
    - Build-Depend on python-sphinx (>= 0.5)
  * aptsources/distinfo.py:
    - Allow @ in mirror urls (Closes: #478171) (LP: #223097)
  * Merge Ben Finney's whitespace changes (Closes: #481563)
  * Merge Ben Finney's do not use has_key() (Closes: #481878)
  * Do not use deprecated form of raise statement (Closes: #494259)
  * Add support for PkgRecords.SHA256Hash (Closes: #456113)

  [ Michael Vogt ]
  * apt/package.py:
    - fix bug in candidateInstalledSize property
  * aptsources/distinfo.py:
    - fix too restrictive mirror url check
  * aptsources/distro.py:
    - only add nearest_server and server to the mirrors if
      they are defined

 -- Michael Vogt <mvo@debian.org>  Fri, 16 Jan 2009 11:28:17 +0100

python-apt (0.7.9~exp1) experimental; urgency=low

  * Merged python-apt consolidation branch by Sebastian
    Heinlein (many thanks)
  * apt/cache.py:
    - new method "isVirtualPackage()"
    - new method "getProvidingPackages()"
    - new method "getRequiredDownload()"
    - new method "additionalRequiredSpace()"
  * apt/debfile.py:
    - move a lot of the gdebi code into this file, this
      provides interfaces for querrying and installing
      .deb files and .dsc files
  * apt/package.py:
    - better description parsing
    - new method "installedFiles()"
    - new method "getChangelog()"
  * apt/gtk/widgets.py:
    - new gobject GOpProgress
    - new gobject GFetchProgress
    - new gobject GInstallProgress
    - new gobject GDpkgInstallProgress
    - new widget GtkAptProgress
  * doc/examples/gui-inst.py:
    - updated to use the new widgets
  * debian/control:
    - add suggests for python-gtk2 and python-vte
  * setup.py:
    - build html/ help of the apt and aptsources modules
      into /usr/share/doc/python-apt/html
  * apt/__init__.py:
    - remove the future warning

 -- Michael Vogt <mvo@debian.org>  Mon, 15 Dec 2008 14:29:47 +0100

python-apt (0.7.8) unstable; urgency=low

  [ Michael Vogt ]
  * python/cache.cc:
    - fix crash if Ver.PriorityType() returns NULL
    - fix GetCandidateVer() reporting incorrect versions after
      SetCandidateVer() was used. Thanks to Julian Andres Klode for
      the test-case (LP: #237372)
  * python/apt_instmodule.cc:
    - do not change working dir in debExtractArchive() (LP: #184093)
  * apt/cache.py:
    - support "in" in apt.Cache() (LP: #251587)
  * apt/package.py:
    - do not return None in sourcePackageName (LP: #123062)
  * python/progress.cc:
    - when pulse() does not return a boolean assume "true"
      (thanks to Martin Pitt for telling me about the problem)
  * python/apt_pkgmodule.cc:
    - add "SelState{Unknown,Install,Hold,DeInstall,Purge}" constants
  * aptsources/__init__.py, aptsources/distinfo.py:
    - run apt_pkg.init() when aptsources gets imported and not
      the distinfo function
    - fix detection of cdrom sources and add test for it
  * python/metaindex.cc
    - fix crash when incorrect attribute is given
  * data/templates/Ubuntu.info.in:
    - updated
  * aptsources/distro.py:
    - add parameter to get_distro() to make unit testing easier
  * tests/test_aptsources_ports.py:
    - add test for arch specific handling (when sub arch is on
      a different mirror than "main" arches)

  [ Julian Andres Klode ]
  * python/acquire.cc (GetPkgAcqFile): Support DestDir and DestFilename.

 -- Michael Vogt <mvo@debian.org>  Mon, 24 Nov 2008 10:24:30 +0200

python-apt (0.7.7.1+nmu1) unstable; urgency=medium

  * Non-maintainer upload.
  * data/templates/Debian.info.in: Set the BaseURI to security.debian.org for
    lenny/updates, etch/updates and sarge/updates. (Closes: #503237)

 -- Jonny Lamb <jonny@debian.org>  Fri, 24 Oct 2008 12:44:33 +0100

python-apt (0.7.7.1) unstable; urgency=low

  * data/templates/Debian.info.in:
    - add 'lenny' template info (closes: #476364)
  * aptsources/distinfo.py:
    - fix template matching for arch specific code (LP: #244093)

 -- Michael Vogt <mvo@debian.org>  Fri, 25 Jul 2008 18:13:53 +0200

python-apt (0.7.7) unstable; urgency=low

  [ Emanuele Rocca ]
  * data/templates/Debian.info.in:
    - s/MatchUri/MatchURI/. Thanks, Gustavo Noronha Silva (closes: #487673)
  * python/cache.cc:
    - Throw an exception rather than segfaulting when GetCache() is called
      before InitSystem() (closes: #369147)
  * doc/examples/config.py:
    - Fix config.py --help (closes: #257007)

  [ Michael Vogt ]
  * python/apt_pkgmodule.cc:
    - fix bug in hashsum calculation when the original string
      contains \0 charackters (thanks to Celso Providelo and
      Ryan Hass for the test-case) LP: #243630
  * tests/test_hashsums.py:
    - add tests for the hashsum code
  * apt/package.py:
    - add "isAutoRemovable()" method
  * python/pkgsrcrecords.cc:
    - add "Record" attribute to the PkgSrcRecord to access the
      full source record
  * debian/rules:
    - remove the arch-build target, we have bzr-builddeb now

 -- Michael Vogt <mvo@debian.org>  Tue, 22 Jul 2008 10:16:03 +0200

python-apt (0.7.6) unstable; urgency=low

  * apt/cache.py:
    - add "memonly" option to apt.Cache() to force python-apt to
      not touch the pkgcache.bin file (this works around a possible
      race condition in the pkgcache.bin handling)
  * data/templates/Ubuntu.info.in:
    - added ubuntu 'intrepid'
  * debian/README.source:
    - added (basic) documentation how to build python-apt
  * aptsources/distinfo.py:
    - support arch specific BaseURI, MatchURI and MirrosFile fields
      in the distinfo template
  * debian/control:
    - move bzr branch to bzr.debian.org and update Vcs-Bzr

 -- Michael Vogt <mvo@debian.org>  Wed, 18 Jun 2008 14:46:43 +0200

python-apt (0.7.5) unstable; urgency=low

  * use the new ListUpdate() code
  * add example in doc/examples/update.py
  * python/pkgrecords.cc:
    - export the Homepage field
  * python/tar.cc:
    - fix .lzma extraction (thanks to bigjools)
  * python/sourcelist.cc:
    - support GetIndexes() GetAll argument to implement
      something like --print-uris
  * python/apt_pkgmodule.cc:
    - add InstState{Ok,ReInstReq,Hold,HoldReInstReq} constants
  * apt/cache.py:
    - add reqReinstallPkgs property that lists all packages in
      ReInstReq or HoldReInstReq

 -- Michael Vogt <mvo@debian.org>  Tue, 19 Feb 2008 21:06:36 +0100

python-apt (0.7.4) unstable; urgency=low

  * apt/debfile.py:
    - added wrapper around apt_inst.debExtract()
    - support dictionary like access
  * apt/package.py:
    - fix apt.package.Dependency.relation initialization
  * python/apt_instmodule.cc:
    - added arCheckMember()
    - fix typo
  * aptsources/distro.py:
    - throw NoDistroTemplateException if not distribution template
      can be found
  * python/string.cc:
    - fix overflow in SizeToStr()
  * python/metaindex.cc:
    - added support for the metaIndex objects
  * python/sourceslist.cc:
    - support new "List" attribute that returns the list of
      metaIndex source entries
  * python/depcache.cc:
    - be more threading friendly
  * python/tag.cc
    - support "None" as default in
      ParseSection(control).get(field, default), LP: #44470
  * python/progress.cc:
    - fix refcount problem in OpProgress
    - fix refcount problem in FetchProgress
    - fix refcount problem in CdromProgress
  * apt/README.apt:
    - fix typo (thanks to Thomas Schoepf, closes: #387787)
  * po/fr.po:
    - merge update, thanks to Christian Perrier (closes:  #435918)
  * data/templates/:
    - update templates

 -- Michael Vogt <mvo@debian.org>  Thu, 06 Dec 2007 15:35:46 +0100

python-apt (0.7.3.1) unstable; urgency=low

  * NMU
  * Fix version to not use CPU and OS since it's not available on APT
    anymore (closes: #435653, #435674)

 -- Otavio Salvador <otavio@debian.org>  Thu, 02 Aug 2007 18:45:25 -0300

python-apt (0.7.3) unstable; urgency=low

  * apt/package.py:
    - added Record class that can be accessed like a dictionary
      and return it in candidateRecord and installedRecord
      (thanks to Alexander Sack for discussing this with me)
  * doc/examples/records.py:
    - added example how to use the new Records class
  * apt/cache.py:
    - throw FetchCancelleException, FetchFailedException,
      LockFailedException exceptions when something goes wrong
  * aptsources/distro.py:
    - generalized some code, bringing it into the Distribution
      class, and wrote some missing methods for the DebianDistribution
      one (thanks to Gustavo Noronha Silva)
  * debian/control:
    - updated for python-distutils-extra (>= 1.9.0)
  * debian/python-apt.install:
    - fix i18n files
  * python/indexfile.cc:
    - increase str buffer in PackageIndexFileRepr

 -- Michael Vogt <michael.vogt@ubuntu.com>  Fri, 27 Jul 2007 16:57:28 +0200

python-apt (0.7.2) unstable; urgency=low

  * build against the new apt
  * support for new "aptsources" pythn module
    (thanks to Sebastian Heinlein)
  * merged support for translated package descriptions
  * merged support for automatic removal of unused dependencies

 -- Michael Vogt <mvo@debian.org>  Sun, 10 Jun 2007 20:13:38 +0200

python-apt (0.7.1) experimental; urgency=low

  * merged http://glatzor.de/bzr/python-apt/sebi:
    - this means that the new aptsources modules is available

 -- Michael Vogt <mvo@debian.org>  Mon, 14 May 2007 13:33:42 +0200

python-apt (0.7.0) experimental; urgency=low

  * support translated pacakge descriptions
  * support automatic dependency information

 -- Michael Vogt <mvo@debian.org>  Wed,  2 May 2007 18:41:53 +0200

python-apt (0.6.22) unstable; urgency=low

  * python/apt_pkgmodule.cc:
    - added pkgCache::State::PkgCurrentState enums
  * python/pkgrecords.cc:
    - added SourceVer

 -- Michael Vogt <mvo@debian.org>  Wed, 23 May 2007 09:44:03 +0200

python-apt (0.6.21) unstable; urgency=low

  * apt/cdrom.py:
    - better cdrom handling support
  * apt/package.py:
    - added candidateDependencies, installedDependencies
    - SizeToString supports PyLong too
    - support pkg.architecture
    - support candidateRecord, installedRecord
  * apt/cache.py:
    - fix rootdir
  * apt/cdrom.py:
    - fix bug in cdrom mountpoint handling

 -- Michael Vogt <mvo@debian.org>  Tue, 24 Apr 2007 21:24:28 +0200

python-apt (0.6.20) unstable; urgency=low

  * python/generic.h:
    - fix incorrect use of PyMem_DEL(), use pyObject_DEL()
      instead. This fixes a nasty segfault with python2.5
      (lp: 63226)
  * python/pkgrecords.cc:
    - export SHA1Hash() as well
  * debian/rules: Remove dh_python call.
  * apt/progress.cc:
    - protect against not-parsable strings send from dpkg (lp: 68553)
  * python/pkgmanager.cc:
    - fix typo (closes: #382853)
  * debian/control:
    - tightend dependency (closes: #383478)
  * apt/progress.py:
    - use os._exit() in the child (lp: #53298)
    - use select() when checking for statusfd (lp: #53282)
  * acknoledge NMU (closes: #378048, #373512)
  * python/apt_pkgmodule.cc:
    - fix missing docstring (closes: #368907),
      Thanks to Josh Triplett
  * make it build against python2.5
  * python/progress.cc:
    - fix memleak (lp: #43096)

 -- Michael Vogt <mvo@debian.org>  Tue, 19 Dec 2006 13:32:11 +0100

python-apt (0.6.19) unstable; urgency=low

  [ Michael Vogt ]
  * doc/examples/print_uris.py:
    - added a example to show how the indexfile.ArchiveURI() can be used
      with binary packages
  * python/apt_pkgmodule.cc:
    - export sha256 generation

  [ Otavio Salvador ]
  * apt/cache.py:
    - fix commit doc string to also cite the open related callbacks
    - allow change of rootdir for APT database loading
    - add dh_installexamples in package building Closes: #376014
  * python/depcache.cc:
    - "IsGarbage()" method added (to support auto-mark)

 -- Michael Vogt <mvo@debian.org>  Thu, 27 Jul 2006 00:42:20 +0200

python-apt (0.6.18-0.2) unstable; urgency=low

  * Non-maintainer upload.
  * Add ${shlibs:Depends} and ${misc:Depends} (Closes: #377615).

 -- Christoph Berg <myon@debian.org>  Tue, 18 Jul 2006 11:39:52 +0200

python-apt (0.6.18-0.1) unstable; urgency=high

  * Non-maintainer upload.
  * Call dh_pycentral and dh_python before dh_installdeb, to make sure
    the dh_pycentral snippets are put into the maintainer scripts; patch from
    Sam Morris. (Closes: #376416)

 -- Steinar H. Gunderson <sesse@debian.org>  Wed, 12 Jul 2006 23:26:50 +0200

python-apt (0.6.18) unstable; urgency=low

  * Non-maintainer upload.
  * Update for the new Python policy. Closes: #373512

 -- Raphael Hertzog <hertzog@debian.org>  Sat, 17 Jun 2006 15:09:28 +0200

python-apt (0.6.17) unstable; urgency=low

  * apt/progress.py:
    - initialize FetchProgress.eta with the correct type
    - strip the staus str before passing it to InstallProgress.statusChanged()
    - added InstallProgress.statusChange(pkg, percent, status)
    - make DumbInstallProgress a new-style class
      (thanks to kamion for the suggestions)
    - fix various pychecker warnings
  * apt/cache.py:
    - return useful values on Cache.update()
    - Release locks on failure (thanks to Colin Watson)
    - fix various pychecker warnings
  * apt/package.py:
    - fix various pychecker warnings
    - check if looupRecords succeeded
    - fix bug in the return statement of _downloadable()
  * python/srcrecords.cc:
    - add "Restart" method
    - don't run auto "Restart" before performing a Lookup
    - fix the initalization (no need to pass a PkgCacheType to the records)
    - added "Index" attribute
  * python/indexfile.cc:
    - added ArchiveURI() method

 -- Michael Vogt <mvo@debian.org>  Mon,  8 May 2006 22:34:58 +0200

python-apt (0.6.16.2) unstable; urgency=low

  * Non-maintainer upload.
  * debian/control:
    + Replaces: python-apt (<< 0.6.11), instead of Conflicts which is not
      correct here. (closes: #308586).

 -- Pierre Habouzit <madcoder@debian.org>  Fri, 14 Apr 2006 19:30:51 +0200

python-apt (0.6.16.1) unstable; urgency=low

  * memleak fixed when pkgCache objects are deallocated
  * typos fixed (thanks to Gustavo Franco)
  * pkgRecords.Record added to get raw record data
  * python/cache.cc: "key" in pkgCache::VerIterator.DependsList[key] is
                     no longer locale specific but always english

 -- Michael Vogt <mvo@debian.org>  Wed, 22 Feb 2006 10:41:13 +0100

python-apt (0.6.16) unstable; urgency=low

  * added GetPkgAcqFile to queue individual file downloads with the
    system (dosn't make use of the improved pkgAcqFile yet)
  * added SourceList.GetIndexes()
  * rewrote apt.cache.update() to use the improved aquire interface
  * apt/ API change: apt.Package.candidateOrigin returns a list of origins
    now instead of a single one
  * apt_pkg.Cdrom.Add() returns a boolean now, CdromProgress has totalSteps
  * added support for pkgIndexFile and added SourcesList.FindIndex()
  * added "trusted" to the Origin class

 -- Michael Vogt <michael.vogt@ubuntu.com>  Thu,  5 Jan 2006 00:56:36 +0100

python-apt (0.6.15) unstable; urgency=low

  * rewrote cache.Commit() and make it raise proper Exception if stuff
    goes wrong
  * fix a invalid return from cache.commit(), fail if a download failed
  * apt.Package.candidateOrigin returns a class now
  * added pkgAcquire, pkgPackageManager and a example (acquire.py)
  * tightend build-dependencies for new apt and the c++ transition

 -- Michael Vogt <mvo@debian.org>  Mon, 28 Nov 2005 23:48:37 +0100

python-apt (0.6.14) unstable; urgency=low

  * doc/examples/build-deps.py:
    - fixed/improved (thanks to Martin Michlmayr, closes: #321507)
  * apt_pkg.Cache.Update() does no longer reopen the cache
    (this is the job of the caller now)
  * python/srcrecords.cc:
    - support for "srcrecords.Files" added
    - always run "Restart" before performing a Lookup
  * export locking via: GetLock(),PkgSystem{Lock,UnLock}
  * apt/cache.py:
    - added  __iter__ to make "for pkg in apt.Cache:" stuff possible

 -- Michael Vogt <mvo@debian.org>  Wed,  9 Nov 2005 04:52:08 +0100

python-apt (0.6.13) unstable; urgency=low

  * support for depcache added
  * support for the PkgProblemResolver added
  * support for PkgSrcRecord.BuildDepends added
  * support for cdrom handling (add, ident) added
  * support for progress reporting from operations added
    (e.g. OpProgress, FetchProgress, InstallProgress, CdromProgress)
  * added tests/ directory with various tests for the code
  * native apt/ python directory added that contains
    a more pythonic interface to apt_pkg
  * made the apt/ python code PEP08 conform
  * python exceptions return the apt error message now
    (thanks to Chris Halls for the patch)

 -- Michael Vogt <mvo@debian.org>  Fri,  5 Aug 2005 10:30:31 +0200

python-apt (0.6.12.2) unstable; urgency=low

   * rebuild against the latest apt (c++ transition)

 -- Michael Vogt <mvo@debian.org>  Mon, 1 Aug 2005 11:06:03 +0200

python-apt (0.6.12.1) unstable; urgency=low

   * rebuild against the latest apt

 -- Michael Vogt <mvo@debian.org>  Tue, 28 Jun 2005 18:29:57 +0200

python-apt (0.6.12ubuntu1) breezy; urgency=low

  * Greek0@gmx.net--2005-main/python-apt--debian--0.6:
    - python2.{3,4}-apt conflicts with python-apt (<< 0.6.11)
      (closes: #308586)
      (closes ubuntu: #11380)

 -- Michael Vogt <michael.vogt@ubuntu.com>  Thu, 12 May 2005 11:34:05 +0200

python-apt (0.6.12) breezy; urgency=low

  * added a tests/ directory
  * added tests/pkgsrcrecords.py that will check if the pkgsrcrecords
    interface does not segfault
  * new native python "apt" interface that hides the details of apt_pkg

 -- Michael Vogt <michael.vogt@ubuntu.com>  Fri,  6 May 2005 10:11:52 +0200

python-apt (0.6.11) experimental; urgency=low

  * fixed some reference count problems in the depcache and
    pkgsrcrecords code
  * DepCache.Init() is never called implicit now
  * merged with python-apt tree from Greek0@gmx.net--2005-main

 -- Michael Vogt <mvo@debian.org>  Fri,  6 May 2005 10:04:38 +0200

python-apt (0.5.36ubuntu2) hoary; urgency=low

  * return "None" in GetCandidateVer() if no Candidate is found

 -- Michael Vogt <michael.vogt@ubuntu.com>  Tue, 15 Mar 2005 12:30:06 +0100

python-apt (0.5.36ubuntu1) hoary; urgency=low

  * DepCache.ReadPinFile() added
  * Fixed a bug in DepCache.Upgrade()

 -- Michael Vogt <michael.vogt@ubuntu.com>  Wed,  2 Mar 2005 11:32:15 +0100

python-apt (0.5.36) hoary; urgency=low

  * Fix build-depends, somehow lost in merge

 -- Matt Zimmerman <mdz@ubuntu.com>  Sat, 26 Feb 2005 18:53:54 -0800

python-apt (0.5.35) hoary; urgency=low

  * Target hoary this time

 -- Matt Zimmerman <mdz@ubuntu.com>  Sat, 26 Feb 2005 15:57:21 -0800

python-apt (0.5.34) unstable; urgency=low

  * Restore Ubuntu changes
    - Build python 2.4 as default, add python2.3-apt
    - Typo fix (Ubuntu #4677)

 -- Matt Zimmerman <mdz@ubuntu.com>  Sat, 26 Feb 2005 15:53:30 -0800

python-apt (0.5.33) unstable; urgency=low

  * Merge michael.vogt@ubuntu.com--2005/python-apt--pkgDepCache--0
    - Basic depcache API (Ubuntu #6889)

 -- Matt Zimmerman <mdz@ubuntu.com>  Sat, 26 Feb 2005 15:37:48 -0800

python-apt (0.5.32) unstable; urgency=low

  * Update to work with apt 0.5.32 (bzip2 deb support)

 -- Matt Zimmerman <mdz@debian.org>  Sun, 12 Dec 2004 09:44:45 -0800

python-apt (0.5.10) unstable; urgency=low

  * Recompile with apt 0.5

 -- Matt Zimmerman <mdz@debian.org>  Fri, 26 Dec 2003 09:09:40 -0800

python-apt (0.5.9) unstable; urgency=low

  * Fix broken object initialization in sourcelist.cc and srcrecords.cc
    (Closes: #215792)

 -- Matt Zimmerman <mdz@debian.org>  Thu, 25 Dec 2003 12:12:04 -0800

python-apt (0.5.8) unstable; urgency=low

  * Adjust build-depends to build with python2.3.  No other changes.
  * This seems to break the new source package support, probably because
    the new source package support is buggy.

 -- Matt Zimmerman <mdz@debian.org>  Fri,  8 Aug 2003 09:01:12 -0400

python-apt (0.5.5.2) unstable; urgency=low

  * Add myself to Uploaders so that bugs don't get tagged as NMU-fixed anymore
  * Initial support for working with source packages (Closes: #199716)

 -- Matt Zimmerman <mdz@debian.org>  Tue, 22 Jul 2003 22:20:00 -0400

python-apt (0.5.5.1) unstable; urgency=low

  * DepIterator::GlobOr increments the iterator; don't increment it again.
    This caused every other dependency to be skipped (Closes: #195805)
  * Avoid a null pointer dereference when calling keys() on an empty
    configuration (Closes: #149380)

 -- Matt Zimmerman <mdz@debian.org>  Mon,  2 Jun 2003 23:18:53 -0400

python-apt (0.5.5) unstable; urgency=low

  * Rebuild with apt 0.5.5

 -- Matt Zimmerman <mdz@debian.org>  Tue,  6 May 2003 10:01:22 -0400

python-apt (0.5.4.9) unstable; urgency=low

  * Parse /var/lib/dpkg/status in examples/tagfile.py, so that it works
    out of the box (Closes: #175340)
  * Rebuild with apt 0.5.4.9 (libapt-pkg-libc6.3-5-3.3)

 -- Matt Zimmerman <mdz@debian.org>  Tue, 18 Feb 2003 16:42:24 -0500

python-apt (0.5.4.4) unstable; urgency=low

  * Fix for memory leak with TmpGetCache.
    Closes: #151489
  * Include additional examples from Moshe Zadka <m@moshez.org>
    Closes: #150091, #152048
  * Rebuild for python2.2, which is now the default version
    Closes: #158460
  * No CVS directories in source tarball
    Closes: #157773

 -- Matt Zimmerman <mdz@debian.org>  Tue, 27 Aug 2002 19:22:10 -0400

python-apt (0.5.4.3) unstable; urgency=low

  * #include <new> in python/generic.h so that we can build on ia64, which
    uses g++-2.96 (Closes: #137467)

 -- Matt Zimmerman <mdz@debian.org>  Sat,  9 Mar 2002 23:34:13 -0500

python-apt (0.5.4.2) unstable; urgency=high

  * Fix g++-3.0 compilation issues (Closes: #134020)

 -- Matt Zimmerman <mdz@debian.org>  Sun, 24 Feb 2002 00:20:22 -0500

python-apt (0.5.4.1) unstable; urgency=low

  * Add apt-utils to build-depends, since libapt-pkg-dev doesn't pull it
    in.  This should allow python-apt to be autobuilt more readily.

 -- Matt Zimmerman <mdz@debian.org>  Sat, 23 Feb 2002 19:01:15 -0500

python-apt (0.5.4) unstable; urgency=low

  * Initial release.
  * Initial packaging by Jason Gunthorpe, et al.

 -- Matt Zimmerman <mdz@debian.org>  Wed, 16 Jan 2002 01:37:56 -0500<|MERGE_RESOLUTION|>--- conflicted
+++ resolved
@@ -7,15 +7,12 @@
   * merged lp:~sampo555/python-apt/fix_1042916 reuse existing but
     disabled sources.list entries instead of duplicating them.
     Thanks to "sampo555", LP: #1042916
-<<<<<<< HEAD
   * lp:~mvo/python-apt/fix-debfile-crash:
     - fix crash on missing candidates in the multiarch check
-=======
   * lp:~mvo/python-apt/recv-key-lp1016643:
     - Only support long (v4) keyids when downloading keys and
       check the keys fingerprint before importing. This avoids
       man-in-the-middle attacks (LP: #1016643)
->>>>>>> 7f97f163
 
   [ James Hunt ]
   * python/cache.cc: PkgCacheGetIsMultiArch(): Return calculated
