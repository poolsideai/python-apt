--- conflicted
+++ resolved
@@ -1,7 +1,6 @@
-<<<<<<< HEAD
 python-apt (0.7.93) UNRELEASED; urgency=low
 
-  * Merge 0.7.13.0 - 0.7.13.3 from unstable.
+  * Merge 0.7.13.0 - 0.7.13.5 (UNRELEASED) from unstable.
   * Add a tutorial on how to do things which are possible with apt-get,
     like apt-get --print-uris update (cf. #551164).
 
@@ -86,7 +85,7 @@
     - Initial patch by Sebastian Heinlein
 
  -- Julian Andres Klode <jak@debian.org>  Wed, 15 Apr 2009 13:47:42 +0200
-=======
+
 python-apt (0.7.13.5) UNRELEASED; urgency=low
 
   [ Colin Watson ]
@@ -125,7 +124,6 @@
     by Sebastian Heinlein (Closes: #554895).
 
  -- Julian Andres Klode <jak@debian.org>  Sun, 29 Nov 2009 20:26:31 +0100
->>>>>>> 71aad7e2
 
 python-apt (0.7.13.3) unstable; urgency=low
 
