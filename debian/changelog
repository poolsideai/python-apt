<<<<<<< HEAD
python-apt (0.6.20ubuntu15) feisty; urgency=low
=======
python-apt (0.6.20ubuntu16) feisty; urgency=low

  * Fix the addition of of sources that are already enabled but not with
    all components - fix LP#98795

 -- Sebastian Heinlein <sebi@sebi-laptop>  Wed,  4 Apr 2007 11:31:33 +0200

python-apt (0.6.20ubuntu15) unstable; urgency=low
>>>>>>> c43a7c89

  [ Sebastian Heinlein ]
  * Update the mirror lists from Launchpad
  * Only include http and ftp servers - LP#99060
  [Michael Vogt]
  * fix error in invalid unicode handler (LP#99753)

 -- Michael Vogt <michael.vogt@ubuntu.com>  Mon,  2 Apr 2007 14:25:31 +0200

python-apt (0.6.20ubuntu14) feisty; urgency=low

  [Michael Vogt]
  * aptsources/distro.py:
    - fix typo (LP#84009)
  * fix gettext import (LP#92764)
  * po/*.po:
    - make update-po
  [ Sebastian Heinlein ]
  * remove an oboslete function
  * fix the url comparision with trainling slashes - LP#95031

 -- Michael Vogt <michael.vogt@ubuntu.com>  Mon, 26 Mar 2007 18:47:22 +0200

python-apt (0.6.20ubuntu13) feisty; urgency=low

  * fix in the duplicated source checking (thanks to Sebastian Heinlein)
  * python/depache.cc:
    - properly support isAutoInstalled flag

 -- Michael Vogt <michael.vogt@ubuntu.com>  Wed, 14 Mar 2007 16:38:22 +0100

python-apt (0.6.20ubuntu12) feisty; urgency=low

  * apt/cdrom.py:
    - fix bug in cdrom __init__ code
  * debian/rules:
    - added "DH_PYCENTRAL=nomove"


 -- Michael Vogt <michael.vogt@ubuntu.com>  Wed,  7 Mar 2007 10:41:00 +0100

python-apt (0.6.20ubuntu11) feisty; urgency=low

  * apt/packages.py:
    - support candidateDependencies, installedDependencies
    - support pkg.architecture
    - support candidateRecord, installedRecord

 -- Michael Vogt <michael.vogt@ubuntu.com>  Tue,  6 Mar 2007 16:22:49 +0100

python-apt (0.6.20ubuntu10) feisty; urgency=low

  * debian/control:
    - added XS-Vcs-Bzr header to make finding the repo easier
  * apt/cache.py:
    - fix rootdir var

 -- Michael Vogt <michael.vogt@ubuntu.com>  Thu,  1 Mar 2007 14:36:33 +0100

python-apt (0.6.20ubuntu9) feisty; urgency=low

  * Re-add debian/python-apt.install (LP: #88134)
    - This seems to have gone missing between 0.6.20ubuntu6 and 0.6.20ubuntu8
    - This probably happened because it wasn't added to bzr

 -- Matt Zimmerman <mdz@ubuntu.com>  Mon, 26 Feb 2007 14:04:15 -0800

python-apt (0.6.20ubuntu8) feisty; urgency=low

  * fix FTBFS

 -- Michael Vogt <michael.vogt@ubuntu.com>  Mon, 26 Feb 2007 18:41:37 +0100

python-apt (0.6.20ubuntu7) feisty; urgency=low

  * aptsources/distro.py:
    - fix crash in add_source (LP#85806)
  * apt/package.py:
    - handle invalid unicode more gracefully (LP#86215)
  * rebuild against latest apt

 -- Michael Vogt <michael.vogt@ubuntu.com>  Mon, 26 Feb 2007 14:31:00 +0100

python-apt (0.6.20ubuntu6) feisty; urgency=low

  * Build the extension for the debug interpreter.
  * Set Ubuntu maintainer address.

 -- Matthias Klose <doko@ubuntu.com>  Sat, 17 Feb 2007 02:10:37 +0100

python-apt (0.6.20ubuntu5) feisty; urgency=low

  * be more robust in has_repository (LP#84897)

 -- Michael Vogt <michael.vogt@ubuntu.com>  Tue, 13 Feb 2007 17:49:55 +0100

python-apt (0.6.20ubuntu4) feisty; urgency=low

  * rebuild against latest libapt

 -- Michael Vogt <michael.vogt@ubuntu.com>  Tue,  6 Feb 2007 16:40:37 +0100

python-apt (0.6.20ubuntu3) feisty; urgency=low

  * fixes in the new 'aptsources' module 
    (thanks to Sebastian Heinlein)
  * apt/cdrom.py:
    - better cdrom handling support
  * python/string.cc:
    - SizeToString supports PyLong too 
  * apt/cache.py:
    - fix rootdir

 -- Michael Vogt <michael.vogt@ubuntu.com>  Mon,  5 Feb 2007 10:29:55 +0100

python-apt (0.6.20ubuntu2) feisty; urgency=low

  * python/depcache.cc:
    - MarkInstall() has new FromUser argument to support marking
      packages as automatically installed
  * merged the 'aptsources' module for sources.list handling 
    (thanks to Sebastian Heinlein)

 -- Michael Vogt <michael.vogt@ubuntu.com>  Fri,  2 Feb 2007 16:26:38 +0100

python-apt (0.6.20ubuntu1) feisty; urgency=low

  * merged from debian

 -- Michael Vogt <michael.vogt@ubuntu.com>  Tue, 19 Dec 2006 13:41:32 +0100

python-apt (0.6.20) unstable; urgency=low

  * python/generic.h:
    - fix incorrect use of PyMem_DEL(), use pyObject_DEL()
      instead. This fixes a nasty segfault with python2.5
      (lp: 63226)
  * python/pkgrecords.cc:
    - export SHA1Hash() as well
  * debian/rules: Remove dh_python call.
  * apt/progress.cc:
    - protect against not-parsable strings send from dpkg (lp: 68553)
  * python/pkgmanager.cc:
    - fix typo (closes: #382853)
  * debian/control:
    - tightend dependency (closes: #383478)
  * apt/progress.py:
    - use os._exit() in the child (lp: #53298)
    - use select() when checking for statusfd (lp: #53282)
  * acknoledge NMU (closes: #378048, #373512)
  * python/apt_pkgmodule.cc:
    - fix missing docstring (closes: #368907), 
      Thanks to Josh Triplett
  * make it build against python2.5
  * python/progress.cc:
    - fix memleak (lp: #43096)
  
 --  Michael Vogt <mvo@debian.org>  Tue, 19 Dec 2006 13:32:11 +0100
  
python-apt (0.6.19ubuntu9.1) edgy-updates; urgency=low

  * protect against not-parsable strings send from dpkg (lp: 68553)

 -- Michael Vogt <michael.vogt@ubuntu.com>  Fri, 27 Oct 2006 10:41:44 +0200

python-apt (0.6.19ubuntu9) edgy; urgency=low

  * Reupload to restore dependency on python-central.
  * debian/rules: Remove dh_python call.

 -- Matthias Klose <doko@ubuntu.com>  Thu, 12 Oct 2006 14:26:46 +0200

python-apt (0.6.19ubuntu8) edgy; urgency=low

  * support pkgDepCache::ActionGroup()

 -- Michael Vogt <michael.vogt@ubuntu.com>  Fri,  6 Oct 2006 18:03:46 +0200

python-apt (0.6.19ubuntu7) edgy; urgency=low

  * python/generic.h:
    - fix incorrect use of PyMem_DEL(), use PyObject_DEL()
      instead. This fixes a nasty segfault with python2.5
      (lp: 63226)

 -- Michael Vogt <michael.vogt@ubuntu.com>  Wed,  4 Oct 2006 16:45:53 +0200

python-apt (0.6.19ubuntu6) edgy; urgency=low

  * python/progress.cc:
    - fix memleak (lp: #43096)

 -- Michael Vogt <michael.vogt@ubuntu.com>  Mon,  2 Oct 2006 18:33:44 +0200

python-apt (0.6.19ubuntu5) edgy; urgency=low

  * python/pkgmanager.cc:
    - fix typo (closes: #382853)
  * debian/control:
    - tightend dependency (closes: #383478)
  * apt/progress.py:
    - use os._exit() in the child (lp: #53298)
    - use select() when checking for statusfd (lp: #53282)
  * acknoledge NMU (closes: #378048, #373512)
  * python/apt_pkgmodule.cc:
    - fix missing docstring (closes: #368907), 
      Thanks to Josh Triplett
  * make it build against python2.5

 -- Michael Vogt <michael.vogt@ubuntu.com>  Mon, 18 Sep 2006 18:28:19 +0200

python-apt (0.6.19ubuntu4) edgy; urgency=low

  * Rebuild to add support for python2.5.

 -- Matthias Klose <doko@ubuntu.com>  Fri,  8 Sep 2006 13:32:47 +0000
  
python-apt (0.6.19ubuntu3) edgy; urgency=low

  * merged ddtp support

 -- Michael Vogt <michael.vogt@ubuntu.com>  Mon, 14 Aug 2006 16:25:51 +0200

python-apt (0.6.19ubuntu2) edgy; urgency=low

  * tightened build-deps on latest apt

 -- Michael Vogt <michael.vogt@ubuntu.com>  Thu,  3 Aug 2006 17:02:30 +0200

python-apt (0.6.19ubuntu1) edgy; urgency=low

  [ Michael Vogt ]
  * doc/examples/print_uris.py:
    - added a example to show how the indexfile.ArchiveURI() can be used
      with binary packages
  * python/apt_pkgmodule.cc:
    - export sha256 generation
  * added support for the pkgDepCache.IsGarbage() flag

  [ Otavio Salvador ]
  * apt/cache.py:
    - fix commit doc string to also cite the open related callbacks
    - allow change of rootdir for APT database loading
    - add dh_installexamples in package building Closes: #376014

 -- Michael Vogt <michael.vogt@ubuntu.com>  Thu, 27 Jul 2006 15:00:55 +0200

python-apt (0.6.18-0.2) unstable; urgency=low

  * Non-maintainer upload.
  * Add ${shlibs:Depends} and ${misc:Depends} (Closes: #377615).

 -- Christoph Berg <myon@debian.org>  Tue, 18 Jul 2006 11:39:52 +0200

python-apt (0.6.18-0.1) unstable; urgency=high

  * Non-maintainer upload.
  * Call dh_pycentral and dh_python before dh_installdeb, to make sure
    the dh_pycentral snippets are put into the maintainer scripts; patch from
    Sam Morris. (Closes: #376416)

 -- Steinar H. Gunderson <sesse@debian.org>  Wed, 12 Jul 2006 23:26:50 +0200

python-apt (0.6.18) unstable; urgency=low

  * Non-maintainer upload.
  * Update for the new Python policy. Closes: #373512

 -- Raphael Hertzog <hertzog@debian.org>  Sat, 17 Jun 2006 15:09:28 +0200

python-apt (0.6.17) unstable; urgency=low

    * apt/cache.py:
    - return useful values on Cache.update()
    - Release locks on failure (thanks to Colin Watson)
    - fix various pychecker warnings
  * apt/package.py: 
    - fix various pychecker warnings
    - check if looupRecords succeeded
    - fix bug in the return statement of _downloadable()
  * python/srcrecords.cc:
    - add "Restart" method
    - don't run auto "Restart" before performing a Lookup 
    - fix the initalization (no need to pass a PkgCacheType to the records)
    - added "Index" attribute
  * python/indexfile.cc:
    - added ArchiveURI() method
  
 -- Michael Vogt <mvo@debian.org>  Mon,  8 May 2006 22:34:58 +0200

python-apt (0.6.16.2ubuntu9) edgy; urgency=low

  * rebuild against the latest apt (with auto-mark support)
  * the full merge needs a newer python-support 

 -- Michael Vogt <michael.vogt@ubuntu.com>  Mon,  3 Jul 2006 21:33:40 +0200

python-apt (0.6.16.2ubuntu8) dapper; urgency=low

  * apt/package.py:
    - fix return value in {candidate,installed}Downloadable

 -- Michael Vogt <michael.vogt@ubuntu.com>  Wed, 17 May 2006 19:28:44 +0200

python-apt (0.6.16.2ubuntu7) dapper; urgency=low

  * apt/package.py:
    - check if _lookupRecord() succeeded when checking
      maintainer or description (fixes invalid descriptions under 
      rare circumstances in gnome-app-install)

 -- Michael Vogt <michael.vogt@ubuntu.com>  Wed, 17 May 2006 18:12:58 +0200

python-apt (0.6.16.2ubuntu6) dapper; urgency=low

  * debian/control:
    - Replaces: python-apt (<< 0.6.11), instead of Conflicts which is not
      correct here. (closes: #308586).
  * python/srcrecords.cc:
    - don't run auto "Restart" before performing a Lookup (but require
      explicit "Restart", fixes the docs/examples/sources.py example)
    - fix the initalization (no need to pass a PkgCacheType to the records)
  
 -- Michael Vogt <michael.vogt@ubuntu.com>  Mon,  8 May 2006 16:40:14 +0200

python-apt (0.6.16.2ubuntu5) dapper; urgency=low

  * apt/cache.py: Release locks on failure (thanks to Colin Watson)
    (closes: #35867)

 -- Michael Vogt <michael.vogt@ubuntu.com>  Tue, 21 Mar 2006 15:09:14 +0100

python-apt (0.6.16.2ubuntu4) dapper; urgency=low

  * apt/package.py: 
     - added Package.setDelete(purge) option

 -- Michael Vogt <michael.vogt@ubuntu.com>  Mon,  6 Mar 2006 18:59:33 +0000

python-apt (0.6.16.2ubuntu3) dapper; urgency=low

  * apt/package.py: undo some damager from pychecker

 -- Michael Vogt <michael.vogt@ubuntu.com>  Wed,  1 Mar 2006 15:34:23 +0100

python-apt (0.6.16.2ubuntu2) dapper; urgency=low

  * apt/progress.py: 
    - initialize FetchProgress.eta with the correct type
    - strip the staus str before passing it to InstallProgress.statusChanged()
  * apt/cache.py:
    - return useful values on Cache.update()
  * fix FTBFS

 -- Michael Vogt <michael.vogt@ubuntu.com>  Tue, 28 Feb 2006 14:07:06 +0100

python-apt (0.6.16.2ubuntu1) dapper; urgency=low

  * apt/progress.py: 
    - added InstallProgress.statusChange(pkg, percent, status) 
    - make DumbInstallProgress a new-style class 
      (thanks to kamion for the suggestions)
    - fix various pychecker warnings
  * apt/cache.py, apt/package.py: fix various pychecker warnings

 -- Michael Vogt <michael.vogt@ubuntu.com>  Tue, 28 Feb 2006 12:04:37 +0100

python-apt (0.6.16.2) unstable; urgency=low
  
  * Non-maintainer upload.
  * debian/control:
    + Replaces: python-apt (<< 0.6.11), instead of Conflicts which is not
      correct here. (closes: #308586).

 -- Pierre Habouzit <madcoder@debian.org>  Fri, 14 Apr 2006 19:30:51 +0200
  
python-apt (0.6.16.1) unstable; urgency=low

  * typos fixed (thanks to Gustavo Franco)
  * pkgRecords.Record added to get raw record data
  * python/cache.cc: "key" in pkgCache::VerIterator.DependsList[key] is
                     no longer locale specific but always englis

 -- Michael Vogt <mvo@debian.org>  Wed, 22 Feb 2006 10:41:13 +0100

python-apt (0.6.16ubuntu2) dapper; urgency=low

  * Drop python2.3 package.

 -- Matthias Klose <doko@ubuntu.com>  Tue, 14 Feb 2006 15:27:26 +0000

python-apt (0.6.16ubuntu1) dapper; urgency=low

  * memleak fixed when pkgCache objects are deallocated

 -- Michael Vogt <michael.vogt@ubuntu.com>  Thu, 12 Jan 2006 00:08:05 +0100

python-apt (0.6.16) unstable; urgency=low

  * added GetPkgAcqFile to queue individual file downloads with the 
    system (dosn't make use of the improved pkgAcqFile yet)
  * added SourceList.GetIndexes()
  * rewrote apt.cache.update() to use the improved aquire interface
  * apt/ API change: apt.Package.candidateOrigin returns a list of origins 
    now instead of a single one
  * apt_pkg.Cdrom.Add() returns a boolean now, CdromProgress has totalSteps
  * added support for pkgIndexFile and added SourcesList.FindIndex()
  * added "trusted" to the Origin class

 -- Michael Vogt <michael.vogt@ubuntu.com>  Thu,  5 Jan 2006 00:56:36 +0100

python-apt (0.6.15) unstable; urgency=low

  * rewrote cache.Commit() and make it raise proper Exception if stuff
    goes wrong
  * fix a invalid return from cache.commit(), fail if a download failed
  * apt.Package.candidateOrigin returns a class now
  * added pkgAcquire, pkgPackageManager and a example (acquire.py)
  * tightend build-dependencies for new apt and the c++ transition

 -- Michael Vogt <mvo@debian.org>  Mon, 28 Nov 2005 23:48:37 +0100

python-apt (0.6.14) unstable; urgency=low

  * doc/examples/build-deps.py:
    - fixed/improved (thanks to Martin Michlmayr, closes: #321507)
  * apt_pkg.Cache.Update() does no longer reopen the cache
    (this is the job of the caller now)
  * python/srcrecords.cc:
    - support for "srcrecords.Files" added
    - always run "Restart" before performing a Lookup 
  * export locking via: GetLock(),PkgSystem{Lock,UnLock} 
  * apt/cache.py:
    - added  __iter__ to make "for pkg in apt.Cache:" stuff possible

 -- Michael Vogt <mvo@debian.org>  Wed,  9 Nov 2005 04:52:08 +0100

python-apt (0.6.13) unstable; urgency=low

  * support for depcache added
  * support for the PkgProblemResolver added
  * support for PkgSrcRecord.BuildDepends added
  * support for cdrom handling (add, ident) added
  * support for progress reporting from operations added
    (e.g. OpProgress, FetchProgress, InstallProgress, CdromProgress)
  * added tests/ directory with various tests for the code
  * native apt/ python directory added that contains
    a more pythonic interface to apt_pkg
  * made the apt/ python code PEP08 conform
  * python exceptions return the apt error message now 
    (thanks to Chris Halls for the patch)
  
 -- Michael Vogt <mvo@debian.org>  Fri,  5 Aug 2005 10:30:31 +0200

python-apt (0.6.12.2) unstable; urgency=low

   * rebuild against the latest apt (c++ transition)

 -- Michael Vogt <mvo@debian.org>  Mon, 1 Aug 2005 11:06:03 +0200

python-apt (0.6.12.1) unstable; urgency=low

   * rebuild against the latest apt

 -- Michael Vogt <mvo@debian.org>  Tue, 28 Jun 2005 18:29:57 +0200 

python-apt (0.6.12ubuntu1) breezy; urgency=low

  * Greek0@gmx.net--2005-main/python-apt--debian--0.6:
    - python2.{3,4}-apt conflicts with python-apt (<< 0.6.11)
      (closes: #308586)
      (closes ubuntu: #11380)

 -- Michael Vogt <michael.vogt@ubuntu.com>  Thu, 12 May 2005 11:34:05 +0200

python-apt (0.6.12) breezy; urgency=low
  
  * added a tests/ directory
  * added tests/pkgsrcrecords.py that will check if the pkgsrcrecords
    interface does not segfault
  * new native python "apt" interface that hides the details of apt_pkg

 -- Michael Vogt <michael.vogt@ubuntu.com>  Fri,  6 May 2005 10:11:52 +0200
  
python-apt (0.6.11) experimental; urgency=low

  * fixed some reference count problems in the depcache and 
    pkgsrcrecords code
  * DepCache.Init() is never called implicit now
  * merged with python-apt tree from Greek0@gmx.net--2005-main

 -- Michael Vogt <mvo@debian.org>  Fri,  6 May 2005 10:04:38 +0200

python-apt (0.5.36ubuntu2) hoary; urgency=low

  * return "None" in GetCandidateVer() if no Candidate is found

 -- Michael Vogt <michael.vogt@ubuntu.com>  Tue, 15 Mar 2005 12:30:06 +0100

python-apt (0.5.36ubuntu1) hoary; urgency=low

  * DepCache.ReadPinFile() added
  * Fixed a bug in DepCache.Upgrade()

 -- Michael Vogt <michael.vogt@ubuntu.com>  Wed,  2 Mar 2005 11:32:15 +0100

python-apt (0.5.36) hoary; urgency=low

  * Fix build-depends, somehow lost in merge

 -- Matt Zimmerman <mdz@ubuntu.com>  Sat, 26 Feb 2005 18:53:54 -0800

python-apt (0.5.35) hoary; urgency=low

  * Target hoary this time

 -- Matt Zimmerman <mdz@ubuntu.com>  Sat, 26 Feb 2005 15:57:21 -0800

python-apt (0.5.34) unstable; urgency=low

  * Restore Ubuntu changes
    - Build python 2.4 as default, add python2.3-apt
    - Typo fix (Ubuntu #4677)

 -- Matt Zimmerman <mdz@ubuntu.com>  Sat, 26 Feb 2005 15:53:30 -0800

python-apt (0.5.33) unstable; urgency=low

  * Merge michael.vogt@ubuntu.com--2005/python-apt--pkgDepCache--0
    - Basic depcache API (Ubuntu #6889)

 -- Matt Zimmerman <mdz@ubuntu.com>  Sat, 26 Feb 2005 15:37:48 -0800

python-apt (0.5.32) unstable; urgency=low

  * Update to work with apt 0.5.32 (bzip2 deb support)

 -- Matt Zimmerman <mdz@debian.org>  Sun, 12 Dec 2004 09:44:45 -0800

python-apt (0.5.10) unstable; urgency=low

  * Recompile with apt 0.5

 -- Matt Zimmerman <mdz@debian.org>  Fri, 26 Dec 2003 09:09:40 -0800

python-apt (0.5.9) unstable; urgency=low

  * Fix broken object initialization in sourcelist.cc and srcrecords.cc
    (Closes: #215792)

 -- Matt Zimmerman <mdz@debian.org>  Thu, 25 Dec 2003 12:12:04 -0800

python-apt (0.5.8) unstable; urgency=low

  * Adjust build-depends to build with python2.3.  No other changes.
  * This seems to break the new source package support, probably because
    the new source package support is buggy.

 -- Matt Zimmerman <mdz@debian.org>  Fri,  8 Aug 2003 09:01:12 -0400

python-apt (0.5.5.2) unstable; urgency=low

  * Add myself to Uploaders so that bugs don't get tagged as NMU-fixed anymore 
  * Initial support for working with source packages (Closes: #199716)

 -- Matt Zimmerman <mdz@debian.org>  Tue, 22 Jul 2003 22:20:00 -0400

python-apt (0.5.5.1) unstable; urgency=low

  * DepIterator::GlobOr increments the iterator; don't increment it again.
    This caused every other dependency to be skipped (Closes: #195805)
  * Avoid a null pointer dereference when calling keys() on an empty
    configuration (Closes: #149380) 

 -- Matt Zimmerman <mdz@debian.org>  Mon,  2 Jun 2003 23:18:53 -0400

python-apt (0.5.5) unstable; urgency=low

  * Rebuild with apt 0.5.5

 -- Matt Zimmerman <mdz@debian.org>  Tue,  6 May 2003 10:01:22 -0400

python-apt (0.5.4.9) unstable; urgency=low

  * Parse /var/lib/dpkg/status in examples/tagfile.py, so that it works
    out of the box (Closes: #175340)
  * Rebuild with apt 0.5.4.9 (libapt-pkg-libc6.3-5-3.3)

 -- Matt Zimmerman <mdz@debian.org>  Tue, 18 Feb 2003 16:42:24 -0500

python-apt (0.5.4.4) unstable; urgency=low

  * Fix for memory leak with TmpGetCache.
    Closes: #151489
  * Include additional examples from Moshe Zadka <m@moshez.org>
    Closes: #150091, #152048
  * Rebuild for python2.2, which is now the default version
    Closes: #158460
  * No CVS directories in source tarball
    Closes: #157773

 -- Matt Zimmerman <mdz@debian.org>  Tue, 27 Aug 2002 19:22:10 -0400
  
python-apt (0.5.4.3) unstable; urgency=low

  * #include <new> in python/generic.h so that we can build on ia64, which
    uses g++-2.96 (Closes: #137467)

 -- Matt Zimmerman <mdz@debian.org>  Sat,  9 Mar 2002 23:34:13 -0500

python-apt (0.5.4.2) unstable; urgency=high

  * Fix g++-3.0 compilation issues (Closes: #134020)

 -- Matt Zimmerman <mdz@debian.org>  Sun, 24 Feb 2002 00:20:22 -0500

python-apt (0.5.4.1) unstable; urgency=low

  * Add apt-utils to build-depends, since libapt-pkg-dev doesn't pull it
    in.  This should allow python-apt to be autobuilt more readily.

 -- Matt Zimmerman <mdz@debian.org>  Sat, 23 Feb 2002 19:01:15 -0500

python-apt (0.5.4) unstable; urgency=low

  * Initial release.
  * Initial packaging by Jason Gunthorpe, et al.

 -- Matt Zimmerman <mdz@debian.org>  Wed, 16 Jan 2002 01:37:56 -0500<|MERGE_RESOLUTION|>--- conflicted
+++ resolved
@@ -1,15 +1,11 @@
-<<<<<<< HEAD
-python-apt (0.6.20ubuntu15) feisty; urgency=low
-=======
 python-apt (0.6.20ubuntu16) feisty; urgency=low
 
   * Fix the addition of of sources that are already enabled but not with
     all components - fix LP#98795
 
- -- Sebastian Heinlein <sebi@sebi-laptop>  Wed,  4 Apr 2007 11:31:33 +0200
+ -- Sebastian Heinlein <glatzor@ubuntu.com>  Wed,  4 Apr 2007 11:31:33 +0200
 
 python-apt (0.6.20ubuntu15) unstable; urgency=low
->>>>>>> c43a7c89
 
   [ Sebastian Heinlein ]
   * Update the mirror lists from Launchpad
