<<<<<<< HEAD
python-apt (0.7.9~exp2ubuntu11) karmic; urgency=low

  [ Matthias Klose ]
  * Build for python2.4 as well. LP: #354812.

  [ Michael vogt ]
  * setup.py:
    - only use sphinx for python2.5 or later
  * data/templates/Ubuntu.info.in:
    - updated for karmic

 -- Michael Vogt <michael.vogt@ubuntu.com>  Wed, 06 May 2009 14:28:56 +0200

python-apt (0.7.9~exp2ubuntu10) jaunty; urgency=low

  * .bzr-buildpackage/default.conf:
    - add pre-build hook to update the mirror list from LP

 -- Michael Vogt <michael.vogt@ubuntu.com>  Mon, 30 Mar 2009 17:22:38 +0200

python-apt (0.7.9~exp2ubuntu9) jaunty; urgency=low

  * aptsources/sourceslist.py:
    - fix bug in invalid lines detection (LP: #324614)

 -- Michael Vogt <michael.vogt@ubuntu.com>  Thu, 19 Mar 2009 14:09:50 +0100

bpython-apt (0.7.9~exp2ubuntu8) jaunty; urgency=low

  * Rebuild for python2.6.
  * Call dh_pycentral with "DH_PYCENTRAL=include-links".

 -- Matthias Klose <doko@ubuntu.com>  Sat, 21 Feb 2009 18:31:23 +0000

python-apt (0.7.9~exp2ubuntu7) jaunty; urgency=low

  * apt/package.py:
    - add "not_automatic" flag to the origin
  * debian/control:
    - rebuild against latest apt
=======
python-apt (0.7.10.4) UNRELEASED; urgency=low

  [ Michael Vogt ]
  * data/templates/Ubuntu.info.in:
    - updated for the new ubuntu karmic version

 -- Michael Vogt <mvo@debian.org>  Tue, 05 May 2009 12:03:27 +0200

python-apt (0.7.10.3) unstable; urgency=low

  * apt/package.py: Handle cases where no candidate is available, by returning
    None in the candidate property. (Closes: #523801)

 -- Julian Andres Klode <jak@debian.org>  Sun, 12 Apr 2009 19:50:26 +0200

python-apt (0.7.10.2) unstable; urgency=low

  * apt/package.py: Handle cases where no candidate is available and
    one of the deprecated properties (e.g. candidateVersion) is
    requested. (Closes: #523801)
  * setup.py, debian/rules: Support version in setup.py again by getting
    the value from the variable DEBVER (defined in debian/rules), falling
    back to None.

 -- Julian Andres Klode <jak@debian.org>  Sun, 12 Apr 2009 19:00:07 +0200

python-apt (0.7.10.1) unstable; urgency=low

  * Fix FTBFS with python-debian (>= 0.1.13) on Python 2.4 by not using it to
    get a version number in setup.py (Closes: #523473)
  * apt/package.py:
    - (Package.candidateRecord): Fix missing 'd' in 'record'
    - (DeprecatedProperty.__get__): Only warn when used on objects, this
      makes it easier to use e.g. pydoc,sphinx,pychecker.

 -- Julian Andres Klode <jak@debian.org>  Fri, 10 Apr 2009 17:51:07 +0200

python-apt (0.7.10) unstable; urgency=low

  * Build-Depend on python-debian, use it to get version number from changelog
  * Depend on libjs-jquery, and remove internal copy (Closes: #521532)
  * apt/package.py:
    - Introduce Version.{uri,uris,fetch_binary()}
  * debian/control:
    - Remove mdz from Uploaders (Closes: #521477), add myself.
    - Update Standards-Version to 3.8.1
    - Use ${binary:Version} instead of ${Source-Version}
    - Fix spelling error: python -> Python
  * debian/copyright: Switch to machine-interpretable copyright
  * Fix documentation building
    - doc/source/conf.py: Only include directories for current python version.
    - debian/control: Build-Depend on python-gtk2, python-vte.
    - setup.py: If pygtk can not be imported, do not build the documentation.
  * Breaks: debdelta (<< 0.28~) to avoid more problems due to the internal
    API changes from 0.7.9.

 -- Julian Andres Klode <jak@debian.org>  Wed, 01 Apr 2009 15:24:29 +0200

python-apt (0.7.9) unstable; urgency=low

  [ Julian Andres Klode ]
  * apt/gtk/widgets.py:
    - Handle older versions of python-gobject which do not ship glib
  * apt/package.py: Introduce the Version class
    - Deprecate Package.candidate*() and Package.installed*(), except for
      installedFiles.
    - Provide Version.get_source() (LP: #118788)
    - Provide Package.versions (Closes: #513236)
  * apt/progress/: New package, replaces apt.progress and apt.gtk
    - apt/progress/gtk2.py: Moved here from apt/gtk/widgets.py
    - apt/progress/__init__.py: Move here from apt/progress.py
  * doc/source/*: Improve the documentation
    - Document more attributes and functions of apt_pkg (they are all listed)

  [ Michael Vogt ]
  * aptsources/distro.py:
    - use iso_3166.xml instead of iso_3166.tab
    - fix incorrect indent
  * debian/control:
    - add Recommends to iso-codes (for iso_3166.xml)
  * apt/package.py:
    - make sure to set the defaulttimeout back to the
      original value (in getChangelog(), LP: #314212)
      Closes: #513315
>>>>>>> b285f733
  * apt/cache.py:
    - when setting a alternative rootdir, read the
      config from it as well (LP: #243550)
  * python/configuration.cc, python/apt_pkgmodule.cc:
    - add apt_pkg.ReadConfigDir()
  * python/cache.cc, tests/getcache_mem_corruption.py:
    - test if progress objects have the right methods
      and raise error if not (thanks to Emanuele Rocca)
      closes: #497049
  * apt/package.py:
    - avoid uneeded interal references in the Package objects
  * aptsources/sourceslist.py:
    - fix bug in invalid lines detection (LP: #324614)

<<<<<<< HEAD
 -- Michael Vogt <michael.vogt@ubuntu.com>  Mon, 09 Feb 2009 15:09:17 +0100

python-apt (0.7.9~exp2ubuntu5) jaunty; urgency=low

  * apt/cache.py:
    - revert the InitConfig change, has unintended side-effects

 -- Michael Vogt <michael.vogt@ubuntu.com>  Mon, 26 Jan 2009 12:13:46 +0100

python-apt (0.7.9~exp2ubuntu4) jaunty; urgency=low

  * apt/cache.py:
    - when running with the rootdir option, run
      InitConfig() again to ensure that the config
      from the rootdir is read, not from the host
      (lp: #243550)
  * apt/package.py:
    - make sure to set the defaulttimeout back to the
      original value (in getChangelog(), LP: #314212)

 -- Michael Vogt <michael.vogt@ubuntu.com>  Mon, 26 Jan 2009 08:45:00 +0100

python-apt (0.7.9~exp2ubuntu3) jaunty; urgency=low

  * apt/__init__.py:
    - use iso_3166.xml instead of iso_3166.tab
    - fix incorrect indent 
  * debian/control:
    - add Recommends to iso-codes (for iso_3166.xml)

 -- Michael Vogt <michael.vogt@ubuntu.com>  Thu, 22 Jan 2009 09:37:17 +0100

python-apt (0.7.9~exp2ubuntu2) jaunty; urgency=low

  * apt/__init__.py:
    - remove the future warning 
  * aptsources/distro.py:
    - fix indent breakage (LP: #319714)

 -- Michael Vogt <michael.vogt@ubuntu.com>  Wed, 21 Jan 2009 21:47:21 +0100

python-apt (0.7.9~exp2ubuntu1) jaunty; urgency=low

  * Merged from debian, lots of documentation updates
    and other fixes (thanks to Julian Andres Klode)

 -- Michael Vogt <michael.vogt@ubuntu.com>  Tue, 20 Jan 2009 15:32:54 +0100
=======
 -- Michael Vogt <mvo@debian.org>  Thu, 19 Mar 2009 13:39:21 +0100
>>>>>>> b285f733

python-apt (0.7.9~exp2) experimental; urgency=low

  [ Julian Andres Klode ]
  * apt/*.py:
    - Almost complete cleanup of the code
    - Remove inconsistent use of tabs and spaces (Closes: #505443)
    - Improved documentation
  * apt/debfile.py:
    - Drop get*() methods, as they are deprecated and were
      never in a stable release
    - Make DscSrcPackage working
  * apt/gtk/widgets.py:
    - Fix the code and document the signals
  * Introduce new documentation build with Sphinx
    - Contains style Guide (Closes: #481562)
    - debian/rules: Build the documentation here
    - setup.py: Remove pydoc building and add new docs.
    - debian/examples: Include examples from documentation
    - debian/python-apt.docs:
      + Change html/ to build/doc/html.
      + Add build/doc/text for the text-only documentation
  * setup.py:
    - Only create build/data when building, not all the time
    - Remove build/mo and build/data on clean -a
  * debian/control:
    - Remove the Conflicts on python2.3-apt, python2.4-apt, as
      they are only needed for oldstable (sarge)
    - Build-Depend on python-sphinx (>= 0.5)
  * aptsources/distinfo.py:
    - Allow @ in mirror urls (Closes: #478171) (LP: #223097)
  * Merge Ben Finney's whitespace changes (Closes: #481563)
  * Merge Ben Finney's do not use has_key() (Closes: #481878)
  * Do not use deprecated form of raise statement (Closes: #494259)
  * Add support for PkgRecords.SHA256Hash (Closes: #456113)

  [ Michael Vogt ]
  * apt/package.py:
    - fix bug in candidateInstalledSize property
  * aptsources/distinfo.py:
    - fix too restrictive mirror url check
  * aptsources/distro.py:
    - only add nearest_server and server to the mirrors if
      they are defined

 -- Michael Vogt <mvo@debian.org>  Fri, 16 Jan 2009 11:28:17 +0100

python-apt (0.7.8ubuntu1) jaunty; urgency=low

  * Merged python-apt consolidation branch by Sebastian
    Heinlein (many thanks)
  * apt/cache.py:
    - new method "isVirtualPackage()"
    - new method "getProvidingPackages()"
    - new method "getRequiredDownload()"
    - new method "additionalRequiredSpace()"
  * apt/debfile.py:
    - move a lot of the gdebi code into this file, this
      provides interfaces for querrying and installing
      .deb files and .dsc files
  * apt/package.py:
    - better description parsing
    - new method "installedFiles()"
    - new method "getChangelog()"
  * apt/gtk/widgets.py:
    - new gobject GOpProgress
    - new gobject GFetchProgress
    - new gobject GInstallProgress
    - new gobject GDpkgInstallProgress
    - new widget GtkAptProgress
  * doc/examples/gui-inst.py:
    - updated to use the new widgets
  * debian/control:
    - add suggests for python-gtk2 and python-vte
  * setup.py:
    - build html/ help of the apt and aptsources modules
      into /usr/share/doc/python-apt/html
<<<<<<< HEAD
=======
  * apt/__init__.py:
    - remove the future warning
>>>>>>> b285f733

 -- Michael Vogt <mvo@debian.org>  Mon, 15 Dec 2008 14:29:47 +0100

python-apt (0.7.8) unstable; urgency=low

  [ Michael Vogt ]
  * python/cache.cc:
    - fix crash if Ver.PriorityType() returns NULL
    - fix GetCandidateVer() reporting incorrect versions after
      SetCandidateVer() was used. Thanks to Julian Andres Klode for
      the test-case (LP: #237372)
  * python/apt_instmodule.cc:
    - do not change working dir in debExtractArchive() (LP: #184093)
  * apt/cache.py:
    - support "in" in apt.Cache() (LP: #251587)
  * apt/package.py:
    - do not return None in sourcePackageName (LP: #123062)
  * python/progress.cc:
    - when pulse() does not return a boolean assume "true"
      (thanks to Martin Pitt for telling me about the problem)
  * python/apt_pkgmodule.cc:
    - add "SelState{Unknown,Install,Hold,DeInstall,Purge}" constants
  * aptsources/__init__.py, aptsources/distinfo.py:
    - run apt_pkg.init() when aptsources gets imported and not
      the distinfo function
    - fix detection of cdrom sources and add test for it
  * python/metaindex.cc
    - fix crash when incorrect attribute is given
  * data/templates/Ubuntu.info.in:
    - updated
  * aptsources/distro.py:
    - add parameter to get_distro() to make unit testing easier
  * tests/test_aptsources_ports.py:
    - add test for arch specific handling (when sub arch is on
      a different mirror than "main" arches)

  [ Julian Andres Klode ]
  * python/acquire.cc (GetPkgAcqFile): Support DestDir and DestFilename.

 -- Michael Vogt <mvo@debian.org>  Mon, 24 Nov 2008 10:24:30 +0200

python-apt (0.7.8~ubuntu2) jaunty; urgency=low

  [ Michael Vogt ]
  * data/templates/Ubuntu.info.in:
    - updated to fix ports.ubuntu.com for powerpc and lpia
      (LP: #220890)
  * aptsources/distro.py:
    - add parameter to get_distro() to make unit testing easier
  * tests/test_aptsources_ports.py:
    - add test for arch specific handling (when sub arch is on
      a different mirror than "main" arches)

  [ Julian Andres Klode ]
  * python/acquire.cc (GetPkgAcqFile): Support DestDir and DestFilename.

 -- Michael Vogt <michael.vogt@ubuntu.com>  Mon, 10 Nov 2008 11:35:03 +0100
  
python-apt (0.7.8~ubuntu1) jaunty; urgency=low

  * python/apt_pkgmodule.cc:
    - add "SelState{Unknown,Install,Hold,DeInstall,Purge}" constants
  * python/metaindex.cc
    - fix crash when incorrect attribute is given
  * data/templates/Ubuntu.info.in:
    - updated for jaunty

 -- Michael Vogt <michael.vogt@ubuntu.com>  Mon, 03 Nov 2008 11:46:54 +0100

python-apt (0.7.7.1ubuntu4) intrepid; urgency=low

  * apt/package.py:
    - do not return None in sourcePackageName (LP: #123062)
  * python/progress.cc:
    - when pulse() does not return a boolean assume "true"
      (thanks to Martin Pitt for telling me about the problem)
  * aptsources/__init__.py, aptsources/distinfo.py:
    - run apt_pkg.init() when aptsources gets imported and not
      the distinfo function
    - fix detection of cdrom sources and add test for it
 
 -- Michael Vogt <michael.vogt@ubuntu.com>  Thu, 18 Sep 2008 14:42:46 +0200

python-apt (0.7.7.1ubuntu3) intrepid; urgency=low

  * Rebuild against current apt on hppa.

 -- Colin Watson <cjwatson@ubuntu.com>  Mon, 01 Sep 2008 11:37:58 +0100

python-apt (0.7.7.1ubuntu2) intrepid; urgency=low

  * python/cache.cc:
    - fix GetCandidateVer() reporting incorrect versions after
      SetCandidateVer() was used. Thanks to Julian Andres Klode for
      the test-case (LP: #237372)
  * python/apt_instmodule.cc:
    - do not change working dir in debExtractArchive() (LP: #184093)
  * apt/cache.py:
    - support "in" in apt.Cache() (LP: #251587)

 -- Michael Vogt <michael.vogt@ubuntu.com>  Tue, 05 Aug 2008 11:35:32 +0200

python-apt (0.7.7.1ubuntu1) intrepid; urgency=low

  * python/cache.cc:
    - fix crash if Ver.PriorityType() returns NULL  (LP: #253255)

 -- Michael Vogt <michael.vogt@ubuntu.com>  Wed, 30 Jul 2008 10:26:53 +0200

python-apt (0.7.7ubuntu2) intrepid; urgency=low

  * python/metaindex.cc
    - fix crash when incorrect attribute is given
  * data/templates/Ubuntu.info.in:
    - updated
  * aptsources/distro.py:
    - add parameter to get_distro() to make unit testing easier
  * tests/test_aptsources_ports.py:
    - add test for arch specific handling (when sub arch is on
      a different mirror than "main" arches)

  [ Julian Andres Klode ]
  * python/acquire.cc (GetPkgAcqFile): Support DestDir and DestFilename.

 -- Michael Vogt <mvo@debian.org>  Mon, 24 Nov 2008 10:24:30 +0200

python-apt (0.7.7.1+nmu1) unstable; urgency=medium

  * Non-maintainer upload.
  * data/templates/Debian.info.in: Set the BaseURI to security.debian.org for
    lenny/updates, etch/updates and sarge/updates. (Closes: #503237)

 -- Jonny Lamb <jonny@debian.org>  Fri, 24 Oct 2008 12:44:33 +0100

python-apt (0.7.7.1) unstable; urgency=low

  * data/templates/Debian.info.in:
    - add 'lenny' template info (closes: #476364)
  * aptsources/distinfo.py:
    - fix template matching for arch specific code (LP: #244093)

 -- Michael Vogt <michael.vogt@ubuntu.com>  Fri, 25 Jul 2008 18:34:28 +0200

python-apt (0.7.7ubuntu1) intrepid; urgency=low

  * merged from debian-sid

 -- Michael Vogt <michael.vogt@ubuntu.com>  Tue, 22 Jul 2008 15:58:37 +0200

python-apt (0.7.7) unstable; urgency=low

  [ Emanuele Rocca ]
  * data/templates/Debian.info.in:
    - s/MatchUri/MatchURI/. Thanks, Gustavo Noronha Silva (closes: #487673)
  * python/cache.cc:
    - Throw an exception rather than segfaulting when GetCache() is called
      before InitSystem() (closes: #369147)
  * doc/examples/config.py:
    - Fix config.py --help (closes: #257007)

  [ Michael Vogt ]
  * python/apt_pkgmodule.cc:
    - fix bug in hashsum calculation when the original string
      contains \0 charackters (thanks to Celso Providelo and
      Ryan Hass for the test-case) LP: #243630
  * tests/test_hashsums.py:
    - add tests for the hashsum code
  * apt/package.py:
    - add "isAutoRemovable()" method
  * python/pkgsrcrecords.cc:
    - add "Record" attribute to the PkgSrcRecord to access the
      full source record
  * debian/rules:
    - remove the arch-build target, we have bzr-builddeb now

 -- Michael Vogt <mvo@debian.org>  Tue, 22 Jul 2008 10:16:03 +0200

python-apt (0.7.6ubuntu3) intrepid; urgency=low

  * apt/package.py:
    - add "isAutoRemovable()" method

 -- Michael Vogt <michael.vogt@ubuntu.com>  Mon, 14 Jul 2008 15:18:03 +0100

python-apt (0.7.6ubuntu2) intrepid; urgency=low

  * python/apt_pkgmodule.cc:
    - fix bug in hashsum calculation when the original string
      contains \0 charackters (thanks to Celso Providelo and 
      Ryan Hass for the test-case) LP: #243630
  * tests/test_hashsums.py:
    - add tests for the hashsum code

 -- Michael Vogt <mvo@debian.org>  Fri, 04 Jul 2008 19:53:28 +0200

python-apt (0.7.6ubuntu1) intrepid; urgency=low

  * merged with debian, remaining changes:
    - more up-to-date mirror list

 -- Michael Vogt <michael.vogt@ubuntu.com>  Fri, 04 Jul 2008 11:00:33 +0200

python-apt (0.7.6) unstable; urgency=low

  * apt/cache.py:
    - add "memonly" option to apt.Cache() to force python-apt to
      not touch the pkgcache.bin file (this works around a possible
      race condition in the pkgcache.bin handling)
  * data/templates/Ubuntu.info.in:
    - added ubuntu 'intrepid'
  * debian/README.source:
    - added (basic) documentation how to build python-apt
  * aptsources/distinfo.py:
    - support arch specific BaseURI, MatchURI and MirrosFile fields
      in the distinfo template
  * debian/control:
    - move bzr branch to bzr.debian.org and update Vcs-Bzr

 -- Michael Vogt <mvo@debian.org>  Wed, 18 Jun 2008 14:46:43 +0200

python-apt (0.7.5ubuntu2) intrepid; urgency=low

  * apt/cache.py:
    - add "memonly" option to apt.Cache() to force python-apt to
      not touch the pkgcache.bin file (this works around a possible
      race condition in the pkgcache.bin handling)

 -- Michael Vogt <michael.vogt@ubuntu.com>  Fri, 13 Jun 2008 12:14:34 +0200

python-apt (0.7.5ubuntu1) intrepid; urgency=low

  * merged from debian-sid

 -- Michael Vogt <michael.vogt@ubuntu.com>  Thu, 12 Jun 2008 12:32:00 +0200

python-apt (0.7.5) unstable; urgency=low

  * use the new ListUpdate() code
  * add example in doc/examples/update.py
  * python/pkgrecords.cc:
    - export the Homepage field
  * python/tar.cc:
    - fix .lzma extraction (thanks to bigjools)
   * python/sourcelist.cc:
     - support GetIndexes() GetAll argument to implement
       something like --print-uris
   * python/apt_pkgmodule.cc:
     - add InstState{Ok,ReInstReq,Hold,HoldReInstReq} constants
   * apt/cache.py:
     - add reqReinstallPkgs property that lists all packages in
       ReInstReq or HoldReInstReq

 -- Michael Vogt <mvo@debian.org>  Tue, 19 Feb 2008 21:06:36 +0100

python-apt (0.7.4ubuntu9) intrepid; urgency=low

  * aptsources/distinfo.py:
    - support arch specific BaseURI, MatchURI and MirrosFile fields
      in the distinfo template (LP: #220890)

 -- Michael Vogt <michael.vogt@ubuntu.com>  Wed, 28 May 2008 12:20:23 +0200

python-apt (0.7.4ubuntu8) intrepid; urgency=low

  * data/templates/Ubuntu.info.in:
    - added ubuntu 'intrepid'
  * debian/README.source: 
    - added (basic) documentation how to build python-apt

 -- Michael Vogt <michael.vogt@ubuntu.com>  Mon, 05 May 2008 10:40:58 +0200

python-apt (0.7.4ubuntu7) hardy; urgency=low

  * data/templates/Ubuntu.mirrors: 
    - updated mirrors list from launchpad (LP: #153284)
  * util/get_ubuntu_mirrors_from_lp.py:
    - rewritten to use +archivemirrors-rss and feedburner

 -- Michael Vogt <michael.vogt@ubuntu.com>  Mon, 07 Apr 2008 16:15:28 +0200

python-apt (0.7.4ubuntu6) hardy; urgency=low

  * rebuild due to python-central problems

 -- Michael Vogt <michael.vogt@ubuntu.com>  Tue, 19 Feb 2008 17:58:29 +0100

python-apt (0.7.4ubuntu5) hardy; urgency=low

  * python/sourcelist.cc:
    - support GetIndexes() GetAll argument to implement
      something like --print-uris
  * python/apt_pkgmodule.cc:
    - add InstState{Ok,ReInstReq,Hold,HoldReInstReq} constants
  * apt/cache.py:
    - add reqReinstallPkgs property that lists all packages in
      ReInstReq or HoldReInstReq

 -- Michael Vogt <michael.vogt@ubuntu.com>  Mon, 18 Feb 2008 16:55:51 +0100

python-apt (0.7.4ubuntu4) hardy; urgency=low

  * python/pkgrecords.cc:
    - export the Homepage field

 -- Michael Vogt <michael.vogt@ubuntu.com>  Mon, 11 Feb 2008 10:34:39 +0100

python-apt (0.7.4ubuntu3) hardy; urgency=low

  * python/tar.cc:
    - fix .lzma extraction (thanks to bigjools for reporting)

 -- Michael Vogt <michael.vogt@ubuntu.com>  Fri, 25 Jan 2008 09:57:31 +0000

python-apt (0.7.4ubuntu2) hardy; urgency=low

  * use the new apt ListUpdate() code
  * add example in doc/examples/update.py

 -- Michael Vogt <mvo@debian.org>  Tue, 19 Feb 2008 21:06:36 +0100

python-apt (0.7.4ubuntu1) hardy; urgency=low

  * merged from debian/unstable, remaining changes:
   - rebuild against latest apt
   - maintainer field changed

 -- Michael Vogt <michael.vogt@ubuntu.com>  Thu, 13 Dec 2007 15:00:22 +0100

python-apt (0.7.4) unstable; urgency=low

  * apt/debfile.py:
    - added wrapper around apt_inst.debExtract()
    - support dictionary like access
  * apt/package.py:
    - fix apt.package.Dependency.relation initialization
  * python/apt_instmodule.cc:
    - added arCheckMember()
    - fix typo
  * aptsources/distro.py:
    - throw NoDistroTemplateException if not distribution template
      can be found
  * python/string.cc:
    - fix overflow in SizeToStr()
  * python/metaindex.cc:
    - added support for the metaIndex objects
  * python/sourceslist.cc:
    - support new "List" attribute that returns the list of
      metaIndex source entries
  * python/depcache.cc:
    - be more threading friendly
  * python/tag.cc
    - support "None" as default in
      ParseSection(control).get(field, default), LP: #44470
  * python/progress.cc:
    - fix refcount problem in OpProgress
    - fix refcount problem in FetchProgress
    - fix refcount problem in CdromProgress
  * apt/README.apt:
    - fix typo (thanks to Thomas Schoepf, closes: #387787)
  * po/fr.po:
    - merge update, thanks to Christian Perrier (closes:  #435918)
  * data/templates/:
    - update templates

 -- Michael Vogt <mvo@debian.org>  Thu, 06 Dec 2007 15:35:46 +0100

python-apt (0.7.3.1ubuntu6) hardy; urgency=low

  * remove python-central pre-depends, this is no longer needed
    during upgrades now that we have "PYCENTRAL_NO_DPKG_QUERY"

 -- Michael Vogt <michael.vogt@ubuntu.com>  Wed, 21 Nov 2007 20:33:42 +0100

python-apt (0.7.3.1ubuntu5) hardy; urgency=low

  * add hardy to the ubuntu sources.list template

 -- Michael Vogt <michael.vogt@ubuntu.com>  Sat, 27 Oct 2007 15:03:18 -0400

python-apt (0.7.3.1ubuntu4) gutsy; urgency=low

  * pre-depend on gutsy version pycentral, this ensures that we get a 
    updated dpkg with triggers support before pycentral uses  
    /usr/bin/dpkg-querry (LP: #152827)

 -- Michael Vogt <michael.vogt@ubuntu.com>  Mon, 15 Oct 2007 11:24:12 +0200

python-apt (0.7.3.1ubuntu3) gutsy; urgency=low

  * data/templates/Ubuntu.mirrors:
    - update the static mirror list from LP (LP: #126148)

 -- Michael Vogt <michael.vogt@ubuntu.com>  Thu, 11 Oct 2007 00:13:00 +0200

python-apt (0.7.3.1ubuntu2) gutsy; urgency=low

  * apt/package.py:
    - fix apt.package.Dependency.relation initialization

 -- Michael Vogt <michael.vogt@ubuntu.com>  Mon, 01 Oct 2007 20:08:47 +0200

python-apt (0.7.3.1ubuntu1) gutsy; urgency=low

  * python/metaindex.cc:
    - added support for the metaIndex objects
  * python/sourceslist.cc:
    - support new "List" attribute that returns the list of
      metaIndex source entries
  * python/string.cc:
    - fix overflow in SizeToStr()

 -- Michael Vogt <michael.vogt@ubuntu.com>  Tue, 04 Sep 2007 16:36:11 +0200

python-apt (0.7.3.1) unstable; urgency=low

  * NMU
  * Fix version to not use CPU and OS since it's not available on APT
    anymore (closes: #435653, #435674)

 -- Otavio Salvador <otavio@debian.org>  Thu, 02 Aug 2007 18:45:25 -0300

python-apt (0.7.3ubuntu2) gutsy; urgency=low

  * rebuild against latest apt

 -- Michael Vogt <michael.vogt@ubuntu.com>  Fri, 03 Aug 2007 14:16:41 +0200

python-apt (0.7.3ubuntu1) gutsy; urgency=low

  * apt/debfile.py:
    - added wrapper around apt_inst.debExtract()
    - support dictionary like access
  * python/apt_instmodule.cc:
    - added arCheckMember()
  * build with latest python-distutils-extra (thanks
    to doko for notifiying about the problem)
  * aptsources/distro.py:
    - throw NoDistroTemplateException if not distribution template
      can be found

 -- Michael Vogt <michael.vogt@ubuntu.com>  Tue, 31 Jul 2007 13:40:04 +0200

python-apt (0.7.3) unstable; urgency=low

  * apt/package.py:
    - added Record class that can be accessed like a dictionary
      and return it in candidateRecord and installedRecord
      (thanks to Alexander Sack for discussing this with me)
  * doc/examples/records.py:
    - added example how to use the new Records class
  * apt/cache.py:
    - throw FetchCancelleException, FetchFailedException,
      LockFailedException exceptions when something goes wrong
  * aptsources/distro.py:
    - generalized some code, bringing it into the Distribution
      class, and wrote some missing methods for the DebianDistribution
      one (thanks to Gustavo Noronha Silva)
  * debian/control:
    - updated for python-distutils-extra (>= 1.9.0)
  * debian/python-apt.install:
    - fix i18n files
  * python/indexfile.cc:
    - increase str buffer in PackageIndexFileRepr

 -- Michael Vogt <michael.vogt@ubuntu.com>  Fri, 27 Jul 2007 16:57:28 +0200

python-apt (0.7.2ubuntu3) gutsy; urgency=low

  * Rebuild against libapt-pkg-libc6.6-6-4.4.

 -- Colin Watson <cjwatson@ubuntu.com>  Mon, 09 Jul 2007 16:36:46 +0100

python-apt (0.7.2ubuntu2) gutsy; urgency=low

  * python/package.py:
    - added Record class that can be accessed like a dictionary
      and return it in candidateRecord and installedRecord
      (thanks to Alexander Sack for discussing this with me)
  * doc/examples/records.py:
    - added example how to use the new Records class
  * python/cache.py:
    - throw FetchCancelleException, FetchFailedException, 
      LockFailedException exceptions when something goes wrong

 -- Michael Vogt <michael.vogt@ubuntu.com>  Thu, 28 Jun 2007 16:03:01 +0200

python-apt (0.7.2ubuntu1) gutsy; urgency=low

  * merged from debian/unstable
  * Remaining changes:
    - data/templates/Ubuntu.info: gutsy repository information
    - set Maintainer field to ubuntu

 -- Michael Vogt <michael.vogt@ubuntu.com>  Thu, 14 Jun 2007 12:08:49 +0200

python-apt (0.7.2) unstable; urgency=low

  * build against the new apt
  * support for new "aptsources" pythn module
    (thanks to Sebastian Heinlein)
  * merged support for translated package descriptions
  * merged support for automatic removal of unused dependencies

 -- Michael Vogt <mvo@debian.org>  Sun, 10 Jun 2007 20:13:38 +0200

python-apt (0.7.1) experimental; urgency=low

  * merged http://glatzor.de/bzr/python-apt/sebi:
    - this means that the new aptsources modules is available

 -- Michael Vogt <mvo@debian.org>  Mon, 14 May 2007 13:33:42 +0200

python-apt (0.7.0) experimental; urgency=low

  * support translated pacakge descriptions
  * support automatic dependency information

 -- Michael Vogt <mvo@debian.org>  Wed,  2 May 2007 18:41:53 +0200

python-apt (0.6.22) unstable; urgency=low

  * python/apt_pkgmodule.cc:
    - added pkgCache::State::PkgCurrentState enums
  * python/pkgrecords.cc:
    - added SourceVer

 -- Michael Vogt <mvo@debian.org>  Wed, 23 May 2007 09:44:03 +0200

python-apt (0.6.21ubuntu1) gutsy; urgency=low

  [Michael Vogt]
  * python/apt_pkgmodule.cc:
    - added pkgCache::State::PkgCurrentState enums
  * data/templates/Ubuntu.info.in:
    - updated for gusty
  [Sebastian Heinlein]
  * Fix the addition of of sources that are already enabled but not with
    all components - fix LP#98795
  * Handle changes of forced servers of child repositories in a more
    sane way - fix LP#85060

 -- Michael Vogt <michael.vogt@ubuntu.com>  Wed,  2 May 2007 14:27:54 +0200

python-apt (0.6.21) unstable; urgency=low

  * apt/cdrom.py:
    - better cdrom handling support
  * apt/package.py:
    - added candidateDependencies, installedDependencies
    - SizeToString supports PyLong too
    - support pkg.architecture
    - support candidateRecord, installedRecord
  * apt/cache.py:
    - fix rootdir
  * apt/cdrom.py:
    - fix bug in cdrom mountpoint handling

 -- Michael Vogt <mvo@debian.org>  Tue, 24 Apr 2007 21:24:28 +0200

python-apt (0.6.20ubuntu16) feisty; urgency=low

  * Fix the addition of of sources that are already enabled but not with
    all components - fix LP#98795

 -- Sebastian Heinlein <glatzor@ubuntu.com>  Wed,  4 Apr 2007 11:31:33 +0200

python-apt (0.6.20ubuntu15) unstable; urgency=low

  [ Sebastian Heinlein ]
  * Update the mirror lists from Launchpad
  * Only include http and ftp servers - LP#99060
  [Michael Vogt]
  * fix error in invalid unicode handler (LP#99753)

 -- Michael Vogt <michael.vogt@ubuntu.com>  Mon,  2 Apr 2007 14:25:31 +0200

python-apt (0.6.20ubuntu14) feisty; urgency=low

  [Michael Vogt]
  * aptsources/distro.py:
    - fix typo (LP#84009)
  * fix gettext import (LP#92764)
  * po/*.po:
    - make update-po
  [ Sebastian Heinlein ]
  * remove an oboslete function
  * fix the url comparision with trainling slashes - LP#95031

 -- Michael Vogt <michael.vogt@ubuntu.com>  Mon, 26 Mar 2007 18:47:22 +0200

python-apt (0.6.20ubuntu13) feisty; urgency=low

  * fix in the duplicated source checking (thanks to Sebastian Heinlein)
  * python/depache.cc:
    - properly support isAutoInstalled flag

 -- Michael Vogt <michael.vogt@ubuntu.com>  Wed, 14 Mar 2007 16:38:22 +0100

python-apt (0.6.20ubuntu12) feisty; urgency=low

  * apt/cdrom.py:
    - fix bug in cdrom __init__ code
  * debian/rules:
    - added "DH_PYCENTRAL=nomove"


 -- Michael Vogt <michael.vogt@ubuntu.com>  Wed,  7 Mar 2007 10:41:00 +0100

python-apt (0.6.20ubuntu11) feisty; urgency=low

  * apt/packages.py:
    - support candidateDependencies, installedDependencies
    - support pkg.architecture
    - support candidateRecord, installedRecord

 -- Michael Vogt <michael.vogt@ubuntu.com>  Tue,  6 Mar 2007 16:22:49 +0100

python-apt (0.6.20ubuntu10) feisty; urgency=low

  * debian/control:
    - added XS-Vcs-Bzr header to make finding the repo easier
  * apt/cache.py:
    - fix rootdir var

 -- Michael Vogt <michael.vogt@ubuntu.com>  Thu,  1 Mar 2007 14:36:33 +0100

python-apt (0.6.20ubuntu9) feisty; urgency=low

  * Re-add debian/python-apt.install (LP: #88134)
    - This seems to have gone missing between 0.6.20ubuntu6 and 0.6.20ubuntu8
    - This probably happened because it wasn't added to bzr

 -- Matt Zimmerman <mdz@ubuntu.com>  Mon, 26 Feb 2007 14:04:15 -0800

python-apt (0.6.20ubuntu8) feisty; urgency=low

  * fix FTBFS

 -- Michael Vogt <michael.vogt@ubuntu.com>  Mon, 26 Feb 2007 18:41:37 +0100

python-apt (0.6.20ubuntu7) feisty; urgency=low

  * aptsources/distro.py:
    - fix crash in add_source (LP#85806)
  * apt/package.py:
    - handle invalid unicode more gracefully (LP#86215)
  * rebuild against latest apt

 -- Michael Vogt <michael.vogt@ubuntu.com>  Mon, 26 Feb 2007 14:31:00 +0100

python-apt (0.6.20ubuntu6) feisty; urgency=low

  * Build the extension for the debug interpreter.
  * Set Ubuntu maintainer address.

 -- Matthias Klose <doko@ubuntu.com>  Sat, 17 Feb 2007 02:10:37 +0100

python-apt (0.6.20ubuntu5) feisty; urgency=low

  * be more robust in has_repository (LP#84897)

 -- Michael Vogt <michael.vogt@ubuntu.com>  Tue, 13 Feb 2007 17:49:55 +0100

python-apt (0.6.20ubuntu4) feisty; urgency=low

  * rebuild against latest libapt

 -- Michael Vogt <michael.vogt@ubuntu.com>  Tue,  6 Feb 2007 16:40:37 +0100

python-apt (0.6.20ubuntu3) feisty; urgency=low

  * fixes in the new 'aptsources' module 
    (thanks to Sebastian Heinlein)
  * apt/cdrom.py:
    - better cdrom handling support
  * python/string.cc:
    - SizeToString supports PyLong too 
  * apt/cache.py:
    - fix rootdir

 -- Michael Vogt <michael.vogt@ubuntu.com>  Mon,  5 Feb 2007 10:29:55 +0100

python-apt (0.6.20ubuntu2) feisty; urgency=low

  * python/depcache.cc:
    - MarkInstall() has new FromUser argument to support marking
      packages as automatically installed
  * merged the 'aptsources' module for sources.list handling 
    (thanks to Sebastian Heinlein)

 -- Michael Vogt <michael.vogt@ubuntu.com>  Fri,  2 Feb 2007 16:26:38 +0100

python-apt (0.6.20ubuntu1) feisty; urgency=low

  * merged from debian

 -- Michael Vogt <michael.vogt@ubuntu.com>  Tue, 19 Dec 2006 13:41:32 +0100

python-apt (0.6.20) unstable; urgency=low

  * python/generic.h:
    - fix incorrect use of PyMem_DEL(), use pyObject_DEL()
      instead. This fixes a nasty segfault with python2.5
      (lp: 63226)
  * python/pkgrecords.cc:
    - export SHA1Hash() as well
  * debian/rules: Remove dh_python call.
  * apt/progress.cc:
    - protect against not-parsable strings send from dpkg (lp: 68553)
  * python/pkgmanager.cc:
    - fix typo (closes: #382853)
  * debian/control:
    - tightend dependency (closes: #383478)
  * apt/progress.py:
    - use os._exit() in the child (lp: #53298)
    - use select() when checking for statusfd (lp: #53282)
  * acknoledge NMU (closes: #378048, #373512)
  * python/apt_pkgmodule.cc:
    - fix missing docstring (closes: #368907),
      Thanks to Josh Triplett
  * make it build against python2.5
  * python/progress.cc:
    - fix memleak (lp: #43096)

 -- Michael Vogt <mvo@debian.org>  Tue, 19 Dec 2006 13:32:11 +0100

python-apt (0.6.19ubuntu9.1) edgy-updates; urgency=low

  * protect against not-parsable strings send from dpkg (lp: 68553)

 -- Michael Vogt <michael.vogt@ubuntu.com>  Fri, 27 Oct 2006 10:41:44 +0200

python-apt (0.6.19ubuntu9) edgy; urgency=low

  * Reupload to restore dependency on python-central.
  * debian/rules: Remove dh_python call.

 -- Matthias Klose <doko@ubuntu.com>  Thu, 12 Oct 2006 14:26:46 +0200

python-apt (0.6.19ubuntu8) edgy; urgency=low

  * support pkgDepCache::ActionGroup()

 -- Michael Vogt <michael.vogt@ubuntu.com>  Fri,  6 Oct 2006 18:03:46 +0200

python-apt (0.6.19ubuntu7) edgy; urgency=low

  * python/generic.h:
    - fix incorrect use of PyMem_DEL(), use PyObject_DEL()
      instead. This fixes a nasty segfault with python2.5
      (lp: 63226)

 -- Michael Vogt <michael.vogt@ubuntu.com>  Wed,  4 Oct 2006 16:45:53 +0200

python-apt (0.6.19ubuntu6) edgy; urgency=low

  * python/progress.cc:
    - fix memleak (lp: #43096)

 -- Michael Vogt <michael.vogt@ubuntu.com>  Mon,  2 Oct 2006 18:33:44 +0200

python-apt (0.6.19ubuntu5) edgy; urgency=low

  * python/pkgmanager.cc:
    - fix typo (closes: #382853)
  * debian/control:
    - tightend dependency (closes: #383478)
  * apt/progress.py:
    - use os._exit() in the child (lp: #53298)
    - use select() when checking for statusfd (lp: #53282)
  * acknoledge NMU (closes: #378048, #373512)
  * python/apt_pkgmodule.cc:
    - fix missing docstring (closes: #368907), 
      Thanks to Josh Triplett
  * make it build against python2.5

 -- Michael Vogt <michael.vogt@ubuntu.com>  Mon, 18 Sep 2006 18:28:19 +0200

python-apt (0.6.19ubuntu4) edgy; urgency=low

  * Rebuild to add support for python2.5.

 -- Matthias Klose <doko@ubuntu.com>  Fri,  8 Sep 2006 13:32:47 +0000
  
python-apt (0.6.19ubuntu3) edgy; urgency=low

  * merged ddtp support

 -- Michael Vogt <michael.vogt@ubuntu.com>  Mon, 14 Aug 2006 16:25:51 +0200

python-apt (0.6.19ubuntu2) edgy; urgency=low

  * tightened build-deps on latest apt

 -- Michael Vogt <michael.vogt@ubuntu.com>  Thu,  3 Aug 2006 17:02:30 +0200

python-apt (0.6.19ubuntu1) edgy; urgency=low

  [ Michael Vogt ]
  * doc/examples/print_uris.py:
    - added a example to show how the indexfile.ArchiveURI() can be used
      with binary packages
  * python/apt_pkgmodule.cc:
    - export sha256 generation
  * added support for the pkgDepCache.IsGarbage() flag

  [ Otavio Salvador ]
  * apt/cache.py:
    - fix commit doc string to also cite the open related callbacks
    - allow change of rootdir for APT database loading
    - add dh_installexamples in package building Closes: #376014

 -- Michael Vogt <michael.vogt@ubuntu.com>  Thu, 27 Jul 2006 15:00:55 +0200

python-apt (0.6.19) unstable; urgency=low

  [ Michael Vogt ]
  * doc/examples/print_uris.py:
    - added a example to show how the indexfile.ArchiveURI() can be used
      with binary packages
  * python/apt_pkgmodule.cc:
    - export sha256 generation

  [ Otavio Salvador ]
  * apt/cache.py:
    - fix commit doc string to also cite the open related callbacks
    - allow change of rootdir for APT database loading
    - add dh_installexamples in package building Closes: #376014
  * python/depcache.cc:
    - "IsGarbage()" method added (to support auto-mark)

 -- Michael Vogt <mvo@debian.org>  Thu, 27 Jul 2006 00:42:20 +0200

python-apt (0.6.18-0.2) unstable; urgency=low

  * Non-maintainer upload.
  * Add ${shlibs:Depends} and ${misc:Depends} (Closes: #377615).

 -- Christoph Berg <myon@debian.org>  Tue, 18 Jul 2006 11:39:52 +0200

python-apt (0.6.18-0.1) unstable; urgency=high

  * Non-maintainer upload.
  * Call dh_pycentral and dh_python before dh_installdeb, to make sure
    the dh_pycentral snippets are put into the maintainer scripts; patch from
    Sam Morris. (Closes: #376416)

 -- Steinar H. Gunderson <sesse@debian.org>  Wed, 12 Jul 2006 23:26:50 +0200

python-apt (0.6.18) unstable; urgency=low

  * Non-maintainer upload.
  * Update for the new Python policy. Closes: #373512

 -- Raphael Hertzog <hertzog@debian.org>  Sat, 17 Jun 2006 15:09:28 +0200

python-apt (0.6.17) unstable; urgency=low

  * apt/progress.py:
    - initialize FetchProgress.eta with the correct type
    - strip the staus str before passing it to InstallProgress.statusChanged()
    - added InstallProgress.statusChange(pkg, percent, status)
    - make DumbInstallProgress a new-style class
      (thanks to kamion for the suggestions)
    - fix various pychecker warnings
  * apt/cache.py:
    - return useful values on Cache.update()
    - Release locks on failure (thanks to Colin Watson)
    - fix various pychecker warnings
  * apt/package.py:
    - fix various pychecker warnings
    - check if looupRecords succeeded
    - fix bug in the return statement of _downloadable()
  * python/srcrecords.cc:
    - add "Restart" method
    - don't run auto "Restart" before performing a Lookup
    - fix the initalization (no need to pass a PkgCacheType to the records)
    - added "Index" attribute
  * python/indexfile.cc:
    - added ArchiveURI() method

 -- Michael Vogt <mvo@debian.org>  Mon,  8 May 2006 22:34:58 +0200

python-apt (0.6.16.2ubuntu9) edgy; urgency=low

  * rebuild against the latest apt (with auto-mark support)
  * the full merge needs a newer python-support 

 -- Michael Vogt <michael.vogt@ubuntu.com>  Mon,  3 Jul 2006 21:33:40 +0200

python-apt (0.6.16.2ubuntu8) dapper; urgency=low

  * apt/package.py:
    - fix return value in {candidate,installed}Downloadable

 -- Michael Vogt <michael.vogt@ubuntu.com>  Wed, 17 May 2006 19:28:44 +0200

python-apt (0.6.16.2ubuntu7) dapper; urgency=low

  * apt/package.py:
    - check if _lookupRecord() succeeded when checking
      maintainer or description (fixes invalid descriptions under 
      rare circumstances in gnome-app-install)

 -- Michael Vogt <michael.vogt@ubuntu.com>  Wed, 17 May 2006 18:12:58 +0200

python-apt (0.6.16.2ubuntu6) dapper; urgency=low

  * debian/control:
    - Replaces: python-apt (<< 0.6.11), instead of Conflicts which is not
      correct here. (closes: #308586).
  * python/srcrecords.cc:
    - don't run auto "Restart" before performing a Lookup (but require
      explicit "Restart", fixes the docs/examples/sources.py example)
    - fix the initalization (no need to pass a PkgCacheType to the records)
  
 -- Michael Vogt <michael.vogt@ubuntu.com>  Mon,  8 May 2006 16:40:14 +0200

python-apt (0.6.16.2ubuntu5) dapper; urgency=low

  * apt/cache.py: Release locks on failure (thanks to Colin Watson)
    (closes: #35867)

 -- Michael Vogt <michael.vogt@ubuntu.com>  Tue, 21 Mar 2006 15:09:14 +0100

python-apt (0.6.16.2ubuntu4) dapper; urgency=low

  * apt/package.py: 
     - added Package.setDelete(purge) option

 -- Michael Vogt <michael.vogt@ubuntu.com>  Mon,  6 Mar 2006 18:59:33 +0000

python-apt (0.6.16.2ubuntu3) dapper; urgency=low

  * apt/package.py: undo some damager from pychecker

 -- Michael Vogt <michael.vogt@ubuntu.com>  Wed,  1 Mar 2006 15:34:23 +0100

python-apt (0.6.16.2ubuntu2) dapper; urgency=low

  * apt/progress.py: 
    - initialize FetchProgress.eta with the correct type
    - strip the staus str before passing it to InstallProgress.statusChanged()
  * apt/cache.py:
    - return useful values on Cache.update()
  * fix FTBFS

 -- Michael Vogt <michael.vogt@ubuntu.com>  Tue, 28 Feb 2006 14:07:06 +0100

python-apt (0.6.16.2ubuntu1) dapper; urgency=low

  * apt/progress.py: 
    - added InstallProgress.statusChange(pkg, percent, status) 
    - make DumbInstallProgress a new-style class 
      (thanks to kamion for the suggestions)
    - fix various pychecker warnings
  * apt/cache.py, apt/package.py: fix various pychecker warnings

 -- Michael Vogt <michael.vogt@ubuntu.com>  Tue, 28 Feb 2006 12:04:37 +0100

python-apt (0.6.16.2) unstable; urgency=low

  * Non-maintainer upload.
  * debian/control:
    + Replaces: python-apt (<< 0.6.11), instead of Conflicts which is not
      correct here. (closes: #308586).

 -- Pierre Habouzit <madcoder@debian.org>  Fri, 14 Apr 2006 19:30:51 +0200

python-apt (0.6.16.1) unstable; urgency=low

  * memleak fixed when pkgCache objects are deallocated
  * typos fixed (thanks to Gustavo Franco)
  * pkgRecords.Record added to get raw record data
  * python/cache.cc: "key" in pkgCache::VerIterator.DependsList[key] is
                     no longer locale specific but always english

 -- Michael Vogt <mvo@debian.org>  Wed, 22 Feb 2006 10:41:13 +0100

python-apt (0.6.16ubuntu2) dapper; urgency=low

  * Drop python2.3 package.

 -- Matthias Klose <doko@ubuntu.com>  Tue, 14 Feb 2006 15:27:26 +0000

python-apt (0.6.16ubuntu1) dapper; urgency=low

  * memleak fixed when pkgCache objects are deallocated

 -- Michael Vogt <michael.vogt@ubuntu.com>  Thu, 12 Jan 2006 00:08:05 +0100

python-apt (0.6.16) unstable; urgency=low

  * added GetPkgAcqFile to queue individual file downloads with the
    system (dosn't make use of the improved pkgAcqFile yet)
  * added SourceList.GetIndexes()
  * rewrote apt.cache.update() to use the improved aquire interface
  * apt/ API change: apt.Package.candidateOrigin returns a list of origins
    now instead of a single one
  * apt_pkg.Cdrom.Add() returns a boolean now, CdromProgress has totalSteps
  * added support for pkgIndexFile and added SourcesList.FindIndex()
  * added "trusted" to the Origin class

 -- Michael Vogt <michael.vogt@ubuntu.com>  Thu,  5 Jan 2006 00:56:36 +0100

python-apt (0.6.15) unstable; urgency=low

  * rewrote cache.Commit() and make it raise proper Exception if stuff
    goes wrong
  * fix a invalid return from cache.commit(), fail if a download failed
  * apt.Package.candidateOrigin returns a class now
  * added pkgAcquire, pkgPackageManager and a example (acquire.py)
  * tightend build-dependencies for new apt and the c++ transition

 -- Michael Vogt <mvo@debian.org>  Mon, 28 Nov 2005 23:48:37 +0100

python-apt (0.6.14) unstable; urgency=low

  * doc/examples/build-deps.py:
    - fixed/improved (thanks to Martin Michlmayr, closes: #321507)
  * apt_pkg.Cache.Update() does no longer reopen the cache
    (this is the job of the caller now)
  * python/srcrecords.cc:
    - support for "srcrecords.Files" added
    - always run "Restart" before performing a Lookup
  * export locking via: GetLock(),PkgSystem{Lock,UnLock}
  * apt/cache.py:
    - added  __iter__ to make "for pkg in apt.Cache:" stuff possible

 -- Michael Vogt <mvo@debian.org>  Wed,  9 Nov 2005 04:52:08 +0100

python-apt (0.6.13) unstable; urgency=low

  * support for depcache added
  * support for the PkgProblemResolver added
  * support for PkgSrcRecord.BuildDepends added
  * support for cdrom handling (add, ident) added
  * support for progress reporting from operations added
    (e.g. OpProgress, FetchProgress, InstallProgress, CdromProgress)
  * added tests/ directory with various tests for the code
  * native apt/ python directory added that contains
    a more pythonic interface to apt_pkg
  * made the apt/ python code PEP08 conform
  * python exceptions return the apt error message now
    (thanks to Chris Halls for the patch)

 -- Michael Vogt <mvo@debian.org>  Fri,  5 Aug 2005 10:30:31 +0200

python-apt (0.6.12.2) unstable; urgency=low

   * rebuild against the latest apt (c++ transition)

 -- Michael Vogt <mvo@debian.org>  Mon, 1 Aug 2005 11:06:03 +0200

python-apt (0.6.12.1) unstable; urgency=low

   * rebuild against the latest apt

 -- Michael Vogt <mvo@debian.org>  Tue, 28 Jun 2005 18:29:57 +0200

python-apt (0.6.12ubuntu1) breezy; urgency=low

  * Greek0@gmx.net--2005-main/python-apt--debian--0.6:
    - python2.{3,4}-apt conflicts with python-apt (<< 0.6.11)
      (closes: #308586)
      (closes ubuntu: #11380)

 -- Michael Vogt <michael.vogt@ubuntu.com>  Thu, 12 May 2005 11:34:05 +0200

python-apt (0.6.12) breezy; urgency=low

  * added a tests/ directory
  * added tests/pkgsrcrecords.py that will check if the pkgsrcrecords
    interface does not segfault
  * new native python "apt" interface that hides the details of apt_pkg

 -- Michael Vogt <michael.vogt@ubuntu.com>  Fri,  6 May 2005 10:11:52 +0200

python-apt (0.6.11) experimental; urgency=low

  * fixed some reference count problems in the depcache and
    pkgsrcrecords code
  * DepCache.Init() is never called implicit now
  * merged with python-apt tree from Greek0@gmx.net--2005-main

 -- Michael Vogt <mvo@debian.org>  Fri,  6 May 2005 10:04:38 +0200

python-apt (0.5.36ubuntu2) hoary; urgency=low

  * return "None" in GetCandidateVer() if no Candidate is found

 -- Michael Vogt <michael.vogt@ubuntu.com>  Tue, 15 Mar 2005 12:30:06 +0100

python-apt (0.5.36ubuntu1) hoary; urgency=low

  * DepCache.ReadPinFile() added
  * Fixed a bug in DepCache.Upgrade()

 -- Michael Vogt <michael.vogt@ubuntu.com>  Wed,  2 Mar 2005 11:32:15 +0100

python-apt (0.5.36) hoary; urgency=low

  * Fix build-depends, somehow lost in merge

 -- Matt Zimmerman <mdz@ubuntu.com>  Sat, 26 Feb 2005 18:53:54 -0800

python-apt (0.5.35) hoary; urgency=low

  * Target hoary this time

 -- Matt Zimmerman <mdz@ubuntu.com>  Sat, 26 Feb 2005 15:57:21 -0800

python-apt (0.5.34) unstable; urgency=low

  * Restore Ubuntu changes
    - Build python 2.4 as default, add python2.3-apt
    - Typo fix (Ubuntu #4677)

 -- Matt Zimmerman <mdz@ubuntu.com>  Sat, 26 Feb 2005 15:53:30 -0800

python-apt (0.5.33) unstable; urgency=low

  * Merge michael.vogt@ubuntu.com--2005/python-apt--pkgDepCache--0
    - Basic depcache API (Ubuntu #6889)

 -- Matt Zimmerman <mdz@ubuntu.com>  Sat, 26 Feb 2005 15:37:48 -0800

python-apt (0.5.32) unstable; urgency=low

  * Update to work with apt 0.5.32 (bzip2 deb support)

 -- Matt Zimmerman <mdz@debian.org>  Sun, 12 Dec 2004 09:44:45 -0800

python-apt (0.5.10) unstable; urgency=low

  * Recompile with apt 0.5

 -- Matt Zimmerman <mdz@debian.org>  Fri, 26 Dec 2003 09:09:40 -0800

python-apt (0.5.9) unstable; urgency=low

  * Fix broken object initialization in sourcelist.cc and srcrecords.cc
    (Closes: #215792)

 -- Matt Zimmerman <mdz@debian.org>  Thu, 25 Dec 2003 12:12:04 -0800

python-apt (0.5.8) unstable; urgency=low

  * Adjust build-depends to build with python2.3.  No other changes.
  * This seems to break the new source package support, probably because
    the new source package support is buggy.

 -- Matt Zimmerman <mdz@debian.org>  Fri,  8 Aug 2003 09:01:12 -0400

python-apt (0.5.5.2) unstable; urgency=low

  * Add myself to Uploaders so that bugs don't get tagged as NMU-fixed anymore
  * Initial support for working with source packages (Closes: #199716)

 -- Matt Zimmerman <mdz@debian.org>  Tue, 22 Jul 2003 22:20:00 -0400

python-apt (0.5.5.1) unstable; urgency=low

  * DepIterator::GlobOr increments the iterator; don't increment it again.
    This caused every other dependency to be skipped (Closes: #195805)
  * Avoid a null pointer dereference when calling keys() on an empty
    configuration (Closes: #149380)

 -- Matt Zimmerman <mdz@debian.org>  Mon,  2 Jun 2003 23:18:53 -0400

python-apt (0.5.5) unstable; urgency=low

  * Rebuild with apt 0.5.5

 -- Matt Zimmerman <mdz@debian.org>  Tue,  6 May 2003 10:01:22 -0400

python-apt (0.5.4.9) unstable; urgency=low

  * Parse /var/lib/dpkg/status in examples/tagfile.py, so that it works
    out of the box (Closes: #175340)
  * Rebuild with apt 0.5.4.9 (libapt-pkg-libc6.3-5-3.3)

 -- Matt Zimmerman <mdz@debian.org>  Tue, 18 Feb 2003 16:42:24 -0500

python-apt (0.5.4.4) unstable; urgency=low

  * Fix for memory leak with TmpGetCache.
    Closes: #151489
  * Include additional examples from Moshe Zadka <m@moshez.org>
    Closes: #150091, #152048
  * Rebuild for python2.2, which is now the default version
    Closes: #158460
  * No CVS directories in source tarball
    Closes: #157773

 -- Matt Zimmerman <mdz@debian.org>  Tue, 27 Aug 2002 19:22:10 -0400

python-apt (0.5.4.3) unstable; urgency=low

  * #include <new> in python/generic.h so that we can build on ia64, which
    uses g++-2.96 (Closes: #137467)

 -- Matt Zimmerman <mdz@debian.org>  Sat,  9 Mar 2002 23:34:13 -0500

python-apt (0.5.4.2) unstable; urgency=high

  * Fix g++-3.0 compilation issues (Closes: #134020)

 -- Matt Zimmerman <mdz@debian.org>  Sun, 24 Feb 2002 00:20:22 -0500

python-apt (0.5.4.1) unstable; urgency=low

  * Add apt-utils to build-depends, since libapt-pkg-dev doesn't pull it
    in.  This should allow python-apt to be autobuilt more readily.

 -- Matt Zimmerman <mdz@debian.org>  Sat, 23 Feb 2002 19:01:15 -0500

python-apt (0.5.4) unstable; urgency=low

  * Initial release.
  * Initial packaging by Jason Gunthorpe, et al.

 -- Matt Zimmerman <mdz@debian.org>  Wed, 16 Jan 2002 01:37:56 -0500<|MERGE_RESOLUTION|>--- conflicted
+++ resolved
@@ -1,51 +1,12 @@
-<<<<<<< HEAD
-python-apt (0.7.9~exp2ubuntu11) karmic; urgency=low
-
-  [ Matthias Klose ]
-  * Build for python2.4 as well. LP: #354812.
-
-  [ Michael vogt ]
-  * setup.py:
-    - only use sphinx for python2.5 or later
-  * data/templates/Ubuntu.info.in:
-    - updated for karmic
-
- -- Michael Vogt <michael.vogt@ubuntu.com>  Wed, 06 May 2009 14:28:56 +0200
-
-python-apt (0.7.9~exp2ubuntu10) jaunty; urgency=low
-
-  * .bzr-buildpackage/default.conf:
-    - add pre-build hook to update the mirror list from LP
-
- -- Michael Vogt <michael.vogt@ubuntu.com>  Mon, 30 Mar 2009 17:22:38 +0200
-
-python-apt (0.7.9~exp2ubuntu9) jaunty; urgency=low
-
-  * aptsources/sourceslist.py:
-    - fix bug in invalid lines detection (LP: #324614)
-
- -- Michael Vogt <michael.vogt@ubuntu.com>  Thu, 19 Mar 2009 14:09:50 +0100
-
-bpython-apt (0.7.9~exp2ubuntu8) jaunty; urgency=low
-
-  * Rebuild for python2.6.
-  * Call dh_pycentral with "DH_PYCENTRAL=include-links".
-
- -- Matthias Klose <doko@ubuntu.com>  Sat, 21 Feb 2009 18:31:23 +0000
-
-python-apt (0.7.9~exp2ubuntu7) jaunty; urgency=low
-
-  * apt/package.py:
-    - add "not_automatic" flag to the origin
-  * debian/control:
-    - rebuild against latest apt
-=======
-python-apt (0.7.10.4) UNRELEASED; urgency=low
-
-  [ Michael Vogt ]
-  * data/templates/Ubuntu.info.in:
-    - updated for the new ubuntu karmic version
-
+python-apt (0.7.10.3ubuntu1) karmic; urgency=low
+
+  * merged from debian, remaining changes:
+    - updated mirrors
+    - build python2.4
+    - use DH_PYCENTRAL=include-links
+    - use --install-layout=deb
+    - pre-build.sh: update ubuntu mirrors on bzr-buildpackage
+  
  -- Michael Vogt <mvo@debian.org>  Tue, 05 May 2009 12:03:27 +0200
 
 python-apt (0.7.10.3) unstable; urgency=low
@@ -65,17 +26,6 @@
     back to None.
 
  -- Julian Andres Klode <jak@debian.org>  Sun, 12 Apr 2009 19:00:07 +0200
-
-python-apt (0.7.10.1) unstable; urgency=low
-
-  * Fix FTBFS with python-debian (>= 0.1.13) on Python 2.4 by not using it to
-    get a version number in setup.py (Closes: #523473)
-  * apt/package.py:
-    - (Package.candidateRecord): Fix missing 'd' in 'record'
-    - (DeprecatedProperty.__get__): Only warn when used on objects, this
-      makes it easier to use e.g. pydoc,sphinx,pychecker.
-
- -- Julian Andres Klode <jak@debian.org>  Fri, 10 Apr 2009 17:51:07 +0200
 
 python-apt (0.7.10) unstable; urgency=low
 
@@ -124,10 +74,9 @@
     - make sure to set the defaulttimeout back to the
       original value (in getChangelog(), LP: #314212)
       Closes: #513315
->>>>>>> b285f733
   * apt/cache.py:
     - when setting a alternative rootdir, read the
-      config from it as well (LP: #243550)
+      config from it as well
   * python/configuration.cc, python/apt_pkgmodule.cc:
     - add apt_pkg.ReadConfigDir()
   * python/cache.cc, tests/getcache_mem_corruption.py:
@@ -139,7 +88,54 @@
   * aptsources/sourceslist.py:
     - fix bug in invalid lines detection (LP: #324614)
 
-<<<<<<< HEAD
+ -- Michael Vogt <mvo@debian.org>  Thu, 19 Mar 2009 13:39:21 +0100
+
+python-apt (0.7.9~exp2ubuntu11) karmic; urgency=low
+
+  [ Matthias Klose ]
+  * Build for python2.4 as well. LP: #354812.
+
+  [ Michael vogt ]
+  * setup.py:
+    - only use sphinx for python2.5 or later
+  * data/templates/Ubuntu.info.in:
+    - updated for karmic
+
+ -- Michael Vogt <michael.vogt@ubuntu.com>  Wed, 06 May 2009 14:28:56 +0200
+
+python-apt (0.7.9~exp2ubuntu10) jaunty; urgency=low
+
+  * .bzr-buildpackage/default.conf:
+    - add pre-build hook to update the mirror list from LP
+
+ -- Michael Vogt <michael.vogt@ubuntu.com>  Mon, 30 Mar 2009 17:22:38 +0200
+
+python-apt (0.7.9~exp2ubuntu9) jaunty; urgency=low
+
+  * aptsources/sourceslist.py:
+    - fix bug in invalid lines detection (LP: #324614)
+
+ -- Michael Vogt <michael.vogt@ubuntu.com>  Thu, 19 Mar 2009 14:09:50 +0100
+
+bpython-apt (0.7.9~exp2ubuntu8) jaunty; urgency=low
+
+  * Rebuild for python2.6.
+  * Call dh_pycentral with "DH_PYCENTRAL=include-links".
+
+ -- Matthias Klose <doko@ubuntu.com>  Sat, 21 Feb 2009 18:31:23 +0000
+
+python-apt (0.7.9~exp2ubuntu7) jaunty; urgency=low
+
+  * apt/package.py:
+    - add "not_automatic" flag to the origin
+  * debian/control:
+    - rebuild against latest apt
+  * apt/cache.py:
+    - when setting a alternative rootdir, read the
+      config from it as well (LP: #243550)
+  * python/configuration.cc, python/apt_pkgmodule.cc:
+    - add apt_pkg.ReadConfigDir()
+
  -- Michael Vogt <michael.vogt@ubuntu.com>  Mon, 09 Feb 2009 15:09:17 +0100
 
 python-apt (0.7.9~exp2ubuntu5) jaunty; urgency=low
@@ -187,9 +183,6 @@
     and other fixes (thanks to Julian Andres Klode)
 
  -- Michael Vogt <michael.vogt@ubuntu.com>  Tue, 20 Jan 2009 15:32:54 +0100
-=======
- -- Michael Vogt <mvo@debian.org>  Thu, 19 Mar 2009 13:39:21 +0100
->>>>>>> b285f733
 
 python-apt (0.7.9~exp2) experimental; urgency=low
 
@@ -225,7 +218,7 @@
   * Merge Ben Finney's do not use has_key() (Closes: #481878)
   * Do not use deprecated form of raise statement (Closes: #494259)
   * Add support for PkgRecords.SHA256Hash (Closes: #456113)
-
+  
   [ Michael Vogt ]
   * apt/package.py:
     - fix bug in candidateInstalledSize property
@@ -235,14 +228,14 @@
     - only add nearest_server and server to the mirrors if
       they are defined
 
- -- Michael Vogt <mvo@debian.org>  Fri, 16 Jan 2009 11:28:17 +0100
+ -- Julian Andres Klode <jak@debian.org>  Sun, 11 Jan 2009 20:01:59 +0100
 
 python-apt (0.7.8ubuntu1) jaunty; urgency=low
 
   * Merged python-apt consolidation branch by Sebastian
     Heinlein (many thanks)
   * apt/cache.py:
-    - new method "isVirtualPackage()"
+    - new method "isVirtualPackage()" 
     - new method "getProvidingPackages()"
     - new method "getRequiredDownload()"
     - new method "additionalRequiredSpace()"
@@ -251,7 +244,7 @@
       provides interfaces for querrying and installing
       .deb files and .dsc files
   * apt/package.py:
-    - better description parsing
+    - better description parsing 
     - new method "installedFiles()"
     - new method "getChangelog()"
   * apt/gtk/widgets.py:
@@ -260,18 +253,13 @@
     - new gobject GInstallProgress
     - new gobject GDpkgInstallProgress
     - new widget GtkAptProgress
-  * doc/examples/gui-inst.py:
+  * doc/examples/gui-inst.py: 
     - updated to use the new widgets
   * debian/control:
     - add suggests for python-gtk2 and python-vte
   * setup.py:
     - build html/ help of the apt and aptsources modules
       into /usr/share/doc/python-apt/html
-<<<<<<< HEAD
-=======
-  * apt/__init__.py:
-    - remove the future warning
->>>>>>> b285f733
 
  -- Michael Vogt <mvo@debian.org>  Mon, 15 Dec 2008 14:29:47 +0100
 
@@ -435,7 +423,7 @@
   [ Michael Vogt ]
   * python/apt_pkgmodule.cc:
     - fix bug in hashsum calculation when the original string
-      contains \0 charackters (thanks to Celso Providelo and
+      contains \0 charackters (thanks to Celso Providelo and 
       Ryan Hass for the test-case) LP: #243630
   * tests/test_hashsums.py:
     - add tests for the hashsum code
