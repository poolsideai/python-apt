<<<<<<< HEAD
python-apt (0.6.20ubuntu16) feisty; urgency=low

  * Fix the addition of of sources that are already enabled but not with
    all components - fix LP#98795

 -- Sebastian Heinlein <sebi@sebi-laptop>  Wed,  4 Apr 2007 11:31:33 +0200

python-apt (0.6.20ubuntu15) unstable; urgency=low
=======
python-apt (0.6.20ubuntu15) feisty; urgency=low
>>>>>>> 520c5e2e

  [ Sebastian Heinlein ]
  * Update the mirror lists from Launchpad
  * Only include http and ftp servers - LP#99060
  [Michael Vogt]
  * fix error in invalid unicode handler (LP#99753)

 -- Michael Vogt <michael.vogt@ubuntu.com>  Mon,  2 Apr 2007 14:25:31 +0200

python-apt (0.6.20ubuntu14) feisty; urgency=low

  [Michael Vogt]
  * aptsources/distro.py:
    - fix typo (LP#84009)
  * fix gettext import (LP#92764)
  * po/*.po:
    - make update-po
  [ Sebastian Heinlein ]
  * remove an oboslete function
  * fix the url comparision with trainling slashes - LP#95031

 -- Michael Vogt <michael.vogt@ubuntu.com>  Mon, 26 Mar 2007 18:47:22 +0200

python-apt (0.6.20ubuntu13) feisty; urgency=low

  * fix in the duplicated source checking (thanks to Sebastian Heinlein)
  * python/depache.cc:
    - properly support isAutoInstalled flag

 -- Michael Vogt <michael.vogt@ubuntu.com>  Wed, 14 Mar 2007 16:38:22 +0100

python-apt (0.6.20ubuntu12) feisty; urgency=low

  * apt/cdrom.py:
    - fix bug in cdrom __init__ code
  * debian/rules:
    - added "DH_PYCENTRAL=nomove"


 -- Michael Vogt <michael.vogt@ubuntu.com>  Wed,  7 Mar 2007 10:41:00 +0100

python-apt (0.6.20ubuntu11) feisty; urgency=low

  * apt/packages.py:
    - support candidateDependencies, installedDependencies
    - support pkg.architecture
    - support candidateRecord, installedRecord

 -- Michael Vogt <michael.vogt@ubuntu.com>  Tue,  6 Mar 2007 16:22:49 +0100

python-apt (0.6.20ubuntu10) feisty; urgency=low

  * debian/control:
    - added XS-Vcs-Bzr header to make finding the repo easier
  * apt/cache.py:
    - fix rootdir var

 -- Michael Vogt <michael.vogt@ubuntu.com>  Thu,  1 Mar 2007 14:36:33 +0100

python-apt (0.6.20ubuntu9) feisty; urgency=low

  * Re-add debian/python-apt.install (LP: #88134)
    - This seems to have gone missing between 0.6.20ubuntu6 and 0.6.20ubuntu8
    - This probably happened because it wasn't added to bzr

 -- Matt Zimmerman <mdz@ubuntu.com>  Mon, 26 Feb 2007 14:04:15 -0800

python-apt (0.6.20ubuntu8) feisty; urgency=low

  * fix FTBFS

 -- Michael Vogt <michael.vogt@ubuntu.com>  Mon, 26 Feb 2007 18:41:37 +0100

python-apt (0.6.20ubuntu7) feisty; urgency=low

  * aptsources/distro.py:
    - fix crash in add_source (LP#85806)
  * apt/package.py:
    - handle invalid unicode more gracefully (LP#86215)
  * rebuild against latest apt

 -- Michael Vogt <michael.vogt@ubuntu.com>  Mon, 26 Feb 2007 14:31:00 +0100

python-apt (0.6.20ubuntu6) feisty; urgency=low

  * Build the extension for the debug interpreter.
  * Set Ubuntu maintainer address.

 -- Matthias Klose <doko@ubuntu.com>  Sat, 17 Feb 2007 02:10:37 +0100

python-apt (0.6.20ubuntu5) feisty; urgency=low

  * be more robust in has_repository (LP#84897)

 -- Michael Vogt <michael.vogt@ubuntu.com>  Tue, 13 Feb 2007 17:49:55 +0100

python-apt (0.6.20ubuntu4) feisty; urgency=low

  * rebuild against latest libapt

 -- Michael Vogt <michael.vogt@ubuntu.com>  Tue,  6 Feb 2007 16:40:37 +0100

python-apt (0.6.20ubuntu3) feisty; urgency=low

  * fixes in the new 'aptsources' module 
    (thanks to Sebastian Heinlein)
  * apt/cdrom.py:
    - better cdrom handling support
  * python/string.cc:
    - SizeToString supports PyLong too 
  * apt/cache.py:
    - fix rootdir

 -- Michael Vogt <michael.vogt@ubuntu.com>  Mon,  5 Feb 2007 10:29:55 +0100

python-apt (0.6.20ubuntu2) feisty; urgency=low

  * python/depcache.cc:
    - MarkInstall() has new FromUser argument to support marking
      packages as automatically installed
  * merged the 'aptsources' module for sources.list handling 
    (thanks to Sebastian Heinlein)

 -- Michael Vogt <michael.vogt@ubuntu.com>  Fri,  2 Feb 2007 16:26:38 +0100

python-apt (0.6.20ubuntu1) feisty; urgency=low

  * merged from debian

 -- Michael Vogt <michael.vogt@ubuntu.com>  Tue, 19 Dec 2006 13:41:32 +0100

python-apt (0.6.20) unstable; urgency=low

  * python/generic.h:
    - fix incorrect use of PyMem_DEL(), use pyObject_DEL()
      instead. This fixes a nasty segfault with python2.5
      (lp: 63226)
  * python/pkgrecords.cc:
    - export SHA1Hash() as well
  * debian/rules: Remove dh_python call.
  * apt/progress.cc:
    - protect against not-parsable strings send from dpkg (lp: 68553)
  * python/pkgmanager.cc:
    - fix typo (closes: #382853)
  * debian/control:
    - tightend dependency (closes: #383478)
  * apt/progress.py:
    - use os._exit() in the child (lp: #53298)
    - use select() when checking for statusfd (lp: #53282)
  * acknoledge NMU (closes: #378048, #373512)
  * python/apt_pkgmodule.cc:
    - fix missing docstring (closes: #368907), 
      Thanks to Josh Triplett
  * make it build against python2.5
  * python/progress.cc:
    - fix memleak (lp: #43096)
  
 --  Michael Vogt <mvo@debian.org>  Tue, 19 Dec 2006 13:32:11 +0100
  
python-apt (0.6.19ubuntu9.1) edgy-updates; urgency=low

  * protect against not-parsable strings send from dpkg (lp: 68553)

 -- Michael Vogt <michael.vogt@ubuntu.com>  Fri, 27 Oct 2006 10:41:44 +0200

python-apt (0.6.19ubuntu9) edgy; urgency=low

  * Reupload to restore dependency on python-central.
  * debian/rules: Remove dh_python call.

 -- Matthias Klose <doko@ubuntu.com>  Thu, 12 Oct 2006 14:26:46 +0200

python-apt (0.6.19ubuntu8) edgy; urgency=low

  * support pkgDepCache::ActionGroup()

 -- Michael Vogt <michael.vogt@ubuntu.com>  Fri,  6 Oct 2006 18:03:46 +0200

python-apt (0.6.19ubuntu7) edgy; urgency=low

  * python/generic.h:
    - fix incorrect use of PyMem_DEL(), use PyObject_DEL()
      instead. This fixes a nasty segfault with python2.5
      (lp: 63226)

 -- Michael Vogt <michael.vogt@ubuntu.com>  Wed,  4 Oct 2006 16:45:53 +0200

python-apt (0.6.19ubuntu6) edgy; urgency=low

  * python/progress.cc:
    - fix memleak (lp: #43096)

 -- Michael Vogt <michael.vogt@ubuntu.com>  Mon,  2 Oct 2006 18:33:44 +0200

python-apt (0.6.19ubuntu5) edgy; urgency=low

  * python/pkgmanager.cc:
    - fix typo (closes: #382853)
  * debian/control:
    - tightend dependency (closes: #383478)
  * apt/progress.py:
    - use os._exit() in the child (lp: #53298)
    - use select() when checking for statusfd (lp: #53282)
  * acknoledge NMU (closes: #378048, #373512)
  * python/apt_pkgmodule.cc:
    - fix missing docstring (closes: #368907), 
      Thanks to Josh Triplett
  * make it build against python2.5

 -- Michael Vogt <michael.vogt@ubuntu.com>  Mon, 18 Sep 2006 18:28:19 +0200

python-apt (0.6.19ubuntu4) edgy; urgency=low

  * Rebuild to add support for python2.5.

 -- Matthias Klose <doko@ubuntu.com>  Fri,  8 Sep 2006 13:32:47 +0000
  
python-apt (0.6.19ubuntu3) edgy; urgency=low

  * merged ddtp support

 -- Michael Vogt <michael.vogt@ubuntu.com>  Mon, 14 Aug 2006 16:25:51 +0200

python-apt (0.6.19ubuntu2) edgy; urgency=low

  * tightened build-deps on latest apt

 -- Michael Vogt <michael.vogt@ubuntu.com>  Thu,  3 Aug 2006 17:02:30 +0200

python-apt (0.6.19ubuntu1) edgy; urgency=low

  [ Michael Vogt ]
  * doc/examples/print_uris.py:
    - added a example to show how the indexfile.ArchiveURI() can be used
      with binary packages
  * python/apt_pkgmodule.cc:
    - export sha256 generation
  * added support for the pkgDepCache.IsGarbage() flag

  [ Otavio Salvador ]
  * apt/cache.py:
    - fix commit doc string to also cite the open related callbacks
    - allow change of rootdir for APT database loading
    - add dh_installexamples in package building Closes: #376014

 -- Michael Vogt <michael.vogt@ubuntu.com>  Thu, 27 Jul 2006 15:00:55 +0200

python-apt (0.6.18-0.2) unstable; urgency=low

  * Non-maintainer upload.
  * Add ${shlibs:Depends} and ${misc:Depends} (Closes: #377615).

 -- Christoph Berg <myon@debian.org>  Tue, 18 Jul 2006 11:39:52 +0200

python-apt (0.6.18-0.1) unstable; urgency=high

  * Non-maintainer upload.
  * Call dh_pycentral and dh_python before dh_installdeb, to make sure
    the dh_pycentral snippets are put into the maintainer scripts; patch from
    Sam Morris. (Closes: #376416)

 -- Steinar H. Gunderson <sesse@debian.org>  Wed, 12 Jul 2006 23:26:50 +0200

python-apt (0.6.18) unstable; urgency=low

  * Non-maintainer upload.
  * Update for the new Python policy. Closes: #373512

 -- Raphael Hertzog <hertzog@debian.org>  Sat, 17 Jun 2006 15:09:28 +0200

python-apt (0.6.17) unstable; urgency=low

    * apt/cache.py:
    - return useful values on Cache.update()
    - Release locks on failure (thanks to Colin Watson)
    - fix various pychecker warnings
  * apt/package.py: 
    - fix various pychecker warnings
    - check if looupRecords succeeded
    - fix bug in the return statement of _downloadable()
  * python/srcrecords.cc:
    - add "Restart" method
    - don't run auto "Restart" before performing a Lookup 
    - fix the initalization (no need to pass a PkgCacheType to the records)
    - added "Index" attribute
  * python/indexfile.cc:
    - added ArchiveURI() method
  
 -- Michael Vogt <mvo@debian.org>  Mon,  8 May 2006 22:34:58 +0200

python-apt (0.6.16.2ubuntu9) edgy; urgency=low

  * rebuild against the latest apt (with auto-mark support)
  * the full merge needs a newer python-support 

 -- Michael Vogt <michael.vogt@ubuntu.com>  Mon,  3 Jul 2006 21:33:40 +0200

python-apt (0.6.16.2ubuntu8) dapper; urgency=low

  * apt/package.py:
    - fix return value in {candidate,installed}Downloadable

 -- Michael Vogt <michael.vogt@ubuntu.com>  Wed, 17 May 2006 19:28:44 +0200

python-apt (0.6.16.2ubuntu7) dapper; urgency=low

  * apt/package.py:
    - check if _lookupRecord() succeeded when checking
      maintainer or description (fixes invalid descriptions under 
      rare circumstances in gnome-app-install)

 -- Michael Vogt <michael.vogt@ubuntu.com>  Wed, 17 May 2006 18:12:58 +0200

python-apt (0.6.16.2ubuntu6) dapper; urgency=low

  * debian/control:
    - Replaces: python-apt (<< 0.6.11), instead of Conflicts which is not
      correct here. (closes: #308586).
  * python/srcrecords.cc:
    - don't run auto "Restart" before performing a Lookup (but require
      explicit "Restart", fixes the docs/examples/sources.py example)
    - fix the initalization (no need to pass a PkgCacheType to the records)
  
 -- Michael Vogt <michael.vogt@ubuntu.com>  Mon,  8 May 2006 16:40:14 +0200

python-apt (0.6.16.2ubuntu5) dapper; urgency=low

  * apt/cache.py: Release locks on failure (thanks to Colin Watson)
    (closes: #35867)

 -- Michael Vogt <michael.vogt@ubuntu.com>  Tue, 21 Mar 2006 15:09:14 +0100

python-apt (0.6.16.2ubuntu4) dapper; urgency=low

  * apt/package.py: 
     - added Package.setDelete(purge) option

 -- Michael Vogt <michael.vogt@ubuntu.com>  Mon,  6 Mar 2006 18:59:33 +0000

python-apt (0.6.16.2ubuntu3) dapper; urgency=low

  * apt/package.py: undo some damager from pychecker

 -- Michael Vogt <michael.vogt@ubuntu.com>  Wed,  1 Mar 2006 15:34:23 +0100

python-apt (0.6.16.2ubuntu2) dapper; urgency=low

  * apt/progress.py: 
    - initialize FetchProgress.eta with the correct type
    - strip the staus str before passing it to InstallProgress.statusChanged()
  * apt/cache.py:
    - return useful values on Cache.update()
  * fix FTBFS

 -- Michael Vogt <michael.vogt@ubuntu.com>  Tue, 28 Feb 2006 14:07:06 +0100

python-apt (0.6.16.2ubuntu1) dapper; urgency=low

  * apt/progress.py: 
    - added InstallProgress.statusChange(pkg, percent, status) 
    - make DumbInstallProgress a new-style class 
      (thanks to kamion for the suggestions)
    - fix various pychecker warnings
  * apt/cache.py, apt/package.py: fix various pychecker warnings

 -- Michael Vogt <michael.vogt@ubuntu.com>  Tue, 28 Feb 2006 12:04:37 +0100

python-apt (0.6.16.2) unstable; urgency=low
  
  * Non-maintainer upload.
  * debian/control:
    + Replaces: python-apt (<< 0.6.11), instead of Conflicts which is not
      correct here. (closes: #308586).

 -- Pierre Habouzit <madcoder@debian.org>  Fri, 14 Apr 2006 19:30:51 +0200
  
python-apt (0.6.16.1) unstable; urgency=low

  * typos fixed (thanks to Gustavo Franco)
  * pkgRecords.Record added to get raw record data
  * python/cache.cc: "key" in pkgCache::VerIterator.DependsList[key] is
                     no longer locale specific but always englis

 -- Michael Vogt <mvo@debian.org>  Wed, 22 Feb 2006 10:41:13 +0100

python-apt (0.6.16ubuntu2) dapper; urgency=low

  * Drop python2.3 package.

 -- Matthias Klose <doko@ubuntu.com>  Tue, 14 Feb 2006 15:27:26 +0000

python-apt (0.6.16ubuntu1) dapper; urgency=low

  * memleak fixed when pkgCache objects are deallocated

 -- Michael Vogt <michael.vogt@ubuntu.com>  Thu, 12 Jan 2006 00:08:05 +0100

python-apt (0.6.16) unstable; urgency=low

  * added GetPkgAcqFile to queue individual file downloads with the 
    system (dosn't make use of the improved pkgAcqFile yet)
  * added SourceList.GetIndexes()
  * rewrote apt.cache.update() to use the improved aquire interface
  * apt/ API change: apt.Package.candidateOrigin returns a list of origins 
    now instead of a single one
  * apt_pkg.Cdrom.Add() returns a boolean now, CdromProgress has totalSteps
  * added support for pkgIndexFile and added SourcesList.FindIndex()
  * added "trusted" to the Origin class

 -- Michael Vogt <michael.vogt@ubuntu.com>  Thu,  5 Jan 2006 00:56:36 +0100

python-apt (0.6.15) unstable; urgency=low

  * rewrote cache.Commit() and make it raise proper Exception if stuff
    goes wrong
  * fix a invalid return from cache.commit(), fail if a download failed
  * apt.Package.candidateOrigin returns a class now
  * added pkgAcquire, pkgPackageManager and a example (acquire.py)
  * tightend build-dependencies for new apt and the c++ transition

 -- Michael Vogt <mvo@debian.org>  Mon, 28 Nov 2005 23:48:37 +0100

python-apt (0.6.14) unstable; urgency=low

  * doc/examples/build-deps.py:
    - fixed/improved (thanks to Martin Michlmayr, closes: #321507)
  * apt_pkg.Cache.Update() does no longer reopen the cache
    (this is the job of the caller now)
  * python/srcrecords.cc:
    - support for "srcrecords.Files" added
    - always run "Restart" before performing a Lookup 
  * export locking via: GetLock(),PkgSystem{Lock,UnLock} 
  * apt/cache.py:
    - added  __iter__ to make "for pkg in apt.Cache:" stuff possible

 -- Michael Vogt <mvo@debian.org>  Wed,  9 Nov 2005 04:52:08 +0100

python-apt (0.6.13) unstable; urgency=low

  * support for depcache added
  * support for the PkgProblemResolver added
  * support for PkgSrcRecord.BuildDepends added
  * support for cdrom handling (add, ident) added
  * support for progress reporting from operations added
    (e.g. OpProgress, FetchProgress, InstallProgress, CdromProgress)
  * added tests/ directory with various tests for the code
  * native apt/ python directory added that contains
    a more pythonic interface to apt_pkg
  * made the apt/ python code PEP08 conform
  * python exceptions return the apt error message now 
    (thanks to Chris Halls for the patch)
  
 -- Michael Vogt <mvo@debian.org>  Fri,  5 Aug 2005 10:30:31 +0200

python-apt (0.6.12.2) unstable; urgency=low

   * rebuild against the latest apt (c++ transition)

 -- Michael Vogt <mvo@debian.org>  Mon, 1 Aug 2005 11:06:03 +0200

python-apt (0.6.12.1) unstable; urgency=low

   * rebuild against the latest apt

 -- Michael Vogt <mvo@debian.org>  Tue, 28 Jun 2005 18:29:57 +0200 

python-apt (0.6.12ubuntu1) breezy; urgency=low

  * Greek0@gmx.net--2005-main/python-apt--debian--0.6:
    - python2.{3,4}-apt conflicts with python-apt (<< 0.6.11)
      (closes: #308586)
      (closes ubuntu: #11380)

 -- Michael Vogt <michael.vogt@ubuntu.com>  Thu, 12 May 2005 11:34:05 +0200

python-apt (0.6.12) breezy; urgency=low
  
  * added a tests/ directory
  * added tests/pkgsrcrecords.py that will check if the pkgsrcrecords
    interface does not segfault
  * new native python "apt" interface that hides the details of apt_pkg

 -- Michael Vogt <michael.vogt@ubuntu.com>  Fri,  6 May 2005 10:11:52 +0200
  
python-apt (0.6.11) experimental; urgency=low

  * fixed some reference count problems in the depcache and 
    pkgsrcrecords code
  * DepCache.Init() is never called implicit now
  * merged with python-apt tree from Greek0@gmx.net--2005-main

 -- Michael Vogt <mvo@debian.org>  Fri,  6 May 2005 10:04:38 +0200

python-apt (0.5.36ubuntu2) hoary; urgency=low

  * return "None" in GetCandidateVer() if no Candidate is found

 -- Michael Vogt <michael.vogt@ubuntu.com>  Tue, 15 Mar 2005 12:30:06 +0100

python-apt (0.5.36ubuntu1) hoary; urgency=low

  * DepCache.ReadPinFile() added
  * Fixed a bug in DepCache.Upgrade()

 -- Michael Vogt <michael.vogt@ubuntu.com>  Wed,  2 Mar 2005 11:32:15 +0100

python-apt (0.5.36) hoary; urgency=low

  * Fix build-depends, somehow lost in merge

 -- Matt Zimmerman <mdz@ubuntu.com>  Sat, 26 Feb 2005 18:53:54 -0800

python-apt (0.5.35) hoary; urgency=low

  * Target hoary this time

 -- Matt Zimmerman <mdz@ubuntu.com>  Sat, 26 Feb 2005 15:57:21 -0800

python-apt (0.5.34) unstable; urgency=low

  * Restore Ubuntu changes
    - Build python 2.4 as default, add python2.3-apt
    - Typo fix (Ubuntu #4677)

 -- Matt Zimmerman <mdz@ubuntu.com>  Sat, 26 Feb 2005 15:53:30 -0800

python-apt (0.5.33) unstable; urgency=low

  * Merge michael.vogt@ubuntu.com--2005/python-apt--pkgDepCache--0
    - Basic depcache API (Ubuntu #6889)

 -- Matt Zimmerman <mdz@ubuntu.com>  Sat, 26 Feb 2005 15:37:48 -0800

python-apt (0.5.32) unstable; urgency=low

  * Update to work with apt 0.5.32 (bzip2 deb support)

 -- Matt Zimmerman <mdz@debian.org>  Sun, 12 Dec 2004 09:44:45 -0800

python-apt (0.5.10) unstable; urgency=low

  * Recompile with apt 0.5

 -- Matt Zimmerman <mdz@debian.org>  Fri, 26 Dec 2003 09:09:40 -0800

python-apt (0.5.9) unstable; urgency=low

  * Fix broken object initialization in sourcelist.cc and srcrecords.cc
    (Closes: #215792)

 -- Matt Zimmerman <mdz@debian.org>  Thu, 25 Dec 2003 12:12:04 -0800

python-apt (0.5.8) unstable; urgency=low

  * Adjust build-depends to build with python2.3.  No other changes.
  * This seems to break the new source package support, probably because
    the new source package support is buggy.

 -- Matt Zimmerman <mdz@debian.org>  Fri,  8 Aug 2003 09:01:12 -0400

python-apt (0.5.5.2) unstable; urgency=low

  * Add myself to Uploaders so that bugs don't get tagged as NMU-fixed anymore 
  * Initial support for working with source packages (Closes: #199716)

 -- Matt Zimmerman <mdz@debian.org>  Tue, 22 Jul 2003 22:20:00 -0400

python-apt (0.5.5.1) unstable; urgency=low

  * DepIterator::GlobOr increments the iterator; don't increment it again.
    This caused every other dependency to be skipped (Closes: #195805)
  * Avoid a null pointer dereference when calling keys() on an empty
    configuration (Closes: #149380) 

 -- Matt Zimmerman <mdz@debian.org>  Mon,  2 Jun 2003 23:18:53 -0400

python-apt (0.5.5) unstable; urgency=low

  * Rebuild with apt 0.5.5

 -- Matt Zimmerman <mdz@debian.org>  Tue,  6 May 2003 10:01:22 -0400

python-apt (0.5.4.9) unstable; urgency=low

  * Parse /var/lib/dpkg/status in examples/tagfile.py, so that it works
    out of the box (Closes: #175340)
  * Rebuild with apt 0.5.4.9 (libapt-pkg-libc6.3-5-3.3)

 -- Matt Zimmerman <mdz@debian.org>  Tue, 18 Feb 2003 16:42:24 -0500

python-apt (0.5.4.4) unstable; urgency=low

  * Fix for memory leak with TmpGetCache.
    Closes: #151489
  * Include additional examples from Moshe Zadka <m@moshez.org>
    Closes: #150091, #152048
  * Rebuild for python2.2, which is now the default version
    Closes: #158460
  * No CVS directories in source tarball
    Closes: #157773

 -- Matt Zimmerman <mdz@debian.org>  Tue, 27 Aug 2002 19:22:10 -0400
  
python-apt (0.5.4.3) unstable; urgency=low

  * #include <new> in python/generic.h so that we can build on ia64, which
    uses g++-2.96 (Closes: #137467)

 -- Matt Zimmerman <mdz@debian.org>  Sat,  9 Mar 2002 23:34:13 -0500

python-apt (0.5.4.2) unstable; urgency=high

  * Fix g++-3.0 compilation issues (Closes: #134020)

 -- Matt Zimmerman <mdz@debian.org>  Sun, 24 Feb 2002 00:20:22 -0500

python-apt (0.5.4.1) unstable; urgency=low

  * Add apt-utils to build-depends, since libapt-pkg-dev doesn't pull it
    in.  This should allow python-apt to be autobuilt more readily.

 -- Matt Zimmerman <mdz@debian.org>  Sat, 23 Feb 2002 19:01:15 -0500

python-apt (0.5.4) unstable; urgency=low

  * Initial release.
  * Initial packaging by Jason Gunthorpe, et al.

 -- Matt Zimmerman <mdz@debian.org>  Wed, 16 Jan 2002 01:37:56 -0500<|MERGE_RESOLUTION|>--- conflicted
+++ resolved
@@ -1,15 +1,13 @@
-<<<<<<< HEAD
 python-apt (0.6.20ubuntu16) feisty; urgency=low
 
   * Fix the addition of of sources that are already enabled but not with
     all components - fix LP#98795
-
- -- Sebastian Heinlein <sebi@sebi-laptop>  Wed,  4 Apr 2007 11:31:33 +0200
-
-python-apt (0.6.20ubuntu15) unstable; urgency=low
-=======
+  * Handle changes of forced servers of child repositories in a more
+    sane way - fix LP#85060
+
+ -- Sebastian Heinlein <sebi@sebi-laptop>  Tue, 24 Apr 2007 19:44:00 +0200
+
 python-apt (0.6.20ubuntu15) feisty; urgency=low
->>>>>>> 520c5e2e
 
   [ Sebastian Heinlein ]
   * Update the mirror lists from Launchpad
