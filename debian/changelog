<<<<<<< HEAD
python-apt (0.7.93) experimental; urgency=low

  * Merge 0.7.13.0 from unstable.

 -- Julian Andres Klode <jak@debian.org>  Fri, 21 Aug 2009 16:50:54 +0200

python-apt (0.7.92) experimental; urgency=low

  * New features:
    - Provide a C++ API in the package python-apt-dev (Closes: #334923).
    - Add apt_pkg.HashString and apt_pkg.IndexRecords (Closes: #456141).
    - Add apt_pkg.Policy class (Closes: #382725).
    - Add apt_pkg.Hashes class.
    - Allow types providing __new__() to be subclassed.
    - Add apt_pkg.DepCache.mark_auto() and apt.Package.mark_auto() methods to
      mark a package as automatically installed.
    - Make AcquireFile a subclass of AcquireItem, thus inheriting attributes.
    - New progress handling in apt.progress.base and apt.progress.text. Still
      missing Qt4 progress handlers.
    - Classes in apt_inst (Closes: #536096)
      + You can now use apt_inst.DebFile.data to access the data.tar.* member
        regardless of its compression (LP: #44493)

  * Unification of dependency handling:
    - apt_pkg.parse_[src_]depends() now use CompType instead of CompTypeDeb
      (i.e. < instead of <<) to match the interface of Version.depends_list_str
    - apt_pkg.SourceRecords.build_depends matches exactly the interface of
      Version.depends_list_str just with different keys (e.g. Build-Depends).
      + Closes: #468123 - there is no need anymore for binding CompType or
        CompTypeDeb, because we don't return integer values for CompType
        anymore.

  * Bugfixes:
    - Delete pointers correctly, fixing memory leaks (LP: #370149).
    - Drop open() and close() in apt_pkg.Cache as they cause segfaults.
    - Raise ValueError in AcquireItem if the Acquire process is shut down
      instead of segfaulting.

  * Other stuff:
    - Merge releases 0.7.10.4 - 0.7.12.1 from unstable.
    - Merge Configuration,ConfigurationPtr,ConfigurationSub into one type.
    - Simplify the whole build process by using a single setup.py.
    - The documentation has been restructured and enhanced with tutorials.
    - Only recommend lsb-release instead of depending on it. Default to
      Debian unstable if lsb_release is not available.

 -- Julian Andres Klode <jak@debian.org>  Tue, 18 Aug 2009 16:42:56 +0200

python-apt (0.7.91) experimental; urgency=low

  [ Julian Andres Klode ]
  * Rename where needed according to PEP 8 conventions (Closes: #481061)
  * Where possible, derive apt.package.Record from collections.Mapping.
  * ActionGroups can be used as a context manager for the 'with' statement.
  * utils/migrate-0.8.py: Helper to check Python code for deprecated functions,
    attributes,etc. Has to be run from the python-apt source tree, but can be
    used for all Python code using python-apt.
  * debian/control: Only recommend libjs-jquery (Closes: #527543).

  [ Stefano Zacchiroli ]
  * debian/python-apt.doc-base: register the documentation with the
    doc-base system (Closes: #525134)

  [ Sebastian Heinlein ]
  * apt/package.py: Add Package.get_version() which returns a Version instance
    for the given version string or None (Closes: #523998)

 -- Julian Andres Klode <jak@debian.org>  Fri, 05 Jun 2009 19:36:45 +0200

python-apt (0.7.90) experimental; urgency=low

  * Introduce support for Python 3 (Closes: #523645)

  * Support the 'in' operator (e.g. "k in d") in Configuration{,Ptr,Sub}
    objects (e.g. apt_pkg.Config) and in TagSections (apt_pkg.ParseSection())
  * Replace support for file objects with a more generic support for any object
    providing a fileno() method and for file descriptors (integers).
  * Add support for the Breaks fields
  * Only create Package objects when they are requested, do not keep them in
    a dict. Saves 10MB for 25,000 packages on my machine.
  * apt/package.py: Allow to set the candidate of a package (Closes: #523997)
    - Support assignments to the 'candidate' property of Package objects.
    - Initial patch by Sebastian Heinlein

 -- Julian Andres Klode <jak@debian.org>  Wed, 15 Apr 2009 13:47:42 +0200
=======
python-apt (0.7.13.1) unstable; urgency=low

  * apt/package.py:
   - Fix Version.get_dependencies() to not ignore the arguments.

 -- Julian Andres Klode <jak@debian.org>  Fri, 21 Aug 2009 16:59:08 +0200
>>>>>>> 353d2494

python-apt (0.7.13.0) unstable; urgency=low

  [ Michael Vogt ]
  * apt/package.py:
    - add "recommends" property
  * apt/cache.py, python/cache.cc:
    - add optional pulseInterval option to "update()"

  [ Sebastian Heinlein ]
  * apt/cache.py:
   - Fix the (inst|keep|broken|del)_count attributes (Closes: #542773).

  [ Julian Andres Klode ]
  * apt/package.py:
   - Introduce Version.get_dependencies() which takes one or more types
     of dependencies and returns a list of Dependency objects.
   - Do not mark the package as manually installed on upgrade (Closes: #542699)
   - Add Package.is_now_broken and Package.is_inst_broken.
  * apt/cache.py:
   - Introduce ProblemResolver class (Closes: #542705)
  * python/pkgsrcrecords.cc:
   - Fix spelling error (begining should be beginning).
  * po:
   - Update template and the translations de.po, fr.po (Closes: #467120),
     ja.po (Closes: #454293).
  * debian/control:
   - Update Standards-Version to 3.8.3.
  * debian/rules:
   - Build with DH_PYCENTRAL=include-links instead of nomove.

 -- Julian Andres Klode <jak@debian.org>  Fri, 21 Aug 2009 16:22:34 +0200

python-apt (0.7.12.1) unstable; urgency=low

  * apt/debfile.py:
    - Fix missing space in message (Closes: #539704)
  * apt/package.py:
    - Add missing argument to Version.__le__() and Version.__ge__()
  * debian/control:
    - Do not build-depend on python-gtk2 and python-vte on kfreebsd-*.
  * setup.py:
    - Always build documentation, even if python-gtk2 is not installed.

 -- Julian Andres Klode <jak@debian.org>  Mon, 03 Aug 2009 15:17:43 +0200

python-apt (0.7.12.0) unstable; urgency=low

  [ Julian Andres Klode ]
  * python/cache.cc:
    - Support Breaks, Enhances dependency types (Closes: #416247)
  * debian/control:
    - Only recommend libjs-jquery (Closes: #527543)
    - Build-depend on libapt-pkg-dev (>= 0.7.22~)
    - Update Standards-Version to 3.8.2
  * apt/cache.py:
    - Correctly handle rootdir on second and later invocations of
      open(), by calling InitSystem again. (LP: #320665).
    - Provide broken_count, delete_count, install_count, keep_count
      properties (Closes: #532338)
    - Only create Package objects when they are requested, do not keep them in
      a dict. Saves 10MB for 25,000 packages on my machine.
  * apt/package.py:
    - Allow to set the candidate of a package (Closes: #523997)
      + Support assignments to the 'candidate' property of Package objects.
      + Initial patch by Sebastian Heinlein
    - Make comparisons of Version object more robust.
    - Return VersionList objects in Package.versions, which are sequences
      and also provide features of mappings. (partial API BREAK)
      + Allows to get a specific version (Closes: #523998)
  * apt/progress/__init__.py:
    - Do not break out of InstallProgress.waitChild()'s loop just because it
      is hitting EINTR, but only on child exit or on ECHILD.
  * Use debhelper 7 instead of CDBS

  [ Stefano Zacchiroli ]
  * debian/python-apt.doc-base: register the documentation with the
    doc-base system (Closes: #525134)

  [ Sebastian Heinlein ]
  * apt/progress.py: Extract the package name from the status message
    (Closes: #532660)

 -- Julian Andres Klode <jak@debian.org>  Thu, 30 Jul 2009 14:08:30 +0200

python-apt (0.7.11.1) unstable; urgency=low

  [ Stephan Peijnik ]
  * apt/progress/__init__.py:
    - Exception handling fixes in InstallProgress class.

  [ Michael Vogt ]
  * python/tag.cc:
    - merge patch from John Wright that adds FindRaw method
      (closes: #538723)

 -- Michael Vogt <mvo@debian.org>  Wed, 29 Jul 2009 19:15:56 +0200

python-apt (0.7.11.0) unstable; urgency=low

  [ Julian Andres Klode ]
  * data/templates/Debian.info.in: Squeeze will be 6.0, not 5.1

  [ Stephan Peijnik ]
  * apt/progress/__init__.py:
    - add update_status_full() that takes file_size/partial_size as
      additional callback arguments
    - add pulse_items() that takes a addtional "items" tuple that
      gives the user full access to the individual items that are
      fetched
  * python/progress.cc:
    - low level code for update_status_full and pulse_items()
    - better threading support

  [ Michael Vogt ]
  * aptsources/distro.py:
    - fix indent error that causes incorrect sources.list additons
      (LP: #372224)
  * python/progress.cc:
    - fix crash in RunSimpleCallback()
  * apt/cache.py:
    - when the cache is run with a alternative rootdir, create
      required dirs/files automatically

 -- Michael Vogt <mvo@debian.org>  Mon, 20 Jul 2009 15:35:27 +0200

python-apt (0.7.10.4) unstable; urgency=low

  [ Michael Vogt ]
  * data/templates/Ubuntu.info.in:
    - updated for the new ubuntu karmic version
  * data/templates/Debian.info.in:
    - add squeeze

  [ Otavio Salvador ]
  * utils/get_debian_mirrors.py: updated to support current mirror page.
  * Update Debian mirrors. (Closes: #518071)

 -- Michael Vogt <mvo@debian.org>  Tue, 05 May 2009 12:03:27 +0200

python-apt (0.7.10.3) unstable; urgency=low

  * apt/package.py: Handle cases where no candidate is available, by returning
    None in the candidate property. (Closes: #523801)

 -- Julian Andres Klode <jak@debian.org>  Sun, 12 Apr 2009 19:50:26 +0200

python-apt (0.7.10.2) unstable; urgency=low

  * apt/package.py: Handle cases where no candidate is available and
    one of the deprecated properties (e.g. candidateVersion) is
    requested. (Closes: #523801)
  * setup.py, debian/rules: Support version in setup.py again by getting
    the value from the variable DEBVER (defined in debian/rules), falling
    back to None.

 -- Julian Andres Klode <jak@debian.org>  Sun, 12 Apr 2009 19:00:07 +0200

python-apt (0.7.10.1) unstable; urgency=low

  * Fix FTBFS with python-debian (>= 0.1.13) on Python 2.4 by not using it to
    get a version number in setup.py (Closes: #523473)
  * apt/package.py:
    - (Package.candidateRecord): Fix missing 'd' in 'record'
    - (DeprecatedProperty.__get__): Only warn when used on objects, this
      makes it easier to use e.g. pydoc,sphinx,pychecker.

 -- Julian Andres Klode <jak@debian.org>  Fri, 10 Apr 2009 17:51:07 +0200

python-apt (0.7.10) unstable; urgency=low

  * Build-Depend on python-debian, use it to get version number from changelog
  * Depend on libjs-jquery, and remove internal copy (Closes: #521532)
  * apt/package.py:
    - Introduce Version.{uri,uris,fetch_binary()}
  * debian/control:
    - Remove mdz from Uploaders (Closes: #521477), add myself.
    - Update Standards-Version to 3.8.1
    - Use ${binary:Version} instead of ${Source-Version}
    - Fix spelling error: python -> Python
  * debian/copyright: Switch to machine-interpretable copyright
  * Fix documentation building
    - doc/source/conf.py: Only include directories for current python version.
    - debian/control: Build-Depend on python-gtk2, python-vte.
    - setup.py: If pygtk can not be imported, do not build the documentation.
  * Breaks: debdelta (<< 0.28~) to avoid more problems due to the internal
    API changes from 0.7.9.

 -- Julian Andres Klode <jak@debian.org>  Wed, 01 Apr 2009 15:24:29 +0200

python-apt (0.7.9) unstable; urgency=low

  [ Julian Andres Klode ]
  * apt/gtk/widgets.py:
    - Handle older versions of python-gobject which do not ship glib
  * apt/package.py: Introduce the Version class
    - Deprecate Package.candidate*() and Package.installed*(), except for
      installedFiles.
    - Provide Version.get_source() (LP: #118788)
    - Provide Package.versions (Closes: #513236)
  * apt/progress/: New package, replaces apt.progress and apt.gtk
    - apt/progress/gtk2.py: Moved here from apt/gtk/widgets.py
    - apt/progress/__init__.py: Move here from apt/progress.py
  * doc/source/*: Improve the documentation
    - Document more attributes and functions of apt_pkg (they are all listed)

  [ Michael Vogt ]
  * aptsources/distro.py:
    - use iso_3166.xml instead of iso_3166.tab
    - fix incorrect indent
  * debian/control:
    - add Recommends to iso-codes (for iso_3166.xml)
  * apt/package.py:
    - make sure to set the defaulttimeout back to the
      original value (in getChangelog(), LP: #314212)
      Closes: #513315
  * apt/cache.py:
    - when setting a alternative rootdir, read the
      config from it as well
  * python/configuration.cc, python/apt_pkgmodule.cc:
    - add apt_pkg.ReadConfigDir()
  * python/cache.cc, tests/getcache_mem_corruption.py:
    - test if progress objects have the right methods
      and raise error if not (thanks to Emanuele Rocca)
      closes: #497049
  * apt/package.py:
    - avoid uneeded interal references in the Package objects
  * aptsources/sourceslist.py:
    - fix bug in invalid lines detection (LP: #324614)

 -- Michael Vogt <mvo@debian.org>  Thu, 19 Mar 2009 13:39:21 +0100

python-apt (0.7.9~exp2) experimental; urgency=low

  [ Julian Andres Klode ]
  * apt/*.py:
    - Almost complete cleanup of the code
    - Remove inconsistent use of tabs and spaces (Closes: #505443)
    - Improved documentation
  * apt/debfile.py:
    - Drop get*() methods, as they are deprecated and were
      never in a stable release
    - Make DscSrcPackage working
  * apt/gtk/widgets.py:
    - Fix the code and document the signals
  * Introduce new documentation build with Sphinx
    - Contains style Guide (Closes: #481562)
    - debian/rules: Build the documentation here
    - setup.py: Remove pydoc building and add new docs.
    - debian/examples: Include examples from documentation
    - debian/python-apt.docs:
      + Change html/ to build/doc/html.
      + Add build/doc/text for the text-only documentation
  * setup.py:
    - Only create build/data when building, not all the time
    - Remove build/mo and build/data on clean -a
  * debian/control:
    - Remove the Conflicts on python2.3-apt, python2.4-apt, as
      they are only needed for oldstable (sarge)
    - Build-Depend on python-sphinx (>= 0.5)
  * aptsources/distinfo.py:
    - Allow @ in mirror urls (Closes: #478171) (LP: #223097)
  * Merge Ben Finney's whitespace changes (Closes: #481563)
  * Merge Ben Finney's do not use has_key() (Closes: #481878)
  * Do not use deprecated form of raise statement (Closes: #494259)
  * Add support for PkgRecords.SHA256Hash (Closes: #456113)

  [ Michael Vogt ]
  * apt/package.py:
    - fix bug in candidateInstalledSize property
  * aptsources/distinfo.py:
    - fix too restrictive mirror url check
  * aptsources/distro.py:
    - only add nearest_server and server to the mirrors if
      they are defined

 -- Michael Vogt <mvo@debian.org>  Fri, 16 Jan 2009 11:28:17 +0100

python-apt (0.7.9~exp1) experimental; urgency=low

  * Merged python-apt consolidation branch by Sebastian
    Heinlein (many thanks)
  * apt/cache.py:
    - new method "isVirtualPackage()"
    - new method "getProvidingPackages()"
    - new method "getRequiredDownload()"
    - new method "additionalRequiredSpace()"
  * apt/debfile.py:
    - move a lot of the gdebi code into this file, this
      provides interfaces for querrying and installing
      .deb files and .dsc files
  * apt/package.py:
    - better description parsing
    - new method "installedFiles()"
    - new method "getChangelog()"
  * apt/gtk/widgets.py:
    - new gobject GOpProgress
    - new gobject GFetchProgress
    - new gobject GInstallProgress
    - new gobject GDpkgInstallProgress
    - new widget GtkAptProgress
  * doc/examples/gui-inst.py:
    - updated to use the new widgets
  * debian/control:
    - add suggests for python-gtk2 and python-vte
  * setup.py:
    - build html/ help of the apt and aptsources modules
      into /usr/share/doc/python-apt/html
  * apt/__init__.py:
    - remove the future warning

 -- Michael Vogt <mvo@debian.org>  Mon, 15 Dec 2008 14:29:47 +0100

python-apt (0.7.8) unstable; urgency=low

  [ Michael Vogt ]
  * python/cache.cc:
    - fix crash if Ver.PriorityType() returns NULL
    - fix GetCandidateVer() reporting incorrect versions after
      SetCandidateVer() was used. Thanks to Julian Andres Klode for
      the test-case (LP: #237372)
  * python/apt_instmodule.cc:
    - do not change working dir in debExtractArchive() (LP: #184093)
  * apt/cache.py:
    - support "in" in apt.Cache() (LP: #251587)
  * apt/package.py:
    - do not return None in sourcePackageName (LP: #123062)
  * python/progress.cc:
    - when pulse() does not return a boolean assume "true"
      (thanks to Martin Pitt for telling me about the problem)
  * python/apt_pkgmodule.cc:
    - add "SelState{Unknown,Install,Hold,DeInstall,Purge}" constants
  * aptsources/__init__.py, aptsources/distinfo.py:
    - run apt_pkg.init() when aptsources gets imported and not
      the distinfo function
    - fix detection of cdrom sources and add test for it
  * python/metaindex.cc
    - fix crash when incorrect attribute is given
  * data/templates/Ubuntu.info.in:
    - updated
  * aptsources/distro.py:
    - add parameter to get_distro() to make unit testing easier
  * tests/test_aptsources_ports.py:
    - add test for arch specific handling (when sub arch is on
      a different mirror than "main" arches)

  [ Julian Andres Klode ]
  * python/acquire.cc (GetPkgAcqFile): Support DestDir and DestFilename.

 -- Michael Vogt <mvo@debian.org>  Mon, 24 Nov 2008 10:24:30 +0200

python-apt (0.7.7.1+nmu1) unstable; urgency=medium

  * Non-maintainer upload.
  * data/templates/Debian.info.in: Set the BaseURI to security.debian.org for
    lenny/updates, etch/updates and sarge/updates. (Closes: #503237)

 -- Jonny Lamb <jonny@debian.org>  Fri, 24 Oct 2008 12:44:33 +0100

python-apt (0.7.7.1) unstable; urgency=low

  * data/templates/Debian.info.in:
    - add 'lenny' template info (closes: #476364)
  * aptsources/distinfo.py:
    - fix template matching for arch specific code (LP: #244093)

 -- Michael Vogt <mvo@debian.org>  Fri, 25 Jul 2008 18:13:53 +0200

python-apt (0.7.7) unstable; urgency=low

  [ Emanuele Rocca ]
  * data/templates/Debian.info.in:
    - s/MatchUri/MatchURI/. Thanks, Gustavo Noronha Silva (closes: #487673)
  * python/cache.cc:
    - Throw an exception rather than segfaulting when GetCache() is called
      before InitSystem() (closes: #369147)
  * doc/examples/config.py:
    - Fix config.py --help (closes: #257007)

  [ Michael Vogt ]
  * python/apt_pkgmodule.cc:
    - fix bug in hashsum calculation when the original string
      contains \0 charackters (thanks to Celso Providelo and
      Ryan Hass for the test-case) LP: #243630
  * tests/test_hashsums.py:
    - add tests for the hashsum code
  * apt/package.py:
    - add "isAutoRemovable()" method
  * python/pkgsrcrecords.cc:
    - add "Record" attribute to the PkgSrcRecord to access the
      full source record
  * debian/rules:
    - remove the arch-build target, we have bzr-builddeb now

 -- Michael Vogt <mvo@debian.org>  Tue, 22 Jul 2008 10:16:03 +0200

python-apt (0.7.6) unstable; urgency=low

  * apt/cache.py:
    - add "memonly" option to apt.Cache() to force python-apt to
      not touch the pkgcache.bin file (this works around a possible
      race condition in the pkgcache.bin handling)
  * data/templates/Ubuntu.info.in:
    - added ubuntu 'intrepid'
  * debian/README.source:
    - added (basic) documentation how to build python-apt
  * aptsources/distinfo.py:
    - support arch specific BaseURI, MatchURI and MirrosFile fields
      in the distinfo template
  * debian/control:
    - move bzr branch to bzr.debian.org and update Vcs-Bzr

 -- Michael Vogt <mvo@debian.org>  Wed, 18 Jun 2008 14:46:43 +0200

python-apt (0.7.5) unstable; urgency=low

  * use the new ListUpdate() code
  * add example in doc/examples/update.py
  * python/pkgrecords.cc:
    - export the Homepage field
  * python/tar.cc:
    - fix .lzma extraction (thanks to bigjools)
  * python/sourcelist.cc:
    - support GetIndexes() GetAll argument to implement
      something like --print-uris
  * python/apt_pkgmodule.cc:
    - add InstState{Ok,ReInstReq,Hold,HoldReInstReq} constants
  * apt/cache.py:
    - add reqReinstallPkgs property that lists all packages in
      ReInstReq or HoldReInstReq

 -- Michael Vogt <mvo@debian.org>  Tue, 19 Feb 2008 21:06:36 +0100

python-apt (0.7.4) unstable; urgency=low

  * apt/debfile.py:
    - added wrapper around apt_inst.debExtract()
    - support dictionary like access
  * apt/package.py:
    - fix apt.package.Dependency.relation initialization
  * python/apt_instmodule.cc:
    - added arCheckMember()
    - fix typo
  * aptsources/distro.py:
    - throw NoDistroTemplateException if not distribution template
      can be found
  * python/string.cc:
    - fix overflow in SizeToStr()
  * python/metaindex.cc:
    - added support for the metaIndex objects
  * python/sourceslist.cc:
    - support new "List" attribute that returns the list of
      metaIndex source entries
  * python/depcache.cc:
    - be more threading friendly
  * python/tag.cc
    - support "None" as default in
      ParseSection(control).get(field, default), LP: #44470
  * python/progress.cc:
    - fix refcount problem in OpProgress
    - fix refcount problem in FetchProgress
    - fix refcount problem in CdromProgress
  * apt/README.apt:
    - fix typo (thanks to Thomas Schoepf, closes: #387787)
  * po/fr.po:
    - merge update, thanks to Christian Perrier (closes:  #435918)
  * data/templates/:
    - update templates

 -- Michael Vogt <mvo@debian.org>  Thu, 06 Dec 2007 15:35:46 +0100

python-apt (0.7.3.1) unstable; urgency=low

  * NMU
  * Fix version to not use CPU and OS since it's not available on APT
    anymore (closes: #435653, #435674)

 -- Otavio Salvador <otavio@debian.org>  Thu, 02 Aug 2007 18:45:25 -0300

python-apt (0.7.3) unstable; urgency=low

  * apt/package.py:
    - added Record class that can be accessed like a dictionary
      and return it in candidateRecord and installedRecord
      (thanks to Alexander Sack for discussing this with me)
  * doc/examples/records.py:
    - added example how to use the new Records class
  * apt/cache.py:
    - throw FetchCancelleException, FetchFailedException,
      LockFailedException exceptions when something goes wrong
  * aptsources/distro.py:
    - generalized some code, bringing it into the Distribution
      class, and wrote some missing methods for the DebianDistribution
      one (thanks to Gustavo Noronha Silva)
  * debian/control:
    - updated for python-distutils-extra (>= 1.9.0)
  * debian/python-apt.install:
    - fix i18n files
  * python/indexfile.cc:
    - increase str buffer in PackageIndexFileRepr

 -- Michael Vogt <michael.vogt@ubuntu.com>  Fri, 27 Jul 2007 16:57:28 +0200

python-apt (0.7.2) unstable; urgency=low

  * build against the new apt
  * support for new "aptsources" pythn module
    (thanks to Sebastian Heinlein)
  * merged support for translated package descriptions
  * merged support for automatic removal of unused dependencies

 -- Michael Vogt <mvo@debian.org>  Sun, 10 Jun 2007 20:13:38 +0200

python-apt (0.7.1) experimental; urgency=low

  * merged http://glatzor.de/bzr/python-apt/sebi:
    - this means that the new aptsources modules is available

 -- Michael Vogt <mvo@debian.org>  Mon, 14 May 2007 13:33:42 +0200

python-apt (0.7.0) experimental; urgency=low

  * support translated pacakge descriptions
  * support automatic dependency information

 -- Michael Vogt <mvo@debian.org>  Wed,  2 May 2007 18:41:53 +0200

python-apt (0.6.22) unstable; urgency=low

  * python/apt_pkgmodule.cc:
    - added pkgCache::State::PkgCurrentState enums
  * python/pkgrecords.cc:
    - added SourceVer

 -- Michael Vogt <mvo@debian.org>  Wed, 23 May 2007 09:44:03 +0200

python-apt (0.6.21) unstable; urgency=low

  * apt/cdrom.py:
    - better cdrom handling support
  * apt/package.py:
    - added candidateDependencies, installedDependencies
    - SizeToString supports PyLong too
    - support pkg.architecture
    - support candidateRecord, installedRecord
  * apt/cache.py:
    - fix rootdir
  * apt/cdrom.py:
    - fix bug in cdrom mountpoint handling

 -- Michael Vogt <mvo@debian.org>  Tue, 24 Apr 2007 21:24:28 +0200

python-apt (0.6.20) unstable; urgency=low

  * python/generic.h:
    - fix incorrect use of PyMem_DEL(), use pyObject_DEL()
      instead. This fixes a nasty segfault with python2.5
      (lp: 63226)
  * python/pkgrecords.cc:
    - export SHA1Hash() as well
  * debian/rules: Remove dh_python call.
  * apt/progress.cc:
    - protect against not-parsable strings send from dpkg (lp: 68553)
  * python/pkgmanager.cc:
    - fix typo (closes: #382853)
  * debian/control:
    - tightend dependency (closes: #383478)
  * apt/progress.py:
    - use os._exit() in the child (lp: #53298)
    - use select() when checking for statusfd (lp: #53282)
  * acknoledge NMU (closes: #378048, #373512)
  * python/apt_pkgmodule.cc:
    - fix missing docstring (closes: #368907),
      Thanks to Josh Triplett
  * make it build against python2.5
  * python/progress.cc:
    - fix memleak (lp: #43096)

 -- Michael Vogt <mvo@debian.org>  Tue, 19 Dec 2006 13:32:11 +0100

python-apt (0.6.19) unstable; urgency=low

  [ Michael Vogt ]
  * doc/examples/print_uris.py:
    - added a example to show how the indexfile.ArchiveURI() can be used
      with binary packages
  * python/apt_pkgmodule.cc:
    - export sha256 generation

  [ Otavio Salvador ]
  * apt/cache.py:
    - fix commit doc string to also cite the open related callbacks
    - allow change of rootdir for APT database loading
    - add dh_installexamples in package building Closes: #376014
  * python/depcache.cc:
    - "IsGarbage()" method added (to support auto-mark)

 -- Michael Vogt <mvo@debian.org>  Thu, 27 Jul 2006 00:42:20 +0200

python-apt (0.6.18-0.2) unstable; urgency=low

  * Non-maintainer upload.
  * Add ${shlibs:Depends} and ${misc:Depends} (Closes: #377615).

 -- Christoph Berg <myon@debian.org>  Tue, 18 Jul 2006 11:39:52 +0200

python-apt (0.6.18-0.1) unstable; urgency=high

  * Non-maintainer upload.
  * Call dh_pycentral and dh_python before dh_installdeb, to make sure
    the dh_pycentral snippets are put into the maintainer scripts; patch from
    Sam Morris. (Closes: #376416)

 -- Steinar H. Gunderson <sesse@debian.org>  Wed, 12 Jul 2006 23:26:50 +0200

python-apt (0.6.18) unstable; urgency=low

  * Non-maintainer upload.
  * Update for the new Python policy. Closes: #373512

 -- Raphael Hertzog <hertzog@debian.org>  Sat, 17 Jun 2006 15:09:28 +0200

python-apt (0.6.17) unstable; urgency=low

  * apt/progress.py:
    - initialize FetchProgress.eta with the correct type
    - strip the staus str before passing it to InstallProgress.statusChanged()
    - added InstallProgress.statusChange(pkg, percent, status)
    - make DumbInstallProgress a new-style class
      (thanks to kamion for the suggestions)
    - fix various pychecker warnings
  * apt/cache.py:
    - return useful values on Cache.update()
    - Release locks on failure (thanks to Colin Watson)
    - fix various pychecker warnings
  * apt/package.py:
    - fix various pychecker warnings
    - check if looupRecords succeeded
    - fix bug in the return statement of _downloadable()
  * python/srcrecords.cc:
    - add "Restart" method
    - don't run auto "Restart" before performing a Lookup
    - fix the initalization (no need to pass a PkgCacheType to the records)
    - added "Index" attribute
  * python/indexfile.cc:
    - added ArchiveURI() method

 -- Michael Vogt <mvo@debian.org>  Mon,  8 May 2006 22:34:58 +0200

python-apt (0.6.16.2) unstable; urgency=low

  * Non-maintainer upload.
  * debian/control:
    + Replaces: python-apt (<< 0.6.11), instead of Conflicts which is not
      correct here. (closes: #308586).

 -- Pierre Habouzit <madcoder@debian.org>  Fri, 14 Apr 2006 19:30:51 +0200

python-apt (0.6.16.1) unstable; urgency=low

  * memleak fixed when pkgCache objects are deallocated
  * typos fixed (thanks to Gustavo Franco)
  * pkgRecords.Record added to get raw record data
  * python/cache.cc: "key" in pkgCache::VerIterator.DependsList[key] is
                     no longer locale specific but always english

 -- Michael Vogt <mvo@debian.org>  Wed, 22 Feb 2006 10:41:13 +0100

python-apt (0.6.16) unstable; urgency=low

  * added GetPkgAcqFile to queue individual file downloads with the
    system (dosn't make use of the improved pkgAcqFile yet)
  * added SourceList.GetIndexes()
  * rewrote apt.cache.update() to use the improved aquire interface
  * apt/ API change: apt.Package.candidateOrigin returns a list of origins
    now instead of a single one
  * apt_pkg.Cdrom.Add() returns a boolean now, CdromProgress has totalSteps
  * added support for pkgIndexFile and added SourcesList.FindIndex()
  * added "trusted" to the Origin class

 -- Michael Vogt <michael.vogt@ubuntu.com>  Thu,  5 Jan 2006 00:56:36 +0100

python-apt (0.6.15) unstable; urgency=low

  * rewrote cache.Commit() and make it raise proper Exception if stuff
    goes wrong
  * fix a invalid return from cache.commit(), fail if a download failed
  * apt.Package.candidateOrigin returns a class now
  * added pkgAcquire, pkgPackageManager and a example (acquire.py)
  * tightend build-dependencies for new apt and the c++ transition

 -- Michael Vogt <mvo@debian.org>  Mon, 28 Nov 2005 23:48:37 +0100

python-apt (0.6.14) unstable; urgency=low

  * doc/examples/build-deps.py:
    - fixed/improved (thanks to Martin Michlmayr, closes: #321507)
  * apt_pkg.Cache.Update() does no longer reopen the cache
    (this is the job of the caller now)
  * python/srcrecords.cc:
    - support for "srcrecords.Files" added
    - always run "Restart" before performing a Lookup
  * export locking via: GetLock(),PkgSystem{Lock,UnLock}
  * apt/cache.py:
    - added  __iter__ to make "for pkg in apt.Cache:" stuff possible

 -- Michael Vogt <mvo@debian.org>  Wed,  9 Nov 2005 04:52:08 +0100

python-apt (0.6.13) unstable; urgency=low

  * support for depcache added
  * support for the PkgProblemResolver added
  * support for PkgSrcRecord.BuildDepends added
  * support for cdrom handling (add, ident) added
  * support for progress reporting from operations added
    (e.g. OpProgress, FetchProgress, InstallProgress, CdromProgress)
  * added tests/ directory with various tests for the code
  * native apt/ python directory added that contains
    a more pythonic interface to apt_pkg
  * made the apt/ python code PEP08 conform
  * python exceptions return the apt error message now
    (thanks to Chris Halls for the patch)

 -- Michael Vogt <mvo@debian.org>  Fri,  5 Aug 2005 10:30:31 +0200

python-apt (0.6.12.2) unstable; urgency=low

   * rebuild against the latest apt (c++ transition)

 -- Michael Vogt <mvo@debian.org>  Mon, 1 Aug 2005 11:06:03 +0200

python-apt (0.6.12.1) unstable; urgency=low

   * rebuild against the latest apt

 -- Michael Vogt <mvo@debian.org>  Tue, 28 Jun 2005 18:29:57 +0200

python-apt (0.6.12ubuntu1) breezy; urgency=low

  * Greek0@gmx.net--2005-main/python-apt--debian--0.6:
    - python2.{3,4}-apt conflicts with python-apt (<< 0.6.11)
      (closes: #308586)
      (closes ubuntu: #11380)

 -- Michael Vogt <michael.vogt@ubuntu.com>  Thu, 12 May 2005 11:34:05 +0200

python-apt (0.6.12) breezy; urgency=low

  * added a tests/ directory
  * added tests/pkgsrcrecords.py that will check if the pkgsrcrecords
    interface does not segfault
  * new native python "apt" interface that hides the details of apt_pkg

 -- Michael Vogt <michael.vogt@ubuntu.com>  Fri,  6 May 2005 10:11:52 +0200

python-apt (0.6.11) experimental; urgency=low

  * fixed some reference count problems in the depcache and
    pkgsrcrecords code
  * DepCache.Init() is never called implicit now
  * merged with python-apt tree from Greek0@gmx.net--2005-main

 -- Michael Vogt <mvo@debian.org>  Fri,  6 May 2005 10:04:38 +0200

python-apt (0.5.36ubuntu2) hoary; urgency=low

  * return "None" in GetCandidateVer() if no Candidate is found

 -- Michael Vogt <michael.vogt@ubuntu.com>  Tue, 15 Mar 2005 12:30:06 +0100

python-apt (0.5.36ubuntu1) hoary; urgency=low

  * DepCache.ReadPinFile() added
  * Fixed a bug in DepCache.Upgrade()

 -- Michael Vogt <michael.vogt@ubuntu.com>  Wed,  2 Mar 2005 11:32:15 +0100

python-apt (0.5.36) hoary; urgency=low

  * Fix build-depends, somehow lost in merge

 -- Matt Zimmerman <mdz@ubuntu.com>  Sat, 26 Feb 2005 18:53:54 -0800

python-apt (0.5.35) hoary; urgency=low

  * Target hoary this time

 -- Matt Zimmerman <mdz@ubuntu.com>  Sat, 26 Feb 2005 15:57:21 -0800

python-apt (0.5.34) unstable; urgency=low

  * Restore Ubuntu changes
    - Build python 2.4 as default, add python2.3-apt
    - Typo fix (Ubuntu #4677)

 -- Matt Zimmerman <mdz@ubuntu.com>  Sat, 26 Feb 2005 15:53:30 -0800

python-apt (0.5.33) unstable; urgency=low

  * Merge michael.vogt@ubuntu.com--2005/python-apt--pkgDepCache--0
    - Basic depcache API (Ubuntu #6889)

 -- Matt Zimmerman <mdz@ubuntu.com>  Sat, 26 Feb 2005 15:37:48 -0800

python-apt (0.5.32) unstable; urgency=low

  * Update to work with apt 0.5.32 (bzip2 deb support)

 -- Matt Zimmerman <mdz@debian.org>  Sun, 12 Dec 2004 09:44:45 -0800

python-apt (0.5.10) unstable; urgency=low

  * Recompile with apt 0.5

 -- Matt Zimmerman <mdz@debian.org>  Fri, 26 Dec 2003 09:09:40 -0800

python-apt (0.5.9) unstable; urgency=low

  * Fix broken object initialization in sourcelist.cc and srcrecords.cc
    (Closes: #215792)

 -- Matt Zimmerman <mdz@debian.org>  Thu, 25 Dec 2003 12:12:04 -0800

python-apt (0.5.8) unstable; urgency=low

  * Adjust build-depends to build with python2.3.  No other changes.
  * This seems to break the new source package support, probably because
    the new source package support is buggy.

 -- Matt Zimmerman <mdz@debian.org>  Fri,  8 Aug 2003 09:01:12 -0400

python-apt (0.5.5.2) unstable; urgency=low

  * Add myself to Uploaders so that bugs don't get tagged as NMU-fixed anymore
  * Initial support for working with source packages (Closes: #199716)

 -- Matt Zimmerman <mdz@debian.org>  Tue, 22 Jul 2003 22:20:00 -0400

python-apt (0.5.5.1) unstable; urgency=low

  * DepIterator::GlobOr increments the iterator; don't increment it again.
    This caused every other dependency to be skipped (Closes: #195805)
  * Avoid a null pointer dereference when calling keys() on an empty
    configuration (Closes: #149380)

 -- Matt Zimmerman <mdz@debian.org>  Mon,  2 Jun 2003 23:18:53 -0400

python-apt (0.5.5) unstable; urgency=low

  * Rebuild with apt 0.5.5

 -- Matt Zimmerman <mdz@debian.org>  Tue,  6 May 2003 10:01:22 -0400

python-apt (0.5.4.9) unstable; urgency=low

  * Parse /var/lib/dpkg/status in examples/tagfile.py, so that it works
    out of the box (Closes: #175340)
  * Rebuild with apt 0.5.4.9 (libapt-pkg-libc6.3-5-3.3)

 -- Matt Zimmerman <mdz@debian.org>  Tue, 18 Feb 2003 16:42:24 -0500

python-apt (0.5.4.4) unstable; urgency=low

  * Fix for memory leak with TmpGetCache.
    Closes: #151489
  * Include additional examples from Moshe Zadka <m@moshez.org>
    Closes: #150091, #152048
  * Rebuild for python2.2, which is now the default version
    Closes: #158460
  * No CVS directories in source tarball
    Closes: #157773

 -- Matt Zimmerman <mdz@debian.org>  Tue, 27 Aug 2002 19:22:10 -0400

python-apt (0.5.4.3) unstable; urgency=low

  * #include <new> in python/generic.h so that we can build on ia64, which
    uses g++-2.96 (Closes: #137467)

 -- Matt Zimmerman <mdz@debian.org>  Sat,  9 Mar 2002 23:34:13 -0500

python-apt (0.5.4.2) unstable; urgency=high

  * Fix g++-3.0 compilation issues (Closes: #134020)

 -- Matt Zimmerman <mdz@debian.org>  Sun, 24 Feb 2002 00:20:22 -0500

python-apt (0.5.4.1) unstable; urgency=low

  * Add apt-utils to build-depends, since libapt-pkg-dev doesn't pull it
    in.  This should allow python-apt to be autobuilt more readily.

 -- Matt Zimmerman <mdz@debian.org>  Sat, 23 Feb 2002 19:01:15 -0500

python-apt (0.5.4) unstable; urgency=low

  * Initial release.
  * Initial packaging by Jason Gunthorpe, et al.

 -- Matt Zimmerman <mdz@debian.org>  Wed, 16 Jan 2002 01:37:56 -0500<|MERGE_RESOLUTION|>--- conflicted
+++ resolved
@@ -1,7 +1,6 @@
-<<<<<<< HEAD
 python-apt (0.7.93) experimental; urgency=low
 
-  * Merge 0.7.13.0 from unstable.
+  * Merge 0.7.13.0 and 0.7.13.1 from unstable.
 
  -- Julian Andres Klode <jak@debian.org>  Fri, 21 Aug 2009 16:50:54 +0200
 
@@ -84,14 +83,13 @@
     - Initial patch by Sebastian Heinlein
 
  -- Julian Andres Klode <jak@debian.org>  Wed, 15 Apr 2009 13:47:42 +0200
-=======
+
 python-apt (0.7.13.1) unstable; urgency=low
 
   * apt/package.py:
    - Fix Version.get_dependencies() to not ignore the arguments.
 
  -- Julian Andres Klode <jak@debian.org>  Fri, 21 Aug 2009 16:59:08 +0200
->>>>>>> 353d2494
 
 python-apt (0.7.13.0) unstable; urgency=low
 
