--- conflicted
+++ resolved
@@ -1,18 +1,18 @@
+python-apt (0.6.20ubuntu11) feisty; urgency=low
+
+  * apt/packages.py:
+    - support candidateDependencies, installedDependencies
+
+ -- Michael Vogt <michael.vogt@ubuntu.com>  Tue,  6 Mar 2007 12:39:35 +0100
+
 python-apt (0.6.20ubuntu10) feisty; urgency=low
 
-<<<<<<< HEAD
   * debian/control:
     - added XS-Vcs-Bzr header to make finding the repo easier
   * apt/cache.py:
     - fix rootdir var
 
  -- Michael Vogt <michael.vogt@ubuntu.com>  Thu,  1 Mar 2007 14:36:33 +0100
-=======
-  * apt/packages.py:
-    - support candidateDependencies, installedDependencies
-
- --
->>>>>>> 838b096b
 
 python-apt (0.6.20ubuntu9) feisty; urgency=low
 
