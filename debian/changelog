python-apt (0.7.100.1ubuntu1) UNRELEASEDnatty; urgency=low

  * merged from debian
  * apt/progress/text.py:
    - only run ioctl for termios.TIOCGWINSZ if the fd is a tty
    
 -- Michael Vogt <michael.vogt@ubuntu.com>  Tue, 21 Dec 2010 17:49:23 +0100

python-apt (0.7.100.1) unstable; urgency=low

  [ Julian Andres Klode ]
  * python/generic.h: Fix a memory leak (leaking on every unicode string).
  * debian/control: add Replaces to python-apt-common, python3-apt; to
    avoid file conflicts with files previously in python-apt (Closes: #605136).

  [ Michael Vogt ]
  * python/generic.h:
    - set Object to NULL in CppDeallocPtr
  * python/depcache.cc:
    - don't run "actiongroup.release()" if the object was already
      deallocated
  * tests/test_apt_cache.py:
    - fix tests to work if apt compressed indexes are enabled

 -- Julian Andres Klode <jak@debian.org>  Sun, 12 Dec 2010 14:30:33 +0100

python-apt (0.7.100ubuntu2) natty; urgency=low

  * python/generic.h:
    - set Object to NULL in CppDeallocPtr
  * python/depcache.cc:
    - don't run "actiongroup.release()" if the object was already
      deallocated
<<<<<<< HEAD
=======
  * apt/progress/text.py:
    - only run ioctl for termios.TIOCGWINSZ if the fd is a tty
  * apt/debfile.py, tests/test_debfile.py:
    - strip "./" from _get_content and add tests, this fixes a control
      file extraction bug in gdebi
>>>>>>> b4816b79
    
 -- Michael Vogt <michael.vogt@ubuntu.com>  Tue, 07 Dec 2010 14:49:42 +0100

python-apt (0.7.100ubuntu1) natty; urgency=low

  * re-merged from debian/sid
  * tests/test_apt_cache.py:
    - fix tests to work if apt compressed indexes are enabled

 -- Michael Vogt <michael.vogt@ubuntu.com>  Wed, 24 Nov 2010 10:58:05 +0100

python-apt (0.7.100) unstable; urgency=low

  * Final 0.7.100 release; targeted at Squeeze.
  * apt/debfile.py:
    - Replace (undocumented) use of python-debian debfile.DebFile API with
      the equivalent apt_inst.DebFile API (Closes: #603043)
  * apt/package.py:
    - Fix docstring of Package.mark_delete() (Closes: #599042)
  * doc:
    - Various documentation updates.
    - The C++ API/ABI is stable now.
  * po
    - Update sl.po (Closes: #603359)

 -- Julian Andres Klode <jak@debian.org>  Wed, 17 Nov 2010 16:53:55 +0100

python-apt (0.7.98.1ubuntu2) natty; urgency=low

  * rebuild for python2.7

 -- Michael Vogt <michael.vogt@ubuntu.com>  Wed, 10 Nov 2010 17:49:45 +0100

python-apt (0.7.98.1ubuntu1) natty; urgency=low

  [ Michael Vogt ]
  * merged from debian/sid, remaining changes:
    - updated mirror list
    - compat fixes for 3.x (pending upstream inclusion)

  [ Jeremy Bicha ]
  * data/templates/Ubuntu.info.in:
   - add natty, LP:661578

 -- Michael Vogt <michael.vogt@ubuntu.com>  Mon, 18 Oct 2010 10:55:00 +0200

python-apt (0.7.98.1) unstable; urgency=low

  [ Piotr Ozarowski ]
  * Use dh_python3 to handle Python 3 files
    - bump minimum required versions of python-central and python3-all-dev
    - add new python3-apt, python3-apt-bdg and python-common binary packages
  * Replace python-central with dh_python2

 -- Michael Vogt <mvo@debian.org>  Wed, 29 Sep 2010 20:38:25 +0200

python-apt (0.7.98) unstable; urgency=low

  [ Michael Vogt ]
  * python/acquire.cc:
    - return long long when calling TotalNeeded(), FetchNeeded() and
      PartialPresent() from pkgAcquire(). This follows the change
      in libapt.
  * apt/debfile.py:
    - add missing init for _installed_conflicts (LP: #618597)
  * add "provides" property to the apt.Version objects
  * apt/debfile.py:
    - fix error when reading binary content and add regresion test
  * merged patch from Samuel Lidén Borell to fix crash if there utf8 
    in the control file (LP: #624290) and add test
  * apt/cache.py:
    - add "sources_list" parameter to cache.update() to force updating
      a single sources.list entry only
  * debian/control:
    - add missing build-depends on python-debian (needed to run the
      tests for apt.debfile.DebPackage()
  * data/templates/Ubuntu.info.in:
    - add extras.ubuntu.com and archvie.canonical.com to the
      templates
  * aptsources/distinfo.py, aptsources/distro.py:
    - support non-official templates (like extras.ubuntu.com)
  * fix return type of DebSize() and UsrSize(), thanks to
    Sebastian Heinlein, LP: #642936
  * merge fix from Steven Chamberlain <steven@pyro.eu.org> for
    crash in unattended-upgrades, many many thanks (closes: #596408)
  * python/acquire-item.cc:
    - fix two more int -> long long change to follow the changes
      from libapt
    - do use PyString_FromFormat(), in python versions below 2.7 it
      does not support long long (%llu), use strprintf() from libapt
      instead

  [ Kiwinote ]
  * apt/debfile:
    - don't fail if we conflict with the pkgs we are reinstalling

 -- Michael Vogt <mvo@debian.org>  Tue, 28 Sep 2010 15:47:51 +0200

python-apt (0.7.97.1) unstable; urgency=low

  * tests/test_apt_cache.py:
    - Do not insert ".." into sys.path, fixes FTBFS

 -- Julian Andres Klode <jak@debian.org>  Thu, 26 Aug 2010 14:08:01 +0200

python-apt (0.7.97) unstable; urgency=low

  [ Julian Andres Klode ]
  * python/tag.cc:
    - Support gzip compression for control files (Closes: #383617),
      requires APT (>> 0.7.26~exp10) to work.
  * doc/conf.py:
    - Correctly handle non-digit characters in version (ignore everything
      after them).
  * python/apt_pkgmodule.cc:
    - Bind pkgAcquire::Item::StatTransientNetworkError (Closes: #589010)
  * doc/library/apt_pkg.rst:
    - Document Configuration.dump().
  * debian/control:
    - Adapt to new Python 3 handling (Closes: #593042)
    - Build-depend on APT >= 0.8 to get gzip compression enabled (optional,
      can be reverted for backports)
    - Set Standards-Version to 3.9.1
  
  [ Michael Vogt ]
  * python/configuration.cc:
    - add binding for the "dump()" method to configruation objects
  * apt/debfile.py:
    - fix crash in DscFile handling and add regression test
  * po/pt_BR.po:
    - updated, thanks to Sergio Cipolla (Closes: #593754)

 -- Julian Andres Klode <jak@debian.org>  Thu, 26 Aug 2010 12:32:54 +0200

python-apt (0.7.96.1ubuntu12) maverick; urgency=low

  * merge fix from Steven Chamberlain <steven@pyro.eu.org> for
    crash in unattended-upgrades, many many thanks (closes: #596408)
  * python/acquire-item.cc:
    - fix two more int -> long long change to follow the changes
      from libapt
    - use strprintf() from libapt instead of PyString_FromFormat()
      because PyString_FromFormat() does not support %llu in python
      versions below 2.7

 -- Michael Vogt <michael.vogt@ubuntu.com>  Tue, 28 Sep 2010 16:01:21 +0200

python-apt (0.7.96.1ubuntu11) maverick; urgency=low

  * Fix return type of DebSize() and UsrSize(), its long long,
    not float. Thanks to Sebastian Heinlein, LP: #642936

 -- Michael Vogt <michael.vogt@ubuntu.com>  Mon, 20 Sep 2010 10:43:47 +0200

python-apt (0.7.96.1ubuntu10) maverick; urgency=low

  * data/templates/Ubuntu.info.in:
    - add extras.ubuntu.com and archvie.canonical.com to the
      templates
  * aptsources/distinfo.py, aptsources/distro.py:
    - support non-official templates (like extras.ubuntu.com)
  * python/tag.cc:
    - accept "byte" type as well in TacSecNew (for py3)

 -- Michael Vogt <michael.vogt@ubuntu.com>  Mon, 13 Sep 2010 11:28:24 +0200

python-apt (0.7.96.1ubuntu9) maverick; urgency=low

  [ Kiwinote ]
  * apt/debfile:
    - don't fail if we conflict with the pkgs we are reinstalling

  [ Michael Vogt ]
  * add "provides" property to the apt.Version objects
  * apt/debfile.py:
    - fix error when reading binary content and add regresion test
  * merged patch from Samuel Lidén Borell to fix crash if there utf8 
    in the control file (LP: #624290) and add test
  * apt/cache.py:
    - add "sources_list" parameter to cache.update() to force updating
      a single sources.list entry only
  * debian/control:
    - add missing build-depends on python-debian (needed to run the
      tests for apt.debfile.DebPackage()

 -- Michael Vogt <michael.vogt@ubuntu.com>  Tue, 07 Sep 2010 13:47:03 +0200

python-apt (0.7.96.1ubuntu8) maverick; urgency=low

  * debian/control:
    - add missing build-depends on python-debian (needed to run the
      tests for apt.debfile.DebPackage()

 -- Michael Vogt <michael.vogt@ubuntu.com>  Fri, 03 Sep 2010 18:33:50 +0200

python-apt (0.7.96.1ubuntu7) maverick; urgency=low

  * cherry pick debfile fix from lp:~mvo/python-apt/mvo (402..405):
    * apt/debfile.py:
      - fix error when reading binary content and add regresion test

 -- Michael Vogt <michael.vogt@ubuntu.com>  Thu, 02 Sep 2010 10:53:46 +0200

python-apt (0.7.96.1ubuntu6) maverick; urgency=low

  * apt/debfile.py:
    - add missing init for _installed_conflicts (LP: #618597)

 -- Michael Vogt <michael.vogt@ubuntu.com>  Fri, 27 Aug 2010 11:18:13 +0200

python-apt (0.7.96.1ubuntu5) maverick; urgency=low

  * python/acquire.cc:
    - return long long when calling TotalNeeded(), FetchNeeded() and 
      PartialPresent() from pkgAcquire(). This follows the change
      in libapt.

 -- Michael Vogt <michael.vogt@ubuntu.com>  Tue, 10 Aug 2010 11:08:14 +0200

python-apt (0.7.96.1ubuntu4) maverick; urgency=low

  * apt/debfile.py:
    - fix crash in DscFile handling and add regression test

 -- Michael Vogt <michael.vogt@ubuntu.com>  Thu, 05 Aug 2010 23:36:53 +0200

python-apt (0.7.96.1ubuntu3) maverick; urgency=low

  * rebuild against lastest libapt

 -- Michael Vogt <michael.vogt@ubuntu.com>  Thu, 29 Jul 2010 12:23:27 +0200

python-apt (0.7.96.1ubuntu2) maverick; urgency=low

  [ Michael Vogt ]
  * python/configuration.cc:
    - add binding for the "dump()" method to configruation objects

 -- Michael Vogt <michael.vogt@ubuntu.com>  Thu, 29 Jul 2010 09:31:10 +0200

python-apt (0.7.96.1ubuntu1) maverick; urgency=low

  [ Julian Andres Klode ]
  * python/tag.cc:
    - Support gzip compression for control files (Closes: #383617),
      requires APT (>> 0.7.26~exp10) to work.
  * doc/conf.py:
    - Correctly handle non-digit characters in version (ignore everything
      after them).
  * python/apt_pkgmodule.cc:
    - Bind pkgAcquire::Item::StatTransientNetworkError (Closes: #589010)

  [ Michael Vogt ]
  * merge from debian-sid bzr branch, remaining changes:
    - do not build for python2.5
  
 -- Michael Vogt <michael.vogt@ubuntu.com>  Wed, 28 Jul 2010 10:54:25 +0200

python-apt (0.7.96.1) unstable; urgency=low

  * tests/test_debfile.py:
   - properly setup fixture data to make debfile test pass 
     (closes: #588796)

 -- Michael Vogt <mvo@debian.org>  Mon, 12 Jul 2010 14:14:51 +0200

python-apt (0.7.96) unstable; urgency=low

  [ Michael Vogt ]
  * data/templates/gNewSense.info.in,
    data/templates/gNewSense.mirrors:
    - add gNewSense template and mirrors, thanks to Karl Goetz
  * data/templates/Ubuntu.info.in, 
    data/templates/Ubuntu.mirrors:
    - updated for Ubuntu maverick
  * doc/source/conf.py:
    - do not fail on non-digits in the version number
  * utils/get_debian_mirrors.py:
    - ignore mirrors without a county
  * apt/cache.py:
    - add new "dpkg_journal_dirty" property that can be used to
      detect a interrupted dpkg (the famous 
     "E: dpkg was interrupted, you must manually run 'dpkg --configure -a'")
  * merged lp:~kiwinote/python-apt/merge-gdebi-changes, this port the
    DebPackage class fixes from gdebi into python-apt so that gdebi can
    use the class from python-apt directly
  * apt/debfile.py:
    - check if the debfiles provides are in conflict with the systems
      packages
    - fix py3 compatibility
  * tests/test_debs/*.deb, tests/test_debfile.py:
    - add automatic test based on the test debs from gdebi
  * python/progress.cc:
    - deal with missing return value from the acquire progress in pulse()

  [ Martin Pitt ]
  * tests/test_apt_cache.py: Test accessing the record of all packages during
    iteration. This both ensures that it's well-formatted and structured, and
    also that accessing it does not take an inordinate amount of time. This
    exposes a severe performance problem when using gzip compressed package
    indexes.
  * apt/cache.py: When iterating over the cache, do so sorted by package name.
    With this we read the the package lists linearly if we need to access the
    package records, instead of having to do thousands of random seeks; the
    latter is disastrous if we use compressed package indexes, and slower than
    necessary for uncompressed indexes.

  [ Julian Andres Klode ]
  * Re-enable Python 3 support for latest python-default changes (hack).

 -- Michael Vogt <mvo@debian.org>  Mon, 12 Jul 2010 08:58:42 +0200

python-apt (0.7.95ubuntu2) maverick; urgency=low

  * apt/utils.py:
    - fix end date calculation for releases in june

 -- Michael Vogt <michael.vogt@ubuntu.com>  Thu, 10 Jun 2010 11:50:21 +0200

python-apt (0.7.95ubuntu1) maverick; urgency=low

  * merge from debian bzr, remaining changes:
    - different mirror list
  * revert commit 346 (this re-enable the deprecation warnings)
  * data/templates/gNewSense.info.in,
    data/templates/gNewSense.mirrors:
    - add gNewSense template and mirrors, thanks to Karl Goetz
  * doc/source/conf.py:
    - do not fail for non digit version numbers like 0.7.95ubuntu1

 -- Michael Vogt <michael.vogt@ubuntu.com>  Tue, 01 Jun 2010 17:36:56 +0200

python-apt (0.7.95) unstable; urgency=low

  [ Julian Andres Klode ]
  * apt/cache.py:
    - Make Cache.get_changes() much (~35x) faster (Closes: #578074).
    - Make Cache.req_reinstall_pkgs much faster as well.
    - Make Cache.get_providing_packages() about 1000 times faster.
    - Use has_versions and has_provides from apt_pkg.Package where possible.
  * apt/package.py:
    - Decode using utf-8 in installed_files (LP: #407953).
    - Fix fetch_source() to work when source name = binary name (LP: #552400).
    - Merge a patch from Sebastian Heinlein to make get_changelog() only
      check sources where source version >= binary version (Closes: #581831).
    - Add Version.source_version and enhance Sebastian's patch to make use
      of it, in order to find the best changelog for the package.
  * python:
    - Return bool instead of int to Python where possible, looks better.
    - Document every class, function, property.
  * python/cache.cc:
    - Check that 2nd argument to Cache.update() really is a SourceList object.
    - Fix PackageFile.not_automatic to use NotAutomatic instead of NotSource.
    - Add Package.has_versions to see which packages have at least one version,
      and Package.has_provides for provides.
    - Add rich compare methods to the Version object.
  * python/generic.cc:
    - Fix a memory leak when using old attribute names.
    - Map ArchiveURI property to archive_uri
  * python/progress.cc:
    - Do not pass arguments to InstallProgress.wait_child().
  * doc:
    - Update the long documentation.
  * debian/control:
    - Change priority to standard, keep -doc and -dev on optional.
  * utils/migrate-0.8.py:
    - Open files in universal newline support and pass filename to ast.parse.
    - Add has_key to the list of deprecated functions.
    - Don't abort if parsing failed.
    - do not require files to end in .py if they are passed on the command
      line or if they contain python somewhere in the shebang line.

  [ Michael Vogt ]
  * apt/cache.py:
    - make cache open silent by default (use apt.progress.base.OpProgress)
  * tests/data/aptsources_ports/sources.list:
    - fix ports test-data
  * tests/test_apt_cache.py:
    - add simple test for basic cache/dependency iteration

 -- Julian Andres Klode <jak@debian.org>  Wed, 19 May 2010 15:43:09 +0200

python-apt (0.7.94.2ubuntu7) maverick; urgency=low

  * data/templates/Ubuntu.info.in:
    - add maverick

 -- Colin Watson <cjwatson@ubuntu.com>  Sun, 09 May 2010 13:17:03 +0200

python-apt (0.7.94.2ubuntu6) lucid; urgency=low

  Cherry pick fix from the debian branch:
  
  [ Julian Andres Klode ]
  * python/cache.cc:
    - Fix PackageFile.not_automatic to use NotAutomatic instead of NotSource.

 -- Michael Vogt <michael.vogt@ubuntu.com>  Wed, 14 Apr 2010 17:45:11 +0200

python-apt (0.7.94.2ubuntu5) lucid; urgency=low

  [ Julian Andres Klode ]
  * apt/package.py:
    - Decode using utf-8 in installed_files (LP: #407953).
    - Fix fetch_source() to work when source name = binary name (LP: #552400).
  * python/cache.cc:
    - Check that 2nd argument to Cache.update() really is a SourceList object.
  * python/generic.cc:
    - Map ArchiveURI property to archive_uri
  * utils/migrate-0.8.py:
    - Open files in universal newline support and pass filename to ast.parse.
    - Add has_key to the list of deprecated functions.
    - Don't abort if parsing failed.
    - do not require files to end in .py if they are passed on the command
      line or if they contain python somewhere in the shebang line.

 -- Michael Vogt <michael.vogt@ubuntu.com>  Wed, 31 Mar 2010 22:11:38 +0200

python-apt (0.7.94.2ubuntu4) lucid; urgency=low

  * If PYTHON_APT_DEPRECATION_WARNINGS is unset, also disable the
    deprecation warnings in apt_pkg directly; and don't just
    disable any deprecation warning in apt/__init__.py (LP: #548623)

 -- Julian Andres Klode <juliank@ubuntu.com>  Mon, 29 Mar 2010 13:18:20 +0200

python-apt (0.7.94.2ubuntu3) lucid; urgency=low

  * python/indexfile.cc:
    - add missing 0.7 compat indexfile.ArchiveURI method 
      (LP: #545848)
  
 -- Michael Vogt <michael.vogt@ubuntu.com>  Thu, 25 Mar 2010 10:44:31 +0100

python-apt (0.7.94.2ubuntu2) lucid; urgency=low

  * debian/control:
    - build against "XS-Python-Versions: all" to ensure we only
      build/test against supported python versions (fixes FTBFS)

 -- Michael Vogt <michael.vogt@ubuntu.com>  Tue, 23 Mar 2010 21:24:46 +0100

python-apt (0.7.94.2ubuntu1) lucid; urgency=low

  Updated to the 0.7.9x series (FFe LP: #531518), this
  brings us python3 support and a more PEP08 conform
  API
  
  [ Julian Andres Klode ]
  * python/generic.cc:
    - Fix a memory leak when using old attribute names.
  * debian/control:
    - Change priority to standard, keep -doc and -dev on optional.

  [ Michael Vogt ]
  * apt/cache.py:
    - make cache open silent by default (use apt.progress.base.OpProgress)
  * tests/data/aptsources_ports/sources.list:
    - fix ports test-data
  * debian/control
    - build against XS-Python-Versions: 2.6, 3.1
  * tests/test_apt_cache.py:
    - add simple test for basic cache/dependency iteration
  * apt/__init__.py:
    - only show deprecation warnings if PYTHON_APT_DEPRECATION_WARNINGS
      is set in the environment. While we do want to have the new API its
      not feasible to port all apps in the lucid timeframe. Once lucid
      is released we turn the warnings on by default again
  
 -- Michael Vogt <michael.vogt@ubuntu.com>  Tue, 23 Mar 2010 20:01:22 +0100

python-apt (0.7.94.2) unstable; urgency=low

  * Revert 0.7.93.3 and just set APT::Architecture to i386 for
    test_aptsources; fixes FTBFS on powerpc.

 -- Julian Andres Klode <jak@debian.org>  Fri, 12 Mar 2010 19:22:57 +0100

python-apt (0.7.94.1) unstable; urgency=low

  * Pass --exclude=migrate-0.8.py to dh_pycentral; in order to not depend
    on python2.6; but recommend python2.6.
  * Use dh_link instead of ln for python-apt-doc (Closes: #573523).
  * Pass --link-doc=python-apt to dh_installdocs.
  * Install examples to python-apt-doc instead of python-apt.
  * tests/test_all.py: Write information header to stderr, not stdout.
  * Build documentation only when needed (when building python-apt-doc).

 -- Julian Andres Klode <jak@debian.org>  Fri, 12 Mar 2010 14:36:48 +0100

python-apt (0.7.94) unstable; urgency=low

  * Move documentation into python-apt-doc (Closes: #572617)
  * Build documentation only once on the default Python version.
  * python/acquire-item.cc:
    - Add AcquireItem.partialsize member.
  * python/apt_pkgmodule.cc:
    - Treat '>>' and '>', '<<' and '<' as identical in check_dep (LP: #535667).
  * python/generic.cc:
    - Map UntranslatedDepType to dep_type_untranslated.
  * python/tag.cc:
    - Hack the TagFile iterator to not use shared storage (Closes: #572596):
      Scan once, duplicate the section data, and scan again.
  * apt/package.py:
    - Create a string class BaseDependency.__dstr which makes '>' equal to
      '>>' and '<' equal to '<<' (compatibility).
    - Use the binary package version in Version.fetch_source() if the
      source version is not specified (i.e. in the normal case).
    - Always return unicode strings in Package.get_changelog (Closes: #572998).
  * apt/progress/text.py:
    - Drop InstallProgress, it's useless to keep this alias around.
  * apt/progress/old.py:
    - Let the new method call the old one; e.g. status_update() now calls
      self.statusUpdate(). This improves compatibility for sub classes.
  * Merge with Ubuntu:
    - util/get_ubuntu_mirrors_from_lp.py:
      + rewritten to use +archivemirrors-rss and feedburner
    - pre-build.sh: update ubuntu mirrors on bzr-buildpackage (and also do this
      for Debian mirrors)
    - add break for packagekit-backend-apt (<= 0.4.8-0ubuntu4)
  * tests:
    - test_deps: Add tests for apt_pkg.CheckDep, apt_pkg.check_dep,
      apt_pkg.parse_depends and apt_pkg.parse_src_depends.
  * tests/data/aptsources/sources.list.testDistribution:
    - change one mirror which is not on the mirror list anymore.
  * utils/get_debian_mirrors.py:
    - Parse Mirrors.masterlist instead of the HTML web page.
  * utils/get_ubuntu_mirrors_from_lp.py:
    - Sort the mirror list of each country.

 -- Julian Andres Klode <jak@debian.org>  Wed, 10 Mar 2010 16:10:27 +0100

python-apt (0.7.93.3) unstable; urgency=low

  * data/templates/Ubuntu.info.in:
    - Use generic MirrorsFile key instead of per-architecture ones in
      order to fix FTBFS on !amd64 !i386 (Closes: #571752)

 -- Julian Andres Klode <jak@debian.org>  Sat, 27 Feb 2010 23:26:45 +0100

python-apt (0.7.93.2) unstable; urgency=low

  [ Julian Andres Klode ]
  * Fix some places where the old API was still used:
    - apt/utils.py: Completely ported, previous one was old-API from Ubuntu.
    - apt/cache.py: Use the new progress classes instead of the old ones.
    - apt/package.py: Various smaller issues fixed, probably caused by merge.
  * utils/migrate-0.8.py:
    - Improve C++ parsing and add apt.progress.old to the modules, reduces
      false positives.
    - Ship the list of deprecated things in the apt_pkg and apt_inst modules
      inside the script itself, so we don't have to parse the source code
      anymore.
  * python:
    - Handle deprecated attributes and methods in the tp_gettattro slot, this
      allows us to easily warn if a deprecated function is used.
  * python/tagfile.cc:
    - Implement the iterator protocol in TagFile.
  * python/cache.cc:
    - Implement Cache.__len__() and Cache.__contains__() (Closes: #571443).
  * data/templates/Debian.info.in:
    - Replace the MatchURI with one that really matches something.
  * aptsources/distro.py:
    - Call lsb_release with -idrc instead of --all.
  * tests:
    - Fix aptsources tests to use local data files if available.
    - test_all.py: Use local modules instead of system ones if possible.
  * data/templates/*.in: Switch MirrorsFile to relative filenames.
    - setup.py: Copy the mirror lists to the build directory
    - aptsources/distinfo.py: Support relative filenames for MirrorsFile.
  * debian/rules:
    - Run tests during build time.
  * debian/python-apt.install:
    - Install utils/migrate-0.8.py to /usr/share/python-apt/.
  
  [ Michael Vogt ]
  * apt/cache.py:
    - call install_progress.startUpdate()/finishUpdate() to keep
      compatibility with older code
  * apt/progress/base.py:
    - restore "self.statusfd, self.writefd" type, provide additional
      self.status_stream and self.write_stream file like objects
  * python/progress.cc:
    - try to call compatibility functions first, then new functions

 -- Julian Andres Klode <jak@debian.org>  Sat, 27 Feb 2010 18:33:11 +0100

python-apt (0.7.93.1) unstable; urgency=low

  [ Julian Andres Klode ]
  * Fix reference counting for old progress classes (Closes: #566370).
  * apt/cache.py:
    - Fix Cache.update() to not raise errors on successful updates.
  * python/progress.cc:
    - Fix some threading issues (add some missing PyCbObj_BEGIN_ALLOW_THREADS)
  * python/acquire-item.cc:
    - Support items without an owner set.
  * python/tarfile.cc:
    - When extracting, only allocate a new buffer if the old one was too small.
    - Do not segfault if TarFile.go() is called without a member name.
    - Clone all pkgDirStream::Item's so apt_pkg.TarMember object can be used
      outside of the callback function passed to go().
    - If only one member is requested, extract just that one.
  * Drop the segfault prevention measures from the Acquire code, as they fail
    to work. A replacement will be added once destruction callbacks are added
    in APT.
  * Merge the CppOwnedPyObject C++ class into CppPyObject.
  * Remove inline functions from the C++ API, export them instead.
  * Localization
    - de.po: Update against new template
  * python/arfile.cc:
    - Handle the case where ararchive_new returns NULL in debfile_new.
  * apt/progress/base.py:
    - select.error objects do not have an errno attribute (Closes: #568005)
  * doc/client-example.cc: Update against the new API.
  * Fix typos of separated in multiple files (reported by lintian).
  * debian/control:
    - Make python-apt-dev depend on ${misc:Depends} and recommend python-dev.
    - Set Standards-Version to 3.8.4.

  [ Michael Vogt ]
  * apt/utils.py:
    - add some misc utils like get_release_filename_for_pkg()

 -- Julian Andres Klode <jak@debian.org>  Fri, 05 Feb 2010 17:45:39 +0100

python-apt (0.7.93) unstable; urgency=low

  [ Julian Andres Klode ]
  * Merge debian-sid and debian-experimental.
  * Add a tutorial on how to do things which are possible with apt-get,
    like apt-get --print-uris update (cf. #551164).
  * Build for Python 2.5, 2.6 and 3.1; 2.6 and 3.1 hit unstable on Jan 16.
    - Use DH_PYCENTRAL=nomove for now because include-links seems broken
  * Merge lp:~forest-bond/python-apt/cache-is-virtual-package-catch-key-error
    - Return False in Cache.is_virtual_package if the package does not exist.
  * Make all class-level constants have uppercase names.
  * Rewrite apt.progress.gtk2 documentation by hand and drop python-gtk2
    build-time dependency.
  * aptsources:
    - Make all classes subclasses of object.
    - distro.py: Support Python 3, decode lsb_release results using utf-8.
  * apt/progress/base.py:
    - Fix some parsing of dpkg status fd.
  * apt/progress/text.py:
    - Replace one print statement with a .write() call.
  * Rename apt_pkg.PackageIndexFile to apt_pkg.IndexFile.

  [ Colin Watson ]
  * apt/progress/__init__.py:
    - Fix InstallProgress.updateInterface() to cope with read() returning 0
      on non-blocking file descriptors (LP: #491027).
  
  [ Michael Vogt ]
  * apt/cache.py: 
    - improved docstring for the cache
    - add "enhances" property
  * data/templates/Ubuntu.info.in:
    - add lucid
  * python/cache.cc:
    - add UntranslatedDepType attribute to DependencyType
    - add DepTypeEnum that returns a value from 
      {DepDepends, DepPreDepends, ...}
  * python/apt_pkgmodule.cc:
    - add DepDpkgBreaks, DepEnhances constants
  * doc/source/apt_pkg/{cache.rst, index.rst}:
    - update documentation as well

 -- Julian Andres Klode <jak@debian.org>  Wed, 20 Jan 2010 17:06:20 +0100

python-apt (0.7.92) experimental; urgency=low

  * New features:
    - Provide a C++ API in the package python-apt-dev (Closes: #334923).
    - Add apt_pkg.HashString and apt_pkg.IndexRecords (Closes: #456141).
    - Add apt_pkg.Policy class (Closes: #382725).
    - Add apt_pkg.Hashes class.
    - Allow types providing __new__() to be subclassed.
    - Add apt_pkg.DepCache.mark_auto() and apt.Package.mark_auto() methods to
      mark a package as automatically installed.
    - Make AcquireFile a subclass of AcquireItem, thus inheriting attributes.
    - New progress handling in apt.progress.base and apt.progress.text. Still
      missing Qt4 progress handlers.
    - Classes in apt_inst (Closes: #536096)
      + You can now use apt_inst.DebFile.data to access the data.tar.* member
        regardless of its compression (LP: #44493)

  * Unification of dependency handling:
    - apt_pkg.parse_[src_]depends() now use CompType instead of CompTypeDeb
      (i.e. < instead of <<) to match the interface of Version.depends_list_str
    - apt_pkg.SourceRecords.build_depends matches exactly the interface of
      Version.depends_list_str just with different keys (e.g. Build-Depends).
      + Closes: #468123 - there is no need anymore for binding CompType or
        CompTypeDeb, because we don't return integer values for CompType
        anymore.

  * Bugfixes:
    - Delete pointers correctly, fixing memory leaks (LP: #370149).
    - Drop open() and close() in apt_pkg.Cache as they cause segfaults.
    - Raise ValueError in AcquireItem if the Acquire process is shut down
      instead of segfaulting.

  * Other stuff:
    - Merge releases 0.7.10.4 - 0.7.12.1 from unstable.
    - Merge Configuration,ConfigurationPtr,ConfigurationSub into one type.
    - Simplify the whole build process by using a single setup.py.
    - The documentation has been restructured and enhanced with tutorials.
    - Only recommend lsb-release instead of depending on it. Default to
      Debian unstable if lsb_release is not available.

 -- Julian Andres Klode <jak@debian.org>  Tue, 18 Aug 2009 16:42:56 +0200

python-apt (0.7.91) experimental; urgency=low

  [ Julian Andres Klode ]
  * Rename where needed according to PEP 8 conventions (Closes: #481061)
  * Where possible, derive apt.package.Record from collections.Mapping.
  * ActionGroups can be used as a context manager for the 'with' statement.
  * utils/migrate-0.8.py: Helper to check Python code for deprecated functions,
    attributes,etc. Has to be run from the python-apt source tree, but can be
    used for all Python code using python-apt.
  * debian/control: Only recommend libjs-jquery (Closes: #527543).

  [ Stefano Zacchiroli ]
  * debian/python-apt.doc-base: register the documentation with the
    doc-base system (Closes: #525134)

  [ Sebastian Heinlein ]
  * apt/package.py: Add Package.get_version() which returns a Version instance
    for the given version string or None (Closes: #523998)

 -- Julian Andres Klode <jak@debian.org>  Fri, 05 Jun 2009 19:36:45 +0200

python-apt (0.7.90) experimental; urgency=low

  * Introduce support for Python 3 (Closes: #523645)

  * Support the 'in' operator (e.g. "k in d") in Configuration{,Ptr,Sub}
    objects (e.g. apt_pkg.Config) and in TagSections (apt_pkg.ParseSection())
  * Replace support for file objects with a more generic support for any object
    providing a fileno() method and for file descriptors (integers).
  * Add support for the Breaks fields
  * Only create Package objects when they are requested, do not keep them in
    a dict. Saves 10MB for 25,000 packages on my machine.
  * apt/package.py: Allow to set the candidate of a package (Closes: #523997)
    - Support assignments to the 'candidate' property of Package objects.
    - Initial patch by Sebastian Heinlein

 -- Julian Andres Klode <jak@debian.org>  Wed, 15 Apr 2009 13:47:42 +0200

python-apt (0.7.13.4ubuntu5) lucid; urgency=low

  [ Michael Vogt ]
  * data/templates/Ubuntu.info.in:
    - make armel point to ports.ubuntu.com (LP: #531876)

  [ Emmet Hikory ]
  * data/templates/Ubuntu.info.in:
    - refactor to use ports by default for gutsy and newer releases
    - Set appropriate exceptions to defaults for warty-lucid

 -- Emmet Hikory <persia@ubuntu.com>  Fri, 05 Mar 2010 10:22:05 +0900

python-apt (0.7.13.4ubuntu4) lucid; urgency=low

  * Drop build dependency on python2.4.

 -- Matthias Klose <doko@ubuntu.com>  Mon, 01 Feb 2010 20:30:14 +0100

python-apt (0.7.13.4ubuntu3) lucid; urgency=low

  * apt/utils.py:
    - add some misc utils like get_release_filename_for_pkg()

 -- Michael Vogt <michael.vogt@ubuntu.com>  Fri, 22 Jan 2010 12:18:29 +0100

python-apt (0.7.13.4ubuntu2) lucid; urgency=low

  [ Michael Vogt ]
  * apt/cache.py: 
    - improved docstring for the cache
    - add "enhances" property
  * data/templates/Ubuntu.info.in:
    - add lucid
  * python/cache.cc:
    - add UntranslatedDepType attribute to DependencyType
    - add DepTypeEnum that returns a value from 
      {DepDepends, DepPreDepends, ...}
  * python/apt_pkgmodule.cc:
    - add DepDpkgBreaks, DepEnhances constants
  * doc/source/apt_pkg/{cache.rst, index.rst}:
    - update documentation as well

 -- Michael Vogt <michael.vogt@ubuntu.com>  Fri, 15 Jan 2010 15:06:10 +0100

python-apt (0.7.13.4ubuntu1) lucid; urgency=low

  [ Michael Vogt ]
  * merge from debian, remaining changes:
    - different mirror list
  
  [ Colin Watson ]
  * apt/progress/__init__.py:
    - Fix InstallProgress.updateInterface() to cope with read() returning 0
      on non-blocking file descriptors (LP: #491027).

 -- Michael Vogt <michael.vogt@ubuntu.com>  Wed, 02 Dec 2009 17:02:37 +0100

python-apt (0.7.13.4) unstable; urgency=low

  [ Michael Vogt ]
  * po/zh_CN.po:
    - updated, thanks to Feng Chao
  * python/progress.cc:
    - if the mediaChange() does not return anything or is not implemented
      send "false" to libapt

  [ Julian Andres Klode ]
  * apt/package.py: Fix dictionary access of VersionList, patch
    by Sebastian Heinlein (Closes: #554895).

 -- Julian Andres Klode <jak@debian.org>  Sun, 29 Nov 2009 20:26:31 +0100

python-apt (0.7.13.3) unstable; urgency=low

  [ Michael Vogt ]
  * apt/cache.py:
    - add actiongroup() method (backport from 0.7.92)
    - re-work the logic in commit() to fail if installArchives() returns
      a unexpected result
  * apt/progress/__init__.py:
    - catch exceptions in pm.DoInstall()

  [ Sebastian Heinlein ]
  * apt/package.py:
    - Export if a package is an essential one (Closes: #543428)

  [ Julian Andres Klode ]
  * python/depcache.cc:
    - Make ActionGroups context managers so apt.Cache.actiongroup() has
      the same behavior as in 0.7.92
  * apt/cache.py:
    - Add raiseOnError option to Cache.update() (Closes: #545474)
  * apt/package.py:
    - Use the source version instead of the binary version in fetch_source().
  * apt/progress/__init__.py:
    - Correctly ignore ECHILD by checking before EINTR (Closes: #546007)

 -- Julian Andres Klode <jak@debian.org>  Tue, 15 Sep 2009 15:18:45 +0200

python-apt (0.7.13.2ubuntu5) lucid; urgency=low

  * python/progress.cc:
    - if the mediaChange() does not return anything or is not implemented
      send "false" to libapt (LP: #462771)
  * data/templates/Ubuntu.info.in:
    - add lucid

 -- Michael Vogt <michael.vogt@ubuntu.com>  Thu, 05 Nov 2009 18:38:36 +0100

python-apt (0.7.13.2ubuntu4) karmic; urgency=low

  * No change rebuild to fix misbuilt binaries on armel.

 -- Loïc Minier <loic.minier@ubuntu.com>  Wed, 21 Oct 2009 14:52:36 +0200

python-apt (0.7.13.2ubuntu3) karmic; urgency=low

  * rebuild against latest libapt

 -- Michael Vogt <michael.vogt@ubuntu.com>  Fri, 25 Sep 2009 22:17:35 +0200

python-apt (0.7.13.2ubuntu2) karmic; urgency=low

  [ Michael Vogt ]
  * apt/cache.py:
    - re-work the logic in commit() to fail if installArchives() returns
      a unexpected result
  * apt/progress/__init__.py:
    - catch exceptions in pm.DoInstall()

  [ Sebastian Heinlein ]
  * apt/package.py:
    - Export if a package is an essential one (Closes: #543428)

 -- Michael Vogt <michael.vogt@ubuntu.com>  Fri, 04 Sep 2009 10:32:19 +0200

python-apt (0.7.13.2ubuntu1) karmic; urgency=low

  * merged from the debian-sid bzr branch

  [ Michael Vogt ]
  * apt/cache.py:
    - add actiongroup() method (backport from 0.7.92)

  [ Julian Andres Klode ]
  * python/depcache.cc:
    - Make ActionGroups context managers so apt.Cache.actiongroup() has
      the same behavior as in 0.7.92

 -- Michael Vogt <michael.vogt@ubuntu.com>  Mon, 24 Aug 2009 16:53:16 +0200

python-apt (0.7.13.2) unstable; urgency=low

  * apt/cache.py:
   - Convert argument to str in __getitem__() (Closes: #542965).

 -- Julian Andres Klode <jak@debian.org>  Sat, 22 Aug 2009 22:47:30 +0200

python-apt (0.7.13.1) unstable; urgency=low

  * apt/package.py:
   - Fix Version.get_dependencies() to not ignore the arguments.

 -- Julian Andres Klode <jak@debian.org>  Fri, 21 Aug 2009 16:59:08 +0200

python-apt (0.7.13.0) unstable; urgency=low

  [ Michael Vogt ]
  * apt/package.py:
    - add "recommends" property
  * apt/cache.py, python/cache.cc:
    - add optional pulseInterval option to "update()"

  [ Sebastian Heinlein ]
  * apt/cache.py:
   - Fix the (inst|keep|broken|del)_count attributes (Closes: #542773).

  [ Julian Andres Klode ]
  * apt/package.py:
   - Introduce Version.get_dependencies() which takes one or more types
     of dependencies and returns a list of Dependency objects.
   - Do not mark the package as manually installed on upgrade (Closes: #542699)
   - Add Package.is_now_broken and Package.is_inst_broken.
  * apt/cache.py:
   - Introduce ProblemResolver class (Closes: #542705)
  * python/pkgsrcrecords.cc:
   - Fix spelling error (begining should be beginning).
  * po:
   - Update template and the translations de.po, fr.po (Closes: #467120),
     ja.po (Closes: #454293).
  * debian/control:
   - Update Standards-Version to 3.8.3.
  * debian/rules:
   - Build with DH_PYCENTRAL=include-links instead of nomove.

 -- Julian Andres Klode <jak@debian.org>  Fri, 21 Aug 2009 16:22:34 +0200

python-apt (0.7.12.1ubuntu2) karmic; urgency=low

  * apt/package.py:
    - fix bug in BaseDependency initialization (LP: #416362)
  * debian/control:
    - add break for packagekit-backend-apt (<= 0.4.8-0ubuntu4)
      packagekit usees some internal API that changed

 -- Michael Vogt <michael.vogt@ubuntu.com>  Thu, 20 Aug 2009 14:23:40 +0200

python-apt (0.7.12.1ubuntu1) karmic; urgency=low

  [ Michael Vogt ]
  * apt/package.py:
    - add "recommends" property
  * debian/control:
    - change build-dep for libapt-pkg-dev to >= 0.7.21
  * merged with debian/unstable

  [ Loïc Minier ]
  * Revert addition of gcc and gcc_s to python-apt libs as the toolchain has
    been fixed; LP: #375334.

  [ Julian Andres Klode ]
  * apt/package.py:
   - Introduce Version.get_dependencies() which takes one or more types
     of dependencies and returns a list of Dependency objects.

 -- Michael Vogt <michael.vogt@ubuntu.com>  Wed, 19 Aug 2009 11:33:59 +0200

python-apt (0.7.12.1) unstable; urgency=low

  * apt/debfile.py:
    - Fix missing space in message (Closes: #539704)
  * apt/package.py:
    - Add missing argument to Version.__le__() and Version.__ge__()
  * debian/control:
    - Do not build-depend on python-gtk2 and python-vte on kfreebsd-*.
  * setup.py:
    - Always build documentation, even if python-gtk2 is not installed.

 -- Julian Andres Klode <jak@debian.org>  Mon, 03 Aug 2009 15:17:43 +0200

python-apt (0.7.12.0) unstable; urgency=low

  [ Julian Andres Klode ]
  * python/cache.cc:
    - Support Breaks, Enhances dependency types (Closes: #416247)
  * debian/control:
    - Only recommend libjs-jquery (Closes: #527543)
    - Build-depend on libapt-pkg-dev (>= 0.7.22~)
    - Update Standards-Version to 3.8.2
  * apt/cache.py:
    - Correctly handle rootdir on second and later invocations of
      open(), by calling InitSystem again. (LP: #320665).
    - Provide broken_count, delete_count, install_count, keep_count
      properties (Closes: #532338)
    - Only create Package objects when they are requested, do not keep them in
      a dict. Saves 10MB for 25,000 packages on my machine.
  * apt/package.py:
    - Allow to set the candidate of a package (Closes: #523997)
      + Support assignments to the 'candidate' property of Package objects.
      + Initial patch by Sebastian Heinlein
    - Make comparisons of Version object more robust.
    - Return VersionList objects in Package.versions, which are sequences
      and also provide features of mappings. (partial API BREAK)
      + Allows to get a specific version (Closes: #523998)
  * apt/progress/__init__.py:
    - Do not break out of InstallProgress.waitChild()'s loop just because it
      is hitting EINTR, but only on child exit or on ECHILD.
  * Use debhelper 7 instead of CDBS

  [ Stefano Zacchiroli ]
  * debian/python-apt.doc-base: register the documentation with the
    doc-base system (Closes: #525134)

  [ Sebastian Heinlein ]
  * apt/progress.py: Extract the package name from the status message
    (Closes: #532660)

 -- Julian Andres Klode <jak@debian.org>  Thu, 30 Jul 2009 14:08:30 +0200

python-apt (0.7.11.1) unstable; urgency=low

  [ Stephan Peijnik ]
  * apt/progress/__init__.py:
    - Exception handling fixes in InstallProgress class.

  [ Michael Vogt ]
  * python/tag.cc:
    - merge patch from John Wright that adds FindRaw method
      (closes: #538723)

 -- Michael Vogt <mvo@debian.org>  Wed, 29 Jul 2009 19:15:56 +0200

python-apt (0.7.11.0) unstable; urgency=low

  [ Julian Andres Klode ]
  * data/templates/Debian.info.in: Squeeze will be 6.0, not 5.1

  [ Stephan Peijnik ]
  * apt/progress/__init__.py:
    - add update_status_full() that takes file_size/partial_size as
      additional callback arguments
    - add pulse_items() that takes a addtional "items" tuple that
      gives the user full access to the individual items that are
      fetched
  * python/progress.cc:
    - low level code for update_status_full and pulse_items()
    - better threading support

  [ Michael Vogt ]
  * aptsources/distro.py:
    - fix indent error that causes incorrect sources.list additons
      (LP: #372224)
  * python/progress.cc:
    - fix crash in RunSimpleCallback()
  * apt/cache.py:
    - when the cache is run with a alternative rootdir, create
      required dirs/files automatically

 -- Michael Vogt <mvo@debian.org>  Mon, 20 Jul 2009 15:35:27 +0200

python-apt (0.7.10.4ubuntu1) karmic; urgency=low

  [ Michael Vogt ]
  * merged from debian/unstable
  * apt/cache.py:
    - when the cache is run with a alternative rootdir, create
      required dirs/files automatically
  * python/progress.cc:
    - fix crash in RunSimpleCallback()

  [ Loic Minier ]
  * Merge changes below from Michael Casadevall; note that these changes were
    concurrently uploaded in a different form in 0.7.10.3ubuntu2 which wasn't
    committed in bzr.

  [ Michael Casadevall ]
  * setup.py:
    - Added gcc and gcc_s to work around gcc-4.4 issue on ARM and libstdc++
    - This is a temporary workaround for Karmic Alpha 1. See bug #375334 
      for more details

  [ Loic Minier ]
  * Update mirror list from LP.
  * Unset https_proxy in pre-build.sh to workaround LP #94130.

 -- Michael Vogt <michael.vogt@ubuntu.com>  Mon, 15 Jun 2009 11:02:25 +0200

python-apt (0.7.10.4) unstable; urgency=low

  [ Michael Vogt ]
  * data/templates/Ubuntu.info.in:
    - updated for the new ubuntu karmic version
  * data/templates/Debian.info.in:
    - add squeeze

  [ Otavio Salvador ]
  * utils/get_debian_mirrors.py: updated to support current mirror page.
  * Update Debian mirrors. (Closes: #518071)

 -- Michael Vogt <mvo@debian.org>  Tue, 05 May 2009 12:03:27 +0200

python-apt (0.7.10.3ubuntu1) karmic; urgency=low

  * merged from debian, remaining changes:
    - updated mirrors
    - build python2.4
    - use DH_PYCENTRAL=include-links
    - use --install-layout=deb
    - pre-build.sh: update ubuntu mirrors on bzr-buildpackage
  
 -- Michael Vogt <mvo@debian.org>  Tue, 05 May 2009 12:03:27 +0200

python-apt (0.7.10.3) unstable; urgency=low

  * apt/package.py: Handle cases where no candidate is available, by returning
    None in the candidate property. (Closes: #523801)

 -- Julian Andres Klode <jak@debian.org>  Sun, 12 Apr 2009 19:50:26 +0200

python-apt (0.7.10.2) unstable; urgency=low

  * apt/package.py: Handle cases where no candidate is available and
    one of the deprecated properties (e.g. candidateVersion) is
    requested. (Closes: #523801)
  * setup.py, debian/rules: Support version in setup.py again by getting
    the value from the variable DEBVER (defined in debian/rules), falling
    back to None.

 -- Julian Andres Klode <jak@debian.org>  Sun, 12 Apr 2009 19:00:07 +0200

python-apt (0.7.10.1) unstable; urgency=low

  * Fix FTBFS with python-debian (>= 0.1.13) on Python 2.4 by not using it to
    get a version number in setup.py (Closes: #523473)
  * apt/package.py:
    - (Package.candidateRecord): Fix missing 'd' in 'record'
    - (DeprecatedProperty.__get__): Only warn when used on objects, this
      makes it easier to use e.g. pydoc,sphinx,pychecker.

 -- Julian Andres Klode <jak@debian.org>  Fri, 10 Apr 2009 17:51:07 +0200

python-apt (0.7.10) unstable; urgency=low

  * Build-Depend on python-debian, use it to get version number from changelog
  * Depend on libjs-jquery, and remove internal copy (Closes: #521532)
  * apt/package.py:
    - Introduce Version.{uri,uris,fetch_binary()}
  * debian/control:
    - Remove mdz from Uploaders (Closes: #521477), add myself.
    - Update Standards-Version to 3.8.1
    - Use ${binary:Version} instead of ${Source-Version}
    - Fix spelling error: python -> Python
  * debian/copyright: Switch to machine-interpretable copyright
  * Fix documentation building
    - doc/source/conf.py: Only include directories for current python version.
    - debian/control: Build-Depend on python-gtk2, python-vte.
    - setup.py: If pygtk can not be imported, do not build the documentation.
  * Breaks: debdelta (<< 0.28~) to avoid more problems due to the internal
    API changes from 0.7.9.

 -- Julian Andres Klode <jak@debian.org>  Wed, 01 Apr 2009 15:24:29 +0200

python-apt (0.7.9) unstable; urgency=low

  [ Julian Andres Klode ]
  * apt/gtk/widgets.py:
    - Handle older versions of python-gobject which do not ship glib
  * apt/package.py: Introduce the Version class
    - Deprecate Package.candidate*() and Package.installed*(), except for
      installedFiles.
    - Provide Version.get_source() (LP: #118788)
    - Provide Package.versions (Closes: #513236)
  * apt/progress/: New package, replaces apt.progress and apt.gtk
    - apt/progress/gtk2.py: Moved here from apt/gtk/widgets.py
    - apt/progress/__init__.py: Move here from apt/progress.py
  * doc/source/*: Improve the documentation
    - Document more attributes and functions of apt_pkg (they are all listed)

  [ Michael Vogt ]
  * aptsources/distro.py:
    - use iso_3166.xml instead of iso_3166.tab
    - fix incorrect indent
  * debian/control:
    - add Recommends to iso-codes (for iso_3166.xml)
  * apt/package.py:
    - make sure to set the defaulttimeout back to the
      original value (in getChangelog(), LP: #314212)
      Closes: #513315
  * apt/cache.py:
    - when setting a alternative rootdir, read the
      config from it as well
  * python/configuration.cc, python/apt_pkgmodule.cc:
    - add apt_pkg.ReadConfigDir()
  * python/cache.cc, tests/getcache_mem_corruption.py:
    - test if progress objects have the right methods
      and raise error if not (thanks to Emanuele Rocca)
      closes: #497049
  * apt/package.py:
    - avoid uneeded interal references in the Package objects
  * aptsources/sourceslist.py:
    - fix bug in invalid lines detection (LP: #324614)

 -- Michael Vogt <mvo@debian.org>  Thu, 19 Mar 2009 13:39:21 +0100

python-apt (0.7.9~exp2ubuntu11) karmic; urgency=low

  [ Matthias Klose ]
  * Build for python2.4 as well. LP: #354812.

  [ Michael vogt ]
  * setup.py:
    - only use sphinx for python2.5 or later
  * data/templates/Ubuntu.info.in:
    - updated for karmic

 -- Michael Vogt <michael.vogt@ubuntu.com>  Wed, 06 May 2009 14:28:56 +0200

python-apt (0.7.9~exp2ubuntu10) jaunty; urgency=low

  * .bzr-buildpackage/default.conf:
    - add pre-build hook to update the mirror list from LP

 -- Michael Vogt <michael.vogt@ubuntu.com>  Mon, 30 Mar 2009 17:22:38 +0200

python-apt (0.7.9~exp2ubuntu9) jaunty; urgency=low

  * aptsources/sourceslist.py:
    - fix bug in invalid lines detection (LP: #324614)

 -- Michael Vogt <michael.vogt@ubuntu.com>  Thu, 19 Mar 2009 14:09:50 +0100

bpython-apt (0.7.9~exp2ubuntu8) jaunty; urgency=low

  * Rebuild for python2.6.
  * Call dh_pycentral with "DH_PYCENTRAL=include-links".

 -- Matthias Klose <doko@ubuntu.com>  Sat, 21 Feb 2009 18:31:23 +0000

python-apt (0.7.9~exp2ubuntu7) jaunty; urgency=low

  * apt/package.py:
    - add "not_automatic" flag to the origin
  * debian/control:
    - rebuild against latest apt
  * apt/cache.py:
    - when setting a alternative rootdir, read the
      config from it as well (LP: #243550)
  * python/configuration.cc, python/apt_pkgmodule.cc:
    - add apt_pkg.ReadConfigDir()

 -- Michael Vogt <michael.vogt@ubuntu.com>  Mon, 09 Feb 2009 15:09:17 +0100

python-apt (0.7.9~exp2ubuntu5) jaunty; urgency=low

  * apt/cache.py:
    - revert the InitConfig change, has unintended side-effects

 -- Michael Vogt <michael.vogt@ubuntu.com>  Mon, 26 Jan 2009 12:13:46 +0100

python-apt (0.7.9~exp2ubuntu4) jaunty; urgency=low

  * apt/cache.py:
    - when running with the rootdir option, run
      InitConfig() again to ensure that the config
      from the rootdir is read, not from the host
      (lp: #243550)
  * apt/package.py:
    - make sure to set the defaulttimeout back to the
      original value (in getChangelog(), LP: #314212)

 -- Michael Vogt <michael.vogt@ubuntu.com>  Mon, 26 Jan 2009 08:45:00 +0100

python-apt (0.7.9~exp2ubuntu3) jaunty; urgency=low

  * apt/__init__.py:
    - use iso_3166.xml instead of iso_3166.tab
    - fix incorrect indent 
  * debian/control:
    - add Recommends to iso-codes (for iso_3166.xml)

 -- Michael Vogt <michael.vogt@ubuntu.com>  Thu, 22 Jan 2009 09:37:17 +0100

python-apt (0.7.9~exp2ubuntu2) jaunty; urgency=low

  * apt/__init__.py:
    - remove the future warning 
  * aptsources/distro.py:
    - fix indent breakage (LP: #319714)

 -- Michael Vogt <michael.vogt@ubuntu.com>  Wed, 21 Jan 2009 21:47:21 +0100

python-apt (0.7.9~exp2ubuntu1) jaunty; urgency=low

  * Merged from debian, lots of documentation updates
    and other fixes (thanks to Julian Andres Klode)

 -- Michael Vogt <michael.vogt@ubuntu.com>  Tue, 20 Jan 2009 15:32:54 +0100

python-apt (0.7.9~exp2) experimental; urgency=low

  [ Julian Andres Klode ]
  * apt/*.py:
    - Almost complete cleanup of the code
    - Remove inconsistent use of tabs and spaces (Closes: #505443)
    - Improved documentation
  * apt/debfile.py:
    - Drop get*() methods, as they are deprecated and were
      never in a stable release
    - Make DscSrcPackage working
  * apt/gtk/widgets.py:
    - Fix the code and document the signals
  * Introduce new documentation build with Sphinx
    - Contains style Guide (Closes: #481562)
    - debian/rules: Build the documentation here
    - setup.py: Remove pydoc building and add new docs.
    - debian/examples: Include examples from documentation
    - debian/python-apt.docs:
      + Change html/ to build/doc/html.
      + Add build/doc/text for the text-only documentation
  * setup.py:
    - Only create build/data when building, not all the time
    - Remove build/mo and build/data on clean -a
  * debian/control:
    - Remove the Conflicts on python2.3-apt, python2.4-apt, as
      they are only needed for oldstable (sarge)
    - Build-Depend on python-sphinx (>= 0.5)
  * aptsources/distinfo.py:
    - Allow @ in mirror urls (Closes: #478171) (LP: #223097)
  * Merge Ben Finney's whitespace changes (Closes: #481563)
  * Merge Ben Finney's do not use has_key() (Closes: #481878)
  * Do not use deprecated form of raise statement (Closes: #494259)
  * Add support for PkgRecords.SHA256Hash (Closes: #456113)

  [ Michael Vogt ]
  * apt/package.py:
    - fix bug in candidateInstalledSize property
  * aptsources/distinfo.py:
    - fix too restrictive mirror url check
  * aptsources/distro.py:
    - only add nearest_server and server to the mirrors if
      they are defined

 -- Michael Vogt <mvo@debian.org>  Fri, 16 Jan 2009 11:28:17 +0100

python-apt (0.7.9~exp1) experimental; urgency=low

  * Merged python-apt consolidation branch by Sebastian
    Heinlein (many thanks)
  * apt/cache.py:
    - new method "isVirtualPackage()"
    - new method "getProvidingPackages()"
    - new method "getRequiredDownload()"
    - new method "additionalRequiredSpace()"
  * apt/debfile.py:
    - move a lot of the gdebi code into this file, this
      provides interfaces for querrying and installing
      .deb files and .dsc files
  * apt/package.py:
    - better description parsing
    - new method "installedFiles()"
    - new method "getChangelog()"
  * apt/gtk/widgets.py:
    - new gobject GOpProgress
    - new gobject GFetchProgress
    - new gobject GInstallProgress
    - new gobject GDpkgInstallProgress
    - new widget GtkAptProgress
  * doc/examples/gui-inst.py:
    - updated to use the new widgets
  * debian/control:
    - add suggests for python-gtk2 and python-vte
  * setup.py:
    - build html/ help of the apt and aptsources modules
      into /usr/share/doc/python-apt/html
  * apt/__init__.py:
    - remove the future warning

 -- Michael Vogt <mvo@debian.org>  Mon, 15 Dec 2008 14:29:47 +0100

python-apt (0.7.8ubuntu1) jaunty; urgency=low

  * Merged python-apt consolidation branch by Sebastian
    Heinlein (many thanks)
  * apt/cache.py:
    - new method "isVirtualPackage()" 
    - new method "getProvidingPackages()"
    - new method "getRequiredDownload()"
    - new method "additionalRequiredSpace()"
  * apt/debfile.py:
    - move a lot of the gdebi code into this file, this
      provides interfaces for querrying and installing
      .deb files and .dsc files
  * apt/package.py:
    - better description parsing 
    - new method "installedFiles()"
    - new method "getChangelog()"
  * apt/gtk/widgets.py:
    - new gobject GOpProgress
    - new gobject GFetchProgress
    - new gobject GInstallProgress
    - new gobject GDpkgInstallProgress
    - new widget GtkAptProgress
  * doc/examples/gui-inst.py: 
    - updated to use the new widgets
  * debian/control:
    - add suggests for python-gtk2 and python-vte
  * setup.py:
    - build html/ help of the apt and aptsources modules
      into /usr/share/doc/python-apt/html

 -- Michael Vogt <mvo@debian.org>  Mon, 15 Dec 2008 14:29:47 +0100

python-apt (0.7.8) unstable; urgency=low

  [ Michael Vogt ]
  * python/cache.cc:
    - fix crash if Ver.PriorityType() returns NULL
    - fix GetCandidateVer() reporting incorrect versions after
      SetCandidateVer() was used. Thanks to Julian Andres Klode for
      the test-case (LP: #237372)
  * python/apt_instmodule.cc:
    - do not change working dir in debExtractArchive() (LP: #184093)
  * apt/cache.py:
    - support "in" in apt.Cache() (LP: #251587)
  * apt/package.py:
    - do not return None in sourcePackageName (LP: #123062)
  * python/progress.cc:
    - when pulse() does not return a boolean assume "true"
      (thanks to Martin Pitt for telling me about the problem)
  * python/apt_pkgmodule.cc:
    - add "SelState{Unknown,Install,Hold,DeInstall,Purge}" constants
  * aptsources/__init__.py, aptsources/distinfo.py:
    - run apt_pkg.init() when aptsources gets imported and not
      the distinfo function
    - fix detection of cdrom sources and add test for it
  * python/metaindex.cc
    - fix crash when incorrect attribute is given
  * data/templates/Ubuntu.info.in:
    - updated
  * aptsources/distro.py:
    - add parameter to get_distro() to make unit testing easier
  * tests/test_aptsources_ports.py:
    - add test for arch specific handling (when sub arch is on
      a different mirror than "main" arches)

  [ Julian Andres Klode ]
  * python/acquire.cc (GetPkgAcqFile): Support DestDir and DestFilename.

 -- Michael Vogt <mvo@debian.org>  Mon, 24 Nov 2008 10:24:30 +0200

python-apt (0.7.8~ubuntu2) jaunty; urgency=low

  [ Michael Vogt ]
  * data/templates/Ubuntu.info.in:
    - updated to fix ports.ubuntu.com for powerpc and lpia
      (LP: #220890)
  * aptsources/distro.py:
    - add parameter to get_distro() to make unit testing easier
  * tests/test_aptsources_ports.py:
    - add test for arch specific handling (when sub arch is on
      a different mirror than "main" arches)

  [ Julian Andres Klode ]
  * python/acquire.cc (GetPkgAcqFile): Support DestDir and DestFilename.

 -- Michael Vogt <michael.vogt@ubuntu.com>  Mon, 10 Nov 2008 11:35:03 +0100
  
python-apt (0.7.8~ubuntu1) jaunty; urgency=low

  * python/apt_pkgmodule.cc:
    - add "SelState{Unknown,Install,Hold,DeInstall,Purge}" constants
  * python/metaindex.cc
    - fix crash when incorrect attribute is given
  * data/templates/Ubuntu.info.in:
    - updated for jaunty

 -- Michael Vogt <michael.vogt@ubuntu.com>  Mon, 03 Nov 2008 11:46:54 +0100

python-apt (0.7.7.1+nmu1) unstable; urgency=medium

  * Non-maintainer upload.
  * data/templates/Debian.info.in: Set the BaseURI to security.debian.org for
    lenny/updates, etch/updates and sarge/updates. (Closes: #503237)

 -- Jonny Lamb <jonny@debian.org>  Fri, 24 Oct 2008 12:44:33 +0100

python-apt (0.7.7.1ubuntu4) intrepid; urgency=low

  * apt/package.py:
    - do not return None in sourcePackageName (LP: #123062)
  * python/progress.cc:
    - when pulse() does not return a boolean assume "true"
      (thanks to Martin Pitt for telling me about the problem)
  * aptsources/__init__.py, aptsources/distinfo.py:
    - run apt_pkg.init() when aptsources gets imported and not
      the distinfo function
    - fix detection of cdrom sources and add test for it
 
 -- Michael Vogt <michael.vogt@ubuntu.com>  Thu, 18 Sep 2008 14:42:46 +0200

python-apt (0.7.7.1ubuntu3) intrepid; urgency=low

  * Rebuild against current apt on hppa.

 -- Colin Watson <cjwatson@ubuntu.com>  Mon, 01 Sep 2008 11:37:58 +0100

python-apt (0.7.7.1ubuntu2) intrepid; urgency=low

  * python/cache.cc:
    - fix GetCandidateVer() reporting incorrect versions after
      SetCandidateVer() was used. Thanks to Julian Andres Klode for
      the test-case (LP: #237372)
  * python/apt_instmodule.cc:
    - do not change working dir in debExtractArchive() (LP: #184093)
  * apt/cache.py:
    - support "in" in apt.Cache() (LP: #251587)

 -- Michael Vogt <michael.vogt@ubuntu.com>  Tue, 05 Aug 2008 11:35:32 +0200

python-apt (0.7.7.1ubuntu1) intrepid; urgency=low

  * python/cache.cc:
    - fix crash if Ver.PriorityType() returns NULL  (LP: #253255)

 -- Michael Vogt <michael.vogt@ubuntu.com>  Wed, 30 Jul 2008 10:26:53 +0200

python-apt (0.7.7.1) unstable; urgency=low

  * data/templates/Debian.info.in:
    - add 'lenny' template info (closes: #476364)
  * aptsources/distinfo.py:
    - fix template matching for arch specific code (LP: #244093)

 -- Michael Vogt <mvo@debian.org>  Fri, 25 Jul 2008 18:13:53 +0200

python-apt (0.7.7ubuntu2) intrepid; urgency=low

  * python/metaindex.cc
    - fix crash when incorrect attribute is given
  * data/templates/Ubuntu.info.in:
    - updated
  * aptsources/distro.py:
    - add parameter to get_distro() to make unit testing easier
  * tests/test_aptsources_ports.py:
    - add test for arch specific handling (when sub arch is on
      a different mirror than "main" arches)

  [ Julian Andres Klode ]
  * python/acquire.cc (GetPkgAcqFile): Support DestDir and DestFilename.

 -- Michael Vogt <mvo@debian.org>  Mon, 24 Nov 2008 10:24:30 +0200

python-apt (0.7.7ubuntu1) intrepid; urgency=low

  * merged from debian-sid

 -- Michael Vogt <michael.vogt@ubuntu.com>  Tue, 22 Jul 2008 15:58:37 +0200

python-apt (0.7.7) unstable; urgency=low

  [ Emanuele Rocca ]
  * data/templates/Debian.info.in:
    - s/MatchUri/MatchURI/. Thanks, Gustavo Noronha Silva (closes: #487673)
  * python/cache.cc:
    - Throw an exception rather than segfaulting when GetCache() is called
      before InitSystem() (closes: #369147)
  * doc/examples/config.py:
    - Fix config.py --help (closes: #257007)

  [ Michael Vogt ]
  * python/apt_pkgmodule.cc:
    - fix bug in hashsum calculation when the original string
      contains \0 charackters (thanks to Celso Providelo and
      Ryan Hass for the test-case) LP: #243630
  * tests/test_hashsums.py:
    - add tests for the hashsum code
  * apt/package.py:
    - add "isAutoRemovable()" method
  * python/pkgsrcrecords.cc:
    - add "Record" attribute to the PkgSrcRecord to access the
      full source record
  * debian/rules:
    - remove the arch-build target, we have bzr-builddeb now

 -- Michael Vogt <mvo@debian.org>  Tue, 22 Jul 2008 10:16:03 +0200

python-apt (0.7.6ubuntu3) intrepid; urgency=low

  * apt/package.py:
    - add "isAutoRemovable()" method

 -- Michael Vogt <michael.vogt@ubuntu.com>  Mon, 14 Jul 2008 15:18:03 +0100

python-apt (0.7.6ubuntu2) intrepid; urgency=low

  * python/apt_pkgmodule.cc:
    - fix bug in hashsum calculation when the original string
      contains \0 charackters (thanks to Celso Providelo and 
      Ryan Hass for the test-case) LP: #243630
  * tests/test_hashsums.py:
    - add tests for the hashsum code

 -- Michael Vogt <mvo@debian.org>  Fri, 04 Jul 2008 19:53:28 +0200

python-apt (0.7.6ubuntu1) intrepid; urgency=low

  * merged with debian, remaining changes:
    - more up-to-date mirror list

 -- Michael Vogt <michael.vogt@ubuntu.com>  Fri, 04 Jul 2008 11:00:33 +0200

python-apt (0.7.6) unstable; urgency=low

  * apt/cache.py:
    - add "memonly" option to apt.Cache() to force python-apt to
      not touch the pkgcache.bin file (this works around a possible
      race condition in the pkgcache.bin handling)
  * data/templates/Ubuntu.info.in:
    - added ubuntu 'intrepid'
  * debian/README.source:
    - added (basic) documentation how to build python-apt
  * aptsources/distinfo.py:
    - support arch specific BaseURI, MatchURI and MirrosFile fields
      in the distinfo template
  * debian/control:
    - move bzr branch to bzr.debian.org and update Vcs-Bzr

 -- Michael Vogt <mvo@debian.org>  Wed, 18 Jun 2008 14:46:43 +0200

python-apt (0.7.5ubuntu2) intrepid; urgency=low

  * apt/cache.py:
    - add "memonly" option to apt.Cache() to force python-apt to
      not touch the pkgcache.bin file (this works around a possible
      race condition in the pkgcache.bin handling)

 -- Michael Vogt <michael.vogt@ubuntu.com>  Fri, 13 Jun 2008 12:14:34 +0200

python-apt (0.7.5ubuntu1) intrepid; urgency=low

  * merged from debian-sid

 -- Michael Vogt <michael.vogt@ubuntu.com>  Thu, 12 Jun 2008 12:32:00 +0200

python-apt (0.7.5) unstable; urgency=low

  * use the new ListUpdate() code
  * add example in doc/examples/update.py
  * python/pkgrecords.cc:
    - export the Homepage field
  * python/tar.cc:
    - fix .lzma extraction (thanks to bigjools)
  * python/sourcelist.cc:
    - support GetIndexes() GetAll argument to implement
      something like --print-uris
  * python/apt_pkgmodule.cc:
    - add InstState{Ok,ReInstReq,Hold,HoldReInstReq} constants
  * apt/cache.py:
    - add reqReinstallPkgs property that lists all packages in
      ReInstReq or HoldReInstReq

 -- Michael Vogt <mvo@debian.org>  Tue, 19 Feb 2008 21:06:36 +0100

python-apt (0.7.4ubuntu9) intrepid; urgency=low

  * aptsources/distinfo.py:
    - support arch specific BaseURI, MatchURI and MirrosFile fields
      in the distinfo template (LP: #220890)

 -- Michael Vogt <michael.vogt@ubuntu.com>  Wed, 28 May 2008 12:20:23 +0200

python-apt (0.7.4ubuntu8) intrepid; urgency=low

  * data/templates/Ubuntu.info.in:
    - added ubuntu 'intrepid'
  * debian/README.source: 
    - added (basic) documentation how to build python-apt

 -- Michael Vogt <michael.vogt@ubuntu.com>  Mon, 05 May 2008 10:40:58 +0200

python-apt (0.7.4ubuntu7) hardy; urgency=low

  * data/templates/Ubuntu.mirrors: 
    - updated mirrors list from launchpad (LP: #153284)
  * util/get_ubuntu_mirrors_from_lp.py:
    - rewritten to use +archivemirrors-rss and feedburner

 -- Michael Vogt <michael.vogt@ubuntu.com>  Mon, 07 Apr 2008 16:15:28 +0200

python-apt (0.7.4ubuntu6) hardy; urgency=low

  * rebuild due to python-central problems

 -- Michael Vogt <michael.vogt@ubuntu.com>  Tue, 19 Feb 2008 17:58:29 +0100

python-apt (0.7.4ubuntu5) hardy; urgency=low

  * python/sourcelist.cc:
    - support GetIndexes() GetAll argument to implement
      something like --print-uris
  * python/apt_pkgmodule.cc:
    - add InstState{Ok,ReInstReq,Hold,HoldReInstReq} constants
  * apt/cache.py:
    - add reqReinstallPkgs property that lists all packages in
      ReInstReq or HoldReInstReq

 -- Michael Vogt <michael.vogt@ubuntu.com>  Mon, 18 Feb 2008 16:55:51 +0100

python-apt (0.7.4ubuntu4) hardy; urgency=low

  * python/pkgrecords.cc:
    - export the Homepage field

 -- Michael Vogt <michael.vogt@ubuntu.com>  Mon, 11 Feb 2008 10:34:39 +0100

python-apt (0.7.4ubuntu3) hardy; urgency=low

  * python/tar.cc:
    - fix .lzma extraction (thanks to bigjools for reporting)

 -- Michael Vogt <michael.vogt@ubuntu.com>  Fri, 25 Jan 2008 09:57:31 +0000

python-apt (0.7.4ubuntu2) hardy; urgency=low

  * use the new apt ListUpdate() code
  * add example in doc/examples/update.py

 -- Michael Vogt <mvo@debian.org>  Tue, 19 Feb 2008 21:06:36 +0100

python-apt (0.7.4ubuntu1) hardy; urgency=low

  * merged from debian/unstable, remaining changes:
   - rebuild against latest apt
   - maintainer field changed

 -- Michael Vogt <michael.vogt@ubuntu.com>  Thu, 13 Dec 2007 15:00:22 +0100

python-apt (0.7.4) unstable; urgency=low

  * apt/debfile.py:
    - added wrapper around apt_inst.debExtract()
    - support dictionary like access
  * apt/package.py:
    - fix apt.package.Dependency.relation initialization
  * python/apt_instmodule.cc:
    - added arCheckMember()
    - fix typo
  * aptsources/distro.py:
    - throw NoDistroTemplateException if not distribution template
      can be found
  * python/string.cc:
    - fix overflow in SizeToStr()
  * python/metaindex.cc:
    - added support for the metaIndex objects
  * python/sourceslist.cc:
    - support new "List" attribute that returns the list of
      metaIndex source entries
  * python/depcache.cc:
    - be more threading friendly
  * python/tag.cc
    - support "None" as default in
      ParseSection(control).get(field, default), LP: #44470
  * python/progress.cc:
    - fix refcount problem in OpProgress
    - fix refcount problem in FetchProgress
    - fix refcount problem in CdromProgress
  * apt/README.apt:
    - fix typo (thanks to Thomas Schoepf, closes: #387787)
  * po/fr.po:
    - merge update, thanks to Christian Perrier (closes:  #435918)
  * data/templates/:
    - update templates

 -- Michael Vogt <mvo@debian.org>  Thu, 06 Dec 2007 15:35:46 +0100

python-apt (0.7.3.1ubuntu6) hardy; urgency=low

  * remove python-central pre-depends, this is no longer needed
    during upgrades now that we have "PYCENTRAL_NO_DPKG_QUERY"

 -- Michael Vogt <michael.vogt@ubuntu.com>  Wed, 21 Nov 2007 20:33:42 +0100

python-apt (0.7.3.1ubuntu5) hardy; urgency=low

  * add hardy to the ubuntu sources.list template

 -- Michael Vogt <michael.vogt@ubuntu.com>  Sat, 27 Oct 2007 15:03:18 -0400

python-apt (0.7.3.1ubuntu4) gutsy; urgency=low

  * pre-depend on gutsy version pycentral, this ensures that we get a 
    updated dpkg with triggers support before pycentral uses  
    /usr/bin/dpkg-querry (LP: #152827)

 -- Michael Vogt <michael.vogt@ubuntu.com>  Mon, 15 Oct 2007 11:24:12 +0200

python-apt (0.7.3.1ubuntu3) gutsy; urgency=low

  * data/templates/Ubuntu.mirrors:
    - update the static mirror list from LP (LP: #126148)

 -- Michael Vogt <michael.vogt@ubuntu.com>  Thu, 11 Oct 2007 00:13:00 +0200

python-apt (0.7.3.1ubuntu2) gutsy; urgency=low

  * apt/package.py:
    - fix apt.package.Dependency.relation initialization

 -- Michael Vogt <michael.vogt@ubuntu.com>  Mon, 01 Oct 2007 20:08:47 +0200

python-apt (0.7.3.1ubuntu1) gutsy; urgency=low

  * python/metaindex.cc:
    - added support for the metaIndex objects
  * python/sourceslist.cc:
    - support new "List" attribute that returns the list of
      metaIndex source entries
  * python/string.cc:
    - fix overflow in SizeToStr()

 -- Michael Vogt <michael.vogt@ubuntu.com>  Tue, 04 Sep 2007 16:36:11 +0200

python-apt (0.7.3.1) unstable; urgency=low

  * NMU
  * Fix version to not use CPU and OS since it's not available on APT
    anymore (closes: #435653, #435674)

 -- Otavio Salvador <otavio@debian.org>  Thu, 02 Aug 2007 18:45:25 -0300

python-apt (0.7.3ubuntu2) gutsy; urgency=low

  * rebuild against latest apt

 -- Michael Vogt <michael.vogt@ubuntu.com>  Fri, 03 Aug 2007 14:16:41 +0200

python-apt (0.7.3ubuntu1) gutsy; urgency=low

  * apt/debfile.py:
    - added wrapper around apt_inst.debExtract()
    - support dictionary like access
  * python/apt_instmodule.cc:
    - added arCheckMember()
  * build with latest python-distutils-extra (thanks
    to doko for notifiying about the problem)
  * aptsources/distro.py:
    - throw NoDistroTemplateException if not distribution template
      can be found

 -- Michael Vogt <michael.vogt@ubuntu.com>  Tue, 31 Jul 2007 13:40:04 +0200

python-apt (0.7.3) unstable; urgency=low

  * apt/package.py:
    - added Record class that can be accessed like a dictionary
      and return it in candidateRecord and installedRecord
      (thanks to Alexander Sack for discussing this with me)
  * doc/examples/records.py:
    - added example how to use the new Records class
  * apt/cache.py:
    - throw FetchCancelleException, FetchFailedException,
      LockFailedException exceptions when something goes wrong
  * aptsources/distro.py:
    - generalized some code, bringing it into the Distribution
      class, and wrote some missing methods for the DebianDistribution
      one (thanks to Gustavo Noronha Silva)
  * debian/control:
    - updated for python-distutils-extra (>= 1.9.0)
  * debian/python-apt.install:
    - fix i18n files
  * python/indexfile.cc:
    - increase str buffer in PackageIndexFileRepr

 -- Michael Vogt <michael.vogt@ubuntu.com>  Fri, 27 Jul 2007 16:57:28 +0200

python-apt (0.7.2ubuntu3) gutsy; urgency=low

  * Rebuild against libapt-pkg-libc6.6-6-4.4.

 -- Colin Watson <cjwatson@ubuntu.com>  Mon, 09 Jul 2007 16:36:46 +0100

python-apt (0.7.2ubuntu2) gutsy; urgency=low

  * python/package.py:
    - added Record class that can be accessed like a dictionary
      and return it in candidateRecord and installedRecord
      (thanks to Alexander Sack for discussing this with me)
  * doc/examples/records.py:
    - added example how to use the new Records class
  * python/cache.py:
    - throw FetchCancelleException, FetchFailedException, 
      LockFailedException exceptions when something goes wrong

 -- Michael Vogt <michael.vogt@ubuntu.com>  Thu, 28 Jun 2007 16:03:01 +0200

python-apt (0.7.2ubuntu1) gutsy; urgency=low

  * merged from debian/unstable
  * Remaining changes:
    - data/templates/Ubuntu.info: gutsy repository information
    - set Maintainer field to ubuntu

 -- Michael Vogt <michael.vogt@ubuntu.com>  Thu, 14 Jun 2007 12:08:49 +0200

python-apt (0.7.2) unstable; urgency=low

  * build against the new apt
  * support for new "aptsources" pythn module
    (thanks to Sebastian Heinlein)
  * merged support for translated package descriptions
  * merged support for automatic removal of unused dependencies

 -- Michael Vogt <mvo@debian.org>  Sun, 10 Jun 2007 20:13:38 +0200

python-apt (0.7.1) experimental; urgency=low

  * merged http://glatzor.de/bzr/python-apt/sebi:
    - this means that the new aptsources modules is available

 -- Michael Vogt <mvo@debian.org>  Mon, 14 May 2007 13:33:42 +0200

python-apt (0.7.0) experimental; urgency=low

  * support translated pacakge descriptions
  * support automatic dependency information

 -- Michael Vogt <mvo@debian.org>  Wed,  2 May 2007 18:41:53 +0200

python-apt (0.6.22) unstable; urgency=low

  * python/apt_pkgmodule.cc:
    - added pkgCache::State::PkgCurrentState enums
  * python/pkgrecords.cc:
    - added SourceVer

 -- Michael Vogt <mvo@debian.org>  Wed, 23 May 2007 09:44:03 +0200

python-apt (0.6.21ubuntu1) gutsy; urgency=low

  [Michael Vogt]
  * python/apt_pkgmodule.cc:
    - added pkgCache::State::PkgCurrentState enums
  * data/templates/Ubuntu.info.in:
    - updated for gusty
  [Sebastian Heinlein]
  * Fix the addition of of sources that are already enabled but not with
    all components - fix LP#98795
  * Handle changes of forced servers of child repositories in a more
    sane way - fix LP#85060

 -- Michael Vogt <michael.vogt@ubuntu.com>  Wed,  2 May 2007 14:27:54 +0200

python-apt (0.6.21) unstable; urgency=low

  * apt/cdrom.py:
    - better cdrom handling support
  * apt/package.py:
    - added candidateDependencies, installedDependencies
    - SizeToString supports PyLong too
    - support pkg.architecture
    - support candidateRecord, installedRecord
  * apt/cache.py:
    - fix rootdir
  * apt/cdrom.py:
    - fix bug in cdrom mountpoint handling

 -- Michael Vogt <mvo@debian.org>  Tue, 24 Apr 2007 21:24:28 +0200

python-apt (0.6.20ubuntu16) feisty; urgency=low

  * Fix the addition of of sources that are already enabled but not with
    all components - fix LP#98795

 -- Sebastian Heinlein <glatzor@ubuntu.com>  Wed,  4 Apr 2007 11:31:33 +0200

python-apt (0.6.20ubuntu15) unstable; urgency=low

  [ Sebastian Heinlein ]
  * Update the mirror lists from Launchpad
  * Only include http and ftp servers - LP#99060
  [Michael Vogt]
  * fix error in invalid unicode handler (LP#99753)

 -- Michael Vogt <michael.vogt@ubuntu.com>  Mon,  2 Apr 2007 14:25:31 +0200

python-apt (0.6.20ubuntu14) feisty; urgency=low

  [Michael Vogt]
  * aptsources/distro.py:
    - fix typo (LP#84009)
  * fix gettext import (LP#92764)
  * po/*.po:
    - make update-po
  [ Sebastian Heinlein ]
  * remove an oboslete function
  * fix the url comparision with trainling slashes - LP#95031

 -- Michael Vogt <michael.vogt@ubuntu.com>  Mon, 26 Mar 2007 18:47:22 +0200

python-apt (0.6.20ubuntu13) feisty; urgency=low

  * fix in the duplicated source checking (thanks to Sebastian Heinlein)
  * python/depache.cc:
    - properly support isAutoInstalled flag

 -- Michael Vogt <michael.vogt@ubuntu.com>  Wed, 14 Mar 2007 16:38:22 +0100

python-apt (0.6.20ubuntu12) feisty; urgency=low

  * apt/cdrom.py:
    - fix bug in cdrom __init__ code
  * debian/rules:
    - added "DH_PYCENTRAL=nomove"


 -- Michael Vogt <michael.vogt@ubuntu.com>  Wed,  7 Mar 2007 10:41:00 +0100

python-apt (0.6.20ubuntu11) feisty; urgency=low

  * apt/packages.py:
    - support candidateDependencies, installedDependencies
    - support pkg.architecture
    - support candidateRecord, installedRecord

 -- Michael Vogt <michael.vogt@ubuntu.com>  Tue,  6 Mar 2007 16:22:49 +0100

python-apt (0.6.20ubuntu10) feisty; urgency=low

  * debian/control:
    - added XS-Vcs-Bzr header to make finding the repo easier
  * apt/cache.py:
    - fix rootdir var

 -- Michael Vogt <michael.vogt@ubuntu.com>  Thu,  1 Mar 2007 14:36:33 +0100

python-apt (0.6.20ubuntu9) feisty; urgency=low

  * Re-add debian/python-apt.install (LP: #88134)
    - This seems to have gone missing between 0.6.20ubuntu6 and 0.6.20ubuntu8
    - This probably happened because it wasn't added to bzr

 -- Matt Zimmerman <mdz@ubuntu.com>  Mon, 26 Feb 2007 14:04:15 -0800

python-apt (0.6.20ubuntu8) feisty; urgency=low

  * fix FTBFS

 -- Michael Vogt <michael.vogt@ubuntu.com>  Mon, 26 Feb 2007 18:41:37 +0100

python-apt (0.6.20ubuntu7) feisty; urgency=low

  * aptsources/distro.py:
    - fix crash in add_source (LP#85806)
  * apt/package.py:
    - handle invalid unicode more gracefully (LP#86215)
  * rebuild against latest apt

 -- Michael Vogt <michael.vogt@ubuntu.com>  Mon, 26 Feb 2007 14:31:00 +0100

python-apt (0.6.20ubuntu6) feisty; urgency=low

  * Build the extension for the debug interpreter.
  * Set Ubuntu maintainer address.

 -- Matthias Klose <doko@ubuntu.com>  Sat, 17 Feb 2007 02:10:37 +0100

python-apt (0.6.20ubuntu5) feisty; urgency=low

  * be more robust in has_repository (LP#84897)

 -- Michael Vogt <michael.vogt@ubuntu.com>  Tue, 13 Feb 2007 17:49:55 +0100

python-apt (0.6.20ubuntu4) feisty; urgency=low

  * rebuild against latest libapt

 -- Michael Vogt <michael.vogt@ubuntu.com>  Tue,  6 Feb 2007 16:40:37 +0100

python-apt (0.6.20ubuntu3) feisty; urgency=low

  * fixes in the new 'aptsources' module 
    (thanks to Sebastian Heinlein)
  * apt/cdrom.py:
    - better cdrom handling support
  * python/string.cc:
    - SizeToString supports PyLong too 
  * apt/cache.py:
    - fix rootdir

 -- Michael Vogt <michael.vogt@ubuntu.com>  Mon,  5 Feb 2007 10:29:55 +0100

python-apt (0.6.20ubuntu2) feisty; urgency=low

  * python/depcache.cc:
    - MarkInstall() has new FromUser argument to support marking
      packages as automatically installed
  * merged the 'aptsources' module for sources.list handling 
    (thanks to Sebastian Heinlein)

 -- Michael Vogt <michael.vogt@ubuntu.com>  Fri,  2 Feb 2007 16:26:38 +0100

python-apt (0.6.20ubuntu1) feisty; urgency=low

  * merged from debian

 -- Michael Vogt <michael.vogt@ubuntu.com>  Tue, 19 Dec 2006 13:41:32 +0100

python-apt (0.6.20) unstable; urgency=low

  * python/generic.h:
    - fix incorrect use of PyMem_DEL(), use pyObject_DEL()
      instead. This fixes a nasty segfault with python2.5
      (lp: 63226)
  * python/pkgrecords.cc:
    - export SHA1Hash() as well
  * debian/rules: Remove dh_python call.
  * apt/progress.cc:
    - protect against not-parsable strings send from dpkg (lp: 68553)
  * python/pkgmanager.cc:
    - fix typo (closes: #382853)
  * debian/control:
    - tightend dependency (closes: #383478)
  * apt/progress.py:
    - use os._exit() in the child (lp: #53298)
    - use select() when checking for statusfd (lp: #53282)
  * acknoledge NMU (closes: #378048, #373512)
  * python/apt_pkgmodule.cc:
    - fix missing docstring (closes: #368907),
      Thanks to Josh Triplett
  * make it build against python2.5
  * python/progress.cc:
    - fix memleak (lp: #43096)

 -- Michael Vogt <mvo@debian.org>  Tue, 19 Dec 2006 13:32:11 +0100

python-apt (0.6.19ubuntu9.1) edgy-updates; urgency=low

  * protect against not-parsable strings send from dpkg (lp: 68553)

 -- Michael Vogt <michael.vogt@ubuntu.com>  Fri, 27 Oct 2006 10:41:44 +0200

python-apt (0.6.19ubuntu9) edgy; urgency=low

  * Reupload to restore dependency on python-central.
  * debian/rules: Remove dh_python call.

 -- Matthias Klose <doko@ubuntu.com>  Thu, 12 Oct 2006 14:26:46 +0200

python-apt (0.6.19ubuntu8) edgy; urgency=low

  * support pkgDepCache::ActionGroup()

 -- Michael Vogt <michael.vogt@ubuntu.com>  Fri,  6 Oct 2006 18:03:46 +0200

python-apt (0.6.19ubuntu7) edgy; urgency=low

  * python/generic.h:
    - fix incorrect use of PyMem_DEL(), use PyObject_DEL()
      instead. This fixes a nasty segfault with python2.5
      (lp: 63226)

 -- Michael Vogt <michael.vogt@ubuntu.com>  Wed,  4 Oct 2006 16:45:53 +0200

python-apt (0.6.19ubuntu6) edgy; urgency=low

  * python/progress.cc:
    - fix memleak (lp: #43096)

 -- Michael Vogt <michael.vogt@ubuntu.com>  Mon,  2 Oct 2006 18:33:44 +0200

python-apt (0.6.19ubuntu5) edgy; urgency=low

  * python/pkgmanager.cc:
    - fix typo (closes: #382853)
  * debian/control:
    - tightend dependency (closes: #383478)
  * apt/progress.py:
    - use os._exit() in the child (lp: #53298)
    - use select() when checking for statusfd (lp: #53282)
  * acknoledge NMU (closes: #378048, #373512)
  * python/apt_pkgmodule.cc:
    - fix missing docstring (closes: #368907), 
      Thanks to Josh Triplett
  * make it build against python2.5

 -- Michael Vogt <michael.vogt@ubuntu.com>  Mon, 18 Sep 2006 18:28:19 +0200

python-apt (0.6.19ubuntu4) edgy; urgency=low

  * Rebuild to add support for python2.5.

 -- Matthias Klose <doko@ubuntu.com>  Fri,  8 Sep 2006 13:32:47 +0000
  
python-apt (0.6.19ubuntu3) edgy; urgency=low

  * merged ddtp support

 -- Michael Vogt <michael.vogt@ubuntu.com>  Mon, 14 Aug 2006 16:25:51 +0200

python-apt (0.6.19ubuntu2) edgy; urgency=low

  * tightened build-deps on latest apt

 -- Michael Vogt <michael.vogt@ubuntu.com>  Thu,  3 Aug 2006 17:02:30 +0200

python-apt (0.6.19ubuntu1) edgy; urgency=low

  [ Michael Vogt ]
  * doc/examples/print_uris.py:
    - added a example to show how the indexfile.ArchiveURI() can be used
      with binary packages
  * python/apt_pkgmodule.cc:
    - export sha256 generation
  * added support for the pkgDepCache.IsGarbage() flag

  [ Otavio Salvador ]
  * apt/cache.py:
    - fix commit doc string to also cite the open related callbacks
    - allow change of rootdir for APT database loading
    - add dh_installexamples in package building Closes: #376014

 -- Michael Vogt <michael.vogt@ubuntu.com>  Thu, 27 Jul 2006 15:00:55 +0200

python-apt (0.6.19) unstable; urgency=low

  [ Michael Vogt ]
  * doc/examples/print_uris.py:
    - added a example to show how the indexfile.ArchiveURI() can be used
      with binary packages
  * python/apt_pkgmodule.cc:
    - export sha256 generation

  [ Otavio Salvador ]
  * apt/cache.py:
    - fix commit doc string to also cite the open related callbacks
    - allow change of rootdir for APT database loading
    - add dh_installexamples in package building Closes: #376014
  * python/depcache.cc:
    - "IsGarbage()" method added (to support auto-mark)

 -- Michael Vogt <mvo@debian.org>  Thu, 27 Jul 2006 00:42:20 +0200

python-apt (0.6.18-0.2) unstable; urgency=low

  * Non-maintainer upload.
  * Add ${shlibs:Depends} and ${misc:Depends} (Closes: #377615).

 -- Christoph Berg <myon@debian.org>  Tue, 18 Jul 2006 11:39:52 +0200

python-apt (0.6.18-0.1) unstable; urgency=high

  * Non-maintainer upload.
  * Call dh_pycentral and dh_python before dh_installdeb, to make sure
    the dh_pycentral snippets are put into the maintainer scripts; patch from
    Sam Morris. (Closes: #376416)

 -- Steinar H. Gunderson <sesse@debian.org>  Wed, 12 Jul 2006 23:26:50 +0200

python-apt (0.6.18) unstable; urgency=low

  * Non-maintainer upload.
  * Update for the new Python policy. Closes: #373512

 -- Raphael Hertzog <hertzog@debian.org>  Sat, 17 Jun 2006 15:09:28 +0200

python-apt (0.6.17) unstable; urgency=low

  * apt/progress.py:
    - initialize FetchProgress.eta with the correct type
    - strip the staus str before passing it to InstallProgress.statusChanged()
    - added InstallProgress.statusChange(pkg, percent, status)
    - make DumbInstallProgress a new-style class
      (thanks to kamion for the suggestions)
    - fix various pychecker warnings
  * apt/cache.py:
    - return useful values on Cache.update()
    - Release locks on failure (thanks to Colin Watson)
    - fix various pychecker warnings
  * apt/package.py:
    - fix various pychecker warnings
    - check if looupRecords succeeded
    - fix bug in the return statement of _downloadable()
  * python/srcrecords.cc:
    - add "Restart" method
    - don't run auto "Restart" before performing a Lookup
    - fix the initalization (no need to pass a PkgCacheType to the records)
    - added "Index" attribute
  * python/indexfile.cc:
    - added ArchiveURI() method

 -- Michael Vogt <mvo@debian.org>  Mon,  8 May 2006 22:34:58 +0200

python-apt (0.6.16.2ubuntu9) edgy; urgency=low

  * rebuild against the latest apt (with auto-mark support)
  * the full merge needs a newer python-support 

 -- Michael Vogt <michael.vogt@ubuntu.com>  Mon,  3 Jul 2006 21:33:40 +0200

python-apt (0.6.16.2ubuntu8) dapper; urgency=low

  * apt/package.py:
    - fix return value in {candidate,installed}Downloadable

 -- Michael Vogt <michael.vogt@ubuntu.com>  Wed, 17 May 2006 19:28:44 +0200

python-apt (0.6.16.2ubuntu7) dapper; urgency=low

  * apt/package.py:
    - check if _lookupRecord() succeeded when checking
      maintainer or description (fixes invalid descriptions under 
      rare circumstances in gnome-app-install)

 -- Michael Vogt <michael.vogt@ubuntu.com>  Wed, 17 May 2006 18:12:58 +0200

python-apt (0.6.16.2ubuntu6) dapper; urgency=low

  * debian/control:
    - Replaces: python-apt (<< 0.6.11), instead of Conflicts which is not
      correct here. (closes: #308586).
  * python/srcrecords.cc:
    - don't run auto "Restart" before performing a Lookup (but require
      explicit "Restart", fixes the docs/examples/sources.py example)
    - fix the initalization (no need to pass a PkgCacheType to the records)
  
 -- Michael Vogt <michael.vogt@ubuntu.com>  Mon,  8 May 2006 16:40:14 +0200

python-apt (0.6.16.2ubuntu5) dapper; urgency=low

  * apt/cache.py: Release locks on failure (thanks to Colin Watson)
    (closes: #35867)

 -- Michael Vogt <michael.vogt@ubuntu.com>  Tue, 21 Mar 2006 15:09:14 +0100

python-apt (0.6.16.2ubuntu4) dapper; urgency=low

  * apt/package.py: 
     - added Package.setDelete(purge) option

 -- Michael Vogt <michael.vogt@ubuntu.com>  Mon,  6 Mar 2006 18:59:33 +0000

python-apt (0.6.16.2ubuntu3) dapper; urgency=low

  * apt/package.py: undo some damager from pychecker

 -- Michael Vogt <michael.vogt@ubuntu.com>  Wed,  1 Mar 2006 15:34:23 +0100

python-apt (0.6.16.2ubuntu2) dapper; urgency=low

  * apt/progress.py: 
    - initialize FetchProgress.eta with the correct type
    - strip the staus str before passing it to InstallProgress.statusChanged()
  * apt/cache.py:
    - return useful values on Cache.update()
  * fix FTBFS

 -- Michael Vogt <michael.vogt@ubuntu.com>  Tue, 28 Feb 2006 14:07:06 +0100

python-apt (0.6.16.2ubuntu1) dapper; urgency=low

  * apt/progress.py: 
    - added InstallProgress.statusChange(pkg, percent, status) 
    - make DumbInstallProgress a new-style class 
      (thanks to kamion for the suggestions)
    - fix various pychecker warnings
  * apt/cache.py, apt/package.py: fix various pychecker warnings

 -- Michael Vogt <michael.vogt@ubuntu.com>  Tue, 28 Feb 2006 12:04:37 +0100

python-apt (0.6.16.2) unstable; urgency=low

  * Non-maintainer upload.
  * debian/control:
    + Replaces: python-apt (<< 0.6.11), instead of Conflicts which is not
      correct here. (closes: #308586).

 -- Pierre Habouzit <madcoder@debian.org>  Fri, 14 Apr 2006 19:30:51 +0200

python-apt (0.6.16.1) unstable; urgency=low

  * memleak fixed when pkgCache objects are deallocated
  * typos fixed (thanks to Gustavo Franco)
  * pkgRecords.Record added to get raw record data
  * python/cache.cc: "key" in pkgCache::VerIterator.DependsList[key] is
                     no longer locale specific but always english

 -- Michael Vogt <mvo@debian.org>  Wed, 22 Feb 2006 10:41:13 +0100

python-apt (0.6.16ubuntu2) dapper; urgency=low

  * Drop python2.3 package.

 -- Matthias Klose <doko@ubuntu.com>  Tue, 14 Feb 2006 15:27:26 +0000

python-apt (0.6.16ubuntu1) dapper; urgency=low

  * memleak fixed when pkgCache objects are deallocated

 -- Michael Vogt <michael.vogt@ubuntu.com>  Thu, 12 Jan 2006 00:08:05 +0100

python-apt (0.6.16) unstable; urgency=low

  * added GetPkgAcqFile to queue individual file downloads with the
    system (dosn't make use of the improved pkgAcqFile yet)
  * added SourceList.GetIndexes()
  * rewrote apt.cache.update() to use the improved aquire interface
  * apt/ API change: apt.Package.candidateOrigin returns a list of origins
    now instead of a single one
  * apt_pkg.Cdrom.Add() returns a boolean now, CdromProgress has totalSteps
  * added support for pkgIndexFile and added SourcesList.FindIndex()
  * added "trusted" to the Origin class

 -- Michael Vogt <michael.vogt@ubuntu.com>  Thu,  5 Jan 2006 00:56:36 +0100

python-apt (0.6.15) unstable; urgency=low

  * rewrote cache.Commit() and make it raise proper Exception if stuff
    goes wrong
  * fix a invalid return from cache.commit(), fail if a download failed
  * apt.Package.candidateOrigin returns a class now
  * added pkgAcquire, pkgPackageManager and a example (acquire.py)
  * tightend build-dependencies for new apt and the c++ transition

 -- Michael Vogt <mvo@debian.org>  Mon, 28 Nov 2005 23:48:37 +0100

python-apt (0.6.14) unstable; urgency=low

  * doc/examples/build-deps.py:
    - fixed/improved (thanks to Martin Michlmayr, closes: #321507)
  * apt_pkg.Cache.Update() does no longer reopen the cache
    (this is the job of the caller now)
  * python/srcrecords.cc:
    - support for "srcrecords.Files" added
    - always run "Restart" before performing a Lookup
  * export locking via: GetLock(),PkgSystem{Lock,UnLock}
  * apt/cache.py:
    - added  __iter__ to make "for pkg in apt.Cache:" stuff possible

 -- Michael Vogt <mvo@debian.org>  Wed,  9 Nov 2005 04:52:08 +0100

python-apt (0.6.13) unstable; urgency=low

  * support for depcache added
  * support for the PkgProblemResolver added
  * support for PkgSrcRecord.BuildDepends added
  * support for cdrom handling (add, ident) added
  * support for progress reporting from operations added
    (e.g. OpProgress, FetchProgress, InstallProgress, CdromProgress)
  * added tests/ directory with various tests for the code
  * native apt/ python directory added that contains
    a more pythonic interface to apt_pkg
  * made the apt/ python code PEP08 conform
  * python exceptions return the apt error message now
    (thanks to Chris Halls for the patch)

 -- Michael Vogt <mvo@debian.org>  Fri,  5 Aug 2005 10:30:31 +0200

python-apt (0.6.12.2) unstable; urgency=low

   * rebuild against the latest apt (c++ transition)

 -- Michael Vogt <mvo@debian.org>  Mon, 1 Aug 2005 11:06:03 +0200

python-apt (0.6.12.1) unstable; urgency=low

   * rebuild against the latest apt

 -- Michael Vogt <mvo@debian.org>  Tue, 28 Jun 2005 18:29:57 +0200

python-apt (0.6.12ubuntu1) breezy; urgency=low

  * Greek0@gmx.net--2005-main/python-apt--debian--0.6:
    - python2.{3,4}-apt conflicts with python-apt (<< 0.6.11)
      (closes: #308586)
      (closes ubuntu: #11380)

 -- Michael Vogt <michael.vogt@ubuntu.com>  Thu, 12 May 2005 11:34:05 +0200

python-apt (0.6.12) breezy; urgency=low

  * added a tests/ directory
  * added tests/pkgsrcrecords.py that will check if the pkgsrcrecords
    interface does not segfault
  * new native python "apt" interface that hides the details of apt_pkg

 -- Michael Vogt <michael.vogt@ubuntu.com>  Fri,  6 May 2005 10:11:52 +0200

python-apt (0.6.11) experimental; urgency=low

  * fixed some reference count problems in the depcache and
    pkgsrcrecords code
  * DepCache.Init() is never called implicit now
  * merged with python-apt tree from Greek0@gmx.net--2005-main

 -- Michael Vogt <mvo@debian.org>  Fri,  6 May 2005 10:04:38 +0200

python-apt (0.5.36ubuntu2) hoary; urgency=low

  * return "None" in GetCandidateVer() if no Candidate is found

 -- Michael Vogt <michael.vogt@ubuntu.com>  Tue, 15 Mar 2005 12:30:06 +0100

python-apt (0.5.36ubuntu1) hoary; urgency=low

  * DepCache.ReadPinFile() added
  * Fixed a bug in DepCache.Upgrade()

 -- Michael Vogt <michael.vogt@ubuntu.com>  Wed,  2 Mar 2005 11:32:15 +0100

python-apt (0.5.36) hoary; urgency=low

  * Fix build-depends, somehow lost in merge

 -- Matt Zimmerman <mdz@ubuntu.com>  Sat, 26 Feb 2005 18:53:54 -0800

python-apt (0.5.35) hoary; urgency=low

  * Target hoary this time

 -- Matt Zimmerman <mdz@ubuntu.com>  Sat, 26 Feb 2005 15:57:21 -0800

python-apt (0.5.34) unstable; urgency=low

  * Restore Ubuntu changes
    - Build python 2.4 as default, add python2.3-apt
    - Typo fix (Ubuntu #4677)

 -- Matt Zimmerman <mdz@ubuntu.com>  Sat, 26 Feb 2005 15:53:30 -0800

python-apt (0.5.33) unstable; urgency=low

  * Merge michael.vogt@ubuntu.com--2005/python-apt--pkgDepCache--0
    - Basic depcache API (Ubuntu #6889)

 -- Matt Zimmerman <mdz@ubuntu.com>  Sat, 26 Feb 2005 15:37:48 -0800

python-apt (0.5.32) unstable; urgency=low

  * Update to work with apt 0.5.32 (bzip2 deb support)

 -- Matt Zimmerman <mdz@debian.org>  Sun, 12 Dec 2004 09:44:45 -0800

python-apt (0.5.10) unstable; urgency=low

  * Recompile with apt 0.5

 -- Matt Zimmerman <mdz@debian.org>  Fri, 26 Dec 2003 09:09:40 -0800

python-apt (0.5.9) unstable; urgency=low

  * Fix broken object initialization in sourcelist.cc and srcrecords.cc
    (Closes: #215792)

 -- Matt Zimmerman <mdz@debian.org>  Thu, 25 Dec 2003 12:12:04 -0800

python-apt (0.5.8) unstable; urgency=low

  * Adjust build-depends to build with python2.3.  No other changes.
  * This seems to break the new source package support, probably because
    the new source package support is buggy.

 -- Matt Zimmerman <mdz@debian.org>  Fri,  8 Aug 2003 09:01:12 -0400

python-apt (0.5.5.2) unstable; urgency=low

  * Add myself to Uploaders so that bugs don't get tagged as NMU-fixed anymore
  * Initial support for working with source packages (Closes: #199716)

 -- Matt Zimmerman <mdz@debian.org>  Tue, 22 Jul 2003 22:20:00 -0400

python-apt (0.5.5.1) unstable; urgency=low

  * DepIterator::GlobOr increments the iterator; don't increment it again.
    This caused every other dependency to be skipped (Closes: #195805)
  * Avoid a null pointer dereference when calling keys() on an empty
    configuration (Closes: #149380)

 -- Matt Zimmerman <mdz@debian.org>  Mon,  2 Jun 2003 23:18:53 -0400

python-apt (0.5.5) unstable; urgency=low

  * Rebuild with apt 0.5.5

 -- Matt Zimmerman <mdz@debian.org>  Tue,  6 May 2003 10:01:22 -0400

python-apt (0.5.4.9) unstable; urgency=low

  * Parse /var/lib/dpkg/status in examples/tagfile.py, so that it works
    out of the box (Closes: #175340)
  * Rebuild with apt 0.5.4.9 (libapt-pkg-libc6.3-5-3.3)

 -- Matt Zimmerman <mdz@debian.org>  Tue, 18 Feb 2003 16:42:24 -0500

python-apt (0.5.4.4) unstable; urgency=low

  * Fix for memory leak with TmpGetCache.
    Closes: #151489
  * Include additional examples from Moshe Zadka <m@moshez.org>
    Closes: #150091, #152048
  * Rebuild for python2.2, which is now the default version
    Closes: #158460
  * No CVS directories in source tarball
    Closes: #157773

 -- Matt Zimmerman <mdz@debian.org>  Tue, 27 Aug 2002 19:22:10 -0400

python-apt (0.5.4.3) unstable; urgency=low

  * #include <new> in python/generic.h so that we can build on ia64, which
    uses g++-2.96 (Closes: #137467)

 -- Matt Zimmerman <mdz@debian.org>  Sat,  9 Mar 2002 23:34:13 -0500

python-apt (0.5.4.2) unstable; urgency=high

  * Fix g++-3.0 compilation issues (Closes: #134020)

 -- Matt Zimmerman <mdz@debian.org>  Sun, 24 Feb 2002 00:20:22 -0500

python-apt (0.5.4.1) unstable; urgency=low

  * Add apt-utils to build-depends, since libapt-pkg-dev doesn't pull it
    in.  This should allow python-apt to be autobuilt more readily.

 -- Matt Zimmerman <mdz@debian.org>  Sat, 23 Feb 2002 19:01:15 -0500

python-apt (0.5.4) unstable; urgency=low

  * Initial release.
  * Initial packaging by Jason Gunthorpe, et al.

 -- Matt Zimmerman <mdz@debian.org>  Wed, 16 Jan 2002 01:37:56 -0500<|MERGE_RESOLUTION|>--- conflicted
+++ resolved
@@ -3,8 +3,11 @@
   * merged from debian
   * apt/progress/text.py:
     - only run ioctl for termios.TIOCGWINSZ if the fd is a tty
+  * apt/debfile.py, tests/test_debfile.py:
+    - strip "./" from _get_content and add tests, this fixes a control
+      file extraction bug in gdebi
     
- -- Michael Vogt <michael.vogt@ubuntu.com>  Tue, 21 Dec 2010 17:49:23 +0100
+ -- Michael Vogt <michael.vogt@ubuntu.com>  Tue, 21 Dec 2010 18:18:59 +0100
 
 python-apt (0.7.100.1) unstable; urgency=low
 
@@ -31,14 +34,6 @@
   * python/depcache.cc:
     - don't run "actiongroup.release()" if the object was already
       deallocated
-<<<<<<< HEAD
-=======
-  * apt/progress/text.py:
-    - only run ioctl for termios.TIOCGWINSZ if the fd is a tty
-  * apt/debfile.py, tests/test_debfile.py:
-    - strip "./" from _get_content and add tests, this fixes a control
-      file extraction bug in gdebi
->>>>>>> b4816b79
     
  -- Michael Vogt <michael.vogt@ubuntu.com>  Tue, 07 Dec 2010 14:49:42 +0100
 
