--- conflicted
+++ resolved
@@ -1,40 +1,16 @@
-<<<<<<< HEAD
-python-apt (0.7.2ubuntu4) UNRELEASED; urgency=low
-
-  * aptsources/distro.py:
-   - generalized some code, bringing it into the Distribution
-     class, and wrote some missing methods for the DebianDistribution
-     one (thanks to Gustavo Noronha Silva)
-  * debian/control:
-   - updated for python-distutils-extra (>= 1.9.0)
-  * debian/python-apt.install:
-   - fix i18n files
-  * python/indexfile.cc:
-   - increase str buffer in PackageIndexFileRepr
-
-
- -- Michael Vogt <michael.vogt@ubuntu.com>  Mon, 30 Jul 2007 18:23:59 +0200
-
-python-apt (0.7.2ubuntu3) gutsy; urgency=low
-
-  * Rebuild against libapt-pkg-libc6.6-6-4.4.
-
- -- Colin Watson <cjwatson@ubuntu.com>  Mon, 09 Jul 2007 16:36:46 +0100
-
-python-apt (0.7.2ubuntu2) gutsy; urgency=low
-=======
-python-apt (0.7.4) UNRELEASED; urgency=low
+python-apt (0.7.3ubuntu1) gutsy; urgency=low
 
   * apt/debfile.py:
     - added wrapper around apt_inst.debExtract()
-    - support dictionary like access 
+    - support dictionary like access
   * python/apt_instmodule.cc:
     - added arCheckMember()
-
- -- Michael Vogt <michael.vogt@ubuntu.com>  Mon, 30 Jul 2007 22:33:59 +0200
+  * build with latest python-distutils-extra (thanks
+    to doko for notifiying about the problem)
+
+ -- Michael Vogt <michael.vogt@ubuntu.com>  Tue, 31 Jul 2007 13:40:04 +0200
 
 python-apt (0.7.3) unstable; urgency=low
->>>>>>> e124705b
 
   * apt/package.py:
     - added Record class that can be accessed like a dictionary
@@ -43,10 +19,39 @@
   * doc/examples/records.py:
     - added example how to use the new Records class
   * apt/cache.py:
+    - throw FetchCancelleException, FetchFailedException,
+      LockFailedException exceptions when something goes wrong
+  * aptsources/distro.py:
+    - generalized some code, bringing it into the Distribution
+      class, and wrote some missing methods for the DebianDistribution
+      one (thanks to Gustavo Noronha Silva)
+  * debian/control:
+    - updated for python-distutils-extra (>= 1.9.0)
+  * debian/python-apt.install:
+    - fix i18n files
+  * python/indexfile.cc:
+    - increase str buffer in PackageIndexFileRepr
+
+ -- Michael Vogt <mvo@debian.org>  Fri, 27 Jul 2007 16:53:11 +0200
+
+python-apt (0.7.2ubuntu3) gutsy; urgency=low
+
+  * Rebuild against libapt-pkg-libc6.6-6-4.4.
+
+ -- Colin Watson <cjwatson@ubuntu.com>  Mon, 09 Jul 2007 16:36:46 +0100
+
+python-apt (0.7.2ubuntu2) gutsy; urgency=low
+
+  * python/package.py:
+    - added Record class that can be accessed like a dictionary
+      and return it in candidateRecord and installedRecord
+      (thanks to Alexander Sack for discussing this with me)
+  * doc/examples/records.py:
+    - added example how to use the new Records class
+  * python/cache.py:
     - throw FetchCancelleException, FetchFailedException, 
       LockFailedException exceptions when something goes wrong
 
-<<<<<<< HEAD
  -- Michael Vogt <michael.vogt@ubuntu.com>  Thu, 28 Jun 2007 16:03:01 +0200
 
 python-apt (0.7.2ubuntu1) gutsy; urgency=low
@@ -57,9 +62,6 @@
     - set Maintainer field to ubuntu
 
  -- Michael Vogt <michael.vogt@ubuntu.com>  Thu, 14 Jun 2007 12:08:49 +0200
-=======
- -- Michael Vogt <michael.vogt@ubuntu.com>  Fri, 27 Jul 2007 16:57:28 +0200
->>>>>>> e124705b
 
 python-apt (0.7.2) unstable; urgency=low
 
