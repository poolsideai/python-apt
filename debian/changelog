--- conflicted
+++ resolved
@@ -1,5 +1,3 @@
-<<<<<<< HEAD
-=======
 update-manager (0.44.4) edgy; urgency=low
 
   * SoftwareProperties/SoftwareProperties.py:
@@ -9,7 +7,6 @@
 
  -- Michael Vogt <michael.vogt@ubuntu.com>  Thu, 24 Aug 2006 13:00:23 +0200
 
->>>>>>> 558f70b2
 update-manager (0.44.3) edgy; urgency=low
 
   * help/C/update-manager-C.omf:
