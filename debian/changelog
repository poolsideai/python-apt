python-apt (0.7.100.1) unstable; urgency=low

  [ Julian Andres Klode ]
  * python/generic.h: Fix a memory leak (leaking on every unicode string).
  * debian/control: add Replaces to python-apt-common, python3-apt; to
    avoid file conflicts with files previously in python-apt (Closes: #605136).

  [ Michael Vogt ]
  * python/generic.h:
    - set Object to NULL in CppDeallocPtr
  * python/depcache.cc:
    - don't run "actiongroup.release()" if the object was already
      deallocated
<<<<<<< HEAD
  * tests/test_apt_cache.py:
    - fix tests to work if apt compressed indexes are enabled

 -- Julian Andres Klode <jak@debian.org>  Sun, 12 Dec 2010 14:30:33 +0100
=======
  * apt/progress/text.py:
    - only run ioctl for termios.TIOCGWINSZ if the fd is a tty
  * apt/debfile.py, tests/test_debfile.py:
    - strip "./" from _get_content and add tests, this fixes a control
      file extraction bug in gdebi
  * python/depcache.cc:
    - when using the actiongroup as a contextmanager incref/decref
      on enter and leave. this should fix the instablity issues
      that aptdaemon runs into (LP: #691134)
    
 -- Michael Vogt <michael.vogt@ubuntu.com>  Tue, 07 Dec 2010 13:41:07 +0100
>>>>>>> 33dd1305

python-apt (0.7.100) unstable; urgency=low

  * Final 0.7.100 release; targeted at Squeeze.
  * apt/debfile.py:
    - Replace (undocumented) use of python-debian debfile.DebFile API with
      the equivalent apt_inst.DebFile API (Closes: #603043)
  * apt/package.py:
    - Fix docstring of Package.mark_delete() (Closes: #599042)
  * doc:
    - Various documentation updates.
    - The C++ API/ABI is stable now.
  * po
    - Update sl.po (Closes: #603359)

 -- Julian Andres Klode <jak@debian.org>  Wed, 17 Nov 2010 16:53:55 +0100

python-apt (0.7.98.1) unstable; urgency=low

  [ Piotr Ozarowski ]
  * Use dh_python3 to handle Python 3 files
    - bump minimum required versions of python-central and python3-all-dev
    - add new python3-apt, python3-apt-bdg and python-common binary packages
  * Replace python-central with dh_python2

 -- Michael Vogt <mvo@debian.org>  Wed, 29 Sep 2010 20:38:25 +0200

python-apt (0.7.98) unstable; urgency=low

  [ Michael Vogt ]
  * python/acquire.cc:
    - return long long when calling TotalNeeded(), FetchNeeded() and
      PartialPresent() from pkgAcquire(). This follows the change
      in libapt.
  * apt/debfile.py:
    - add missing init for _installed_conflicts (LP: #618597)
  * add "provides" property to the apt.Version objects
  * apt/debfile.py:
    - fix error when reading binary content and add regresion test
  * merged patch from Samuel Lidén Borell to fix crash if there utf8 
    in the control file (LP: #624290) and add test
  * apt/cache.py:
    - add "sources_list" parameter to cache.update() to force updating
      a single sources.list entry only
  * debian/control:
    - add missing build-depends on python-debian (needed to run the
      tests for apt.debfile.DebPackage()
  * data/templates/Ubuntu.info.in:
    - add extras.ubuntu.com and archvie.canonical.com to the
      templates
  * aptsources/distinfo.py, aptsources/distro.py:
    - support non-official templates (like extras.ubuntu.com)
  * fix return type of DebSize() and UsrSize(), thanks to
    Sebastian Heinlein, LP: #642936
  * merge fix from Steven Chamberlain <steven@pyro.eu.org> for
    crash in unattended-upgrades, many many thanks (closes: #596408)
  * python/acquire-item.cc:
    - fix two more int -> long long change to follow the changes
      from libapt
    - do use PyString_FromFormat(), in python versions below 2.7 it
      does not support long long (%llu), use strprintf() from libapt
      instead

  [ Kiwinote ]
  * apt/debfile:
    - don't fail if we conflict with the pkgs we are reinstalling

 -- Michael Vogt <mvo@debian.org>  Tue, 28 Sep 2010 15:47:51 +0200

python-apt (0.7.97.1) unstable; urgency=low

  * tests/test_apt_cache.py:
    - Do not insert ".." into sys.path, fixes FTBFS

 -- Julian Andres Klode <jak@debian.org>  Thu, 26 Aug 2010 14:08:01 +0200

python-apt (0.7.97) unstable; urgency=low

  [ Julian Andres Klode ]
  * python/tag.cc:
    - Support gzip compression for control files (Closes: #383617),
      requires APT (>> 0.7.26~exp10) to work.
  * doc/conf.py:
    - Correctly handle non-digit characters in version (ignore everything
      after them).
  * python/apt_pkgmodule.cc:
    - Bind pkgAcquire::Item::StatTransientNetworkError (Closes: #589010)
  * doc/library/apt_pkg.rst:
    - Document Configuration.dump().
  * debian/control:
    - Adapt to new Python 3 handling (Closes: #593042)
    - Build-depend on APT >= 0.8 to get gzip compression enabled (optional,
      can be reverted for backports)
    - Set Standards-Version to 3.9.1
  
  [ Michael Vogt ]
  * python/configuration.cc:
    - add binding for the "dump()" method to configruation objects
  * apt/debfile.py:
    - fix crash in DscFile handling and add regression test
  * po/pt_BR.po:
    - updated, thanks to Sergio Cipolla (Closes: #593754)

 -- Julian Andres Klode <jak@debian.org>  Thu, 26 Aug 2010 12:32:54 +0200

python-apt (0.7.96.1) unstable; urgency=low

  * tests/test_debfile.py:
   - properly setup fixture data to make debfile test pass 
     (closes: #588796)

 -- Michael Vogt <mvo@debian.org>  Mon, 12 Jul 2010 14:14:51 +0200

python-apt (0.7.96) unstable; urgency=low

  [ Michael Vogt ]
  * data/templates/gNewSense.info.in,
    data/templates/gNewSense.mirrors:
    - add gNewSense template and mirrors, thanks to Karl Goetz
  * data/templates/Ubuntu.info.in, 
    data/templates/Ubuntu.mirrors:
    - updated for Ubuntu maverick
  * doc/source/conf.py:
    - do not fail on non-digits in the version number
  * utils/get_debian_mirrors.py:
    - ignore mirrors without a county
  * apt/cache.py:
    - add new "dpkg_journal_dirty" property that can be used to
      detect a interrupted dpkg (the famous 
     "E: dpkg was interrupted, you must manually run 'dpkg --configure -a'")
  * merged lp:~kiwinote/python-apt/merge-gdebi-changes, this port the
    DebPackage class fixes from gdebi into python-apt so that gdebi can
    use the class from python-apt directly
  * apt/debfile.py:
    - check if the debfiles provides are in conflict with the systems
      packages
    - fix py3 compatibility
  * tests/test_debs/*.deb, tests/test_debfile.py:
    - add automatic test based on the test debs from gdebi
  * python/progress.cc:
    - deal with missing return value from the acquire progress in pulse()

  [ Martin Pitt ]
  * tests/test_apt_cache.py: Test accessing the record of all packages during
    iteration. This both ensures that it's well-formatted and structured, and
    also that accessing it does not take an inordinate amount of time. This
    exposes a severe performance problem when using gzip compressed package
    indexes.
  * apt/cache.py: When iterating over the cache, do so sorted by package name.
    With this we read the the package lists linearly if we need to access the
    package records, instead of having to do thousands of random seeks; the
    latter is disastrous if we use compressed package indexes, and slower than
    necessary for uncompressed indexes.

  [ Julian Andres Klode ]
  * Re-enable Python 3 support for latest python-default changes (hack).

 -- Michael Vogt <mvo@debian.org>  Mon, 12 Jul 2010 08:58:42 +0200

python-apt (0.7.95) unstable; urgency=low

  [ Julian Andres Klode ]
  * apt/cache.py:
    - Make Cache.get_changes() much (~35x) faster (Closes: #578074).
    - Make Cache.req_reinstall_pkgs much faster as well.
    - Make Cache.get_providing_packages() about 1000 times faster.
    - Use has_versions and has_provides from apt_pkg.Package where possible.
  * apt/package.py:
    - Decode using utf-8 in installed_files (LP: #407953).
    - Fix fetch_source() to work when source name = binary name (LP: #552400).
    - Merge a patch from Sebastian Heinlein to make get_changelog() only
      check sources where source version >= binary version (Closes: #581831).
    - Add Version.source_version and enhance Sebastian's patch to make use
      of it, in order to find the best changelog for the package.
  * python:
    - Return bool instead of int to Python where possible, looks better.
    - Document every class, function, property.
  * python/cache.cc:
    - Check that 2nd argument to Cache.update() really is a SourceList object.
    - Fix PackageFile.not_automatic to use NotAutomatic instead of NotSource.
    - Add Package.has_versions to see which packages have at least one version,
      and Package.has_provides for provides.
    - Add rich compare methods to the Version object.
  * python/generic.cc:
    - Fix a memory leak when using old attribute names.
    - Map ArchiveURI property to archive_uri
  * python/progress.cc:
    - Do not pass arguments to InstallProgress.wait_child().
  * doc:
    - Update the long documentation.
  * debian/control:
    - Change priority to standard, keep -doc and -dev on optional.
  * utils/migrate-0.8.py:
    - Open files in universal newline support and pass filename to ast.parse.
    - Add has_key to the list of deprecated functions.
    - Don't abort if parsing failed.
    - do not require files to end in .py if they are passed on the command
      line or if they contain python somewhere in the shebang line.

  [ Michael Vogt ]
  * apt/cache.py:
    - make cache open silent by default (use apt.progress.base.OpProgress)
  * tests/data/aptsources_ports/sources.list:
    - fix ports test-data
  * tests/test_apt_cache.py:
    - add simple test for basic cache/dependency iteration

 -- Julian Andres Klode <jak@debian.org>  Wed, 19 May 2010 15:43:09 +0200

python-apt (0.7.94.2) unstable; urgency=low

  * Revert 0.7.93.3 and just set APT::Architecture to i386 for
    test_aptsources; fixes FTBFS on powerpc.

 -- Julian Andres Klode <jak@debian.org>  Fri, 12 Mar 2010 19:22:57 +0100

python-apt (0.7.94.1) unstable; urgency=low

  * Pass --exclude=migrate-0.8.py to dh_pycentral; in order to not depend
    on python2.6; but recommend python2.6.
  * Use dh_link instead of ln for python-apt-doc (Closes: #573523).
  * Pass --link-doc=python-apt to dh_installdocs.
  * Install examples to python-apt-doc instead of python-apt.
  * tests/test_all.py: Write information header to stderr, not stdout.
  * Build documentation only when needed (when building python-apt-doc).

 -- Julian Andres Klode <jak@debian.org>  Fri, 12 Mar 2010 14:36:48 +0100

python-apt (0.7.94) unstable; urgency=low

  * Move documentation into python-apt-doc (Closes: #572617)
  * Build documentation only once on the default Python version.
  * python/acquire-item.cc:
    - Add AcquireItem.partialsize member.
  * python/apt_pkgmodule.cc:
    - Treat '>>' and '>', '<<' and '<' as identical in check_dep (LP: #535667).
  * python/generic.cc:
    - Map UntranslatedDepType to dep_type_untranslated.
  * python/tag.cc:
    - Hack the TagFile iterator to not use shared storage (Closes: #572596):
      Scan once, duplicate the section data, and scan again.
  * apt/package.py:
    - Create a string class BaseDependency.__dstr which makes '>' equal to
      '>>' and '<' equal to '<<' (compatibility).
    - Use the binary package version in Version.fetch_source() if the
      source version is not specified (i.e. in the normal case).
    - Always return unicode strings in Package.get_changelog (Closes: #572998).
  * apt/progress/text.py:
    - Drop InstallProgress, it's useless to keep this alias around.
  * apt/progress/old.py:
    - Let the new method call the old one; e.g. status_update() now calls
      self.statusUpdate(). This improves compatibility for sub classes.
  * Merge with Ubuntu:
    - util/get_ubuntu_mirrors_from_lp.py:
      + rewritten to use +archivemirrors-rss and feedburner
    - pre-build.sh: update ubuntu mirrors on bzr-buildpackage (and also do this
      for Debian mirrors)
    - add break for packagekit-backend-apt (<= 0.4.8-0ubuntu4)
  * tests:
    - test_deps: Add tests for apt_pkg.CheckDep, apt_pkg.check_dep,
      apt_pkg.parse_depends and apt_pkg.parse_src_depends.
  * tests/data/aptsources/sources.list.testDistribution:
    - change one mirror which is not on the mirror list anymore.
  * utils/get_debian_mirrors.py:
    - Parse Mirrors.masterlist instead of the HTML web page.
  * utils/get_ubuntu_mirrors_from_lp.py:
    - Sort the mirror list of each country.

 -- Julian Andres Klode <jak@debian.org>  Wed, 10 Mar 2010 16:10:27 +0100

python-apt (0.7.93.3) unstable; urgency=low

  * data/templates/Ubuntu.info.in:
    - Use generic MirrorsFile key instead of per-architecture ones in
      order to fix FTBFS on !amd64 !i386 (Closes: #571752)

 -- Julian Andres Klode <jak@debian.org>  Sat, 27 Feb 2010 23:26:45 +0100

python-apt (0.7.93.2) unstable; urgency=low

  [ Julian Andres Klode ]
  * Fix some places where the old API was still used:
    - apt/utils.py: Completely ported, previous one was old-API from Ubuntu.
    - apt/cache.py: Use the new progress classes instead of the old ones.
    - apt/package.py: Various smaller issues fixed, probably caused by merge.
  * utils/migrate-0.8.py:
    - Improve C++ parsing and add apt.progress.old to the modules, reduces
      false positives.
    - Ship the list of deprecated things in the apt_pkg and apt_inst modules
      inside the script itself, so we don't have to parse the source code
      anymore.
  * python:
    - Handle deprecated attributes and methods in the tp_gettattro slot, this
      allows us to easily warn if a deprecated function is used.
  * python/tagfile.cc:
    - Implement the iterator protocol in TagFile.
  * python/cache.cc:
    - Implement Cache.__len__() and Cache.__contains__() (Closes: #571443).
  * data/templates/Debian.info.in:
    - Replace the MatchURI with one that really matches something.
  * aptsources/distro.py:
    - Call lsb_release with -idrc instead of --all.
  * tests:
    - Fix aptsources tests to use local data files if available.
    - test_all.py: Use local modules instead of system ones if possible.
  * data/templates/*.in: Switch MirrorsFile to relative filenames.
    - setup.py: Copy the mirror lists to the build directory
    - aptsources/distinfo.py: Support relative filenames for MirrorsFile.
  * debian/rules:
    - Run tests during build time.
  * debian/python-apt.install:
    - Install utils/migrate-0.8.py to /usr/share/python-apt/.
  
  [ Michael Vogt ]
  * apt/cache.py:
    - call install_progress.startUpdate()/finishUpdate() to keep
      compatibility with older code
  * apt/progress/base.py:
    - restore "self.statusfd, self.writefd" type, provide additional
      self.status_stream and self.write_stream file like objects
  * python/progress.cc:
    - try to call compatibility functions first, then new functions

 -- Julian Andres Klode <jak@debian.org>  Sat, 27 Feb 2010 18:33:11 +0100

python-apt (0.7.93.1) unstable; urgency=low

  [ Julian Andres Klode ]
  * Fix reference counting for old progress classes (Closes: #566370).
  * apt/cache.py:
    - Fix Cache.update() to not raise errors on successful updates.
  * python/progress.cc:
    - Fix some threading issues (add some missing PyCbObj_BEGIN_ALLOW_THREADS)
  * python/acquire-item.cc:
    - Support items without an owner set.
  * python/tarfile.cc:
    - When extracting, only allocate a new buffer if the old one was too small.
    - Do not segfault if TarFile.go() is called without a member name.
    - Clone all pkgDirStream::Item's so apt_pkg.TarMember object can be used
      outside of the callback function passed to go().
    - If only one member is requested, extract just that one.
  * Drop the segfault prevention measures from the Acquire code, as they fail
    to work. A replacement will be added once destruction callbacks are added
    in APT.
  * Merge the CppOwnedPyObject C++ class into CppPyObject.
  * Remove inline functions from the C++ API, export them instead.
  * Localization
    - de.po: Update against new template
  * python/arfile.cc:
    - Handle the case where ararchive_new returns NULL in debfile_new.
  * apt/progress/base.py:
    - select.error objects do not have an errno attribute (Closes: #568005)
  * doc/client-example.cc: Update against the new API.
  * Fix typos of separated in multiple files (reported by lintian).
  * debian/control:
    - Make python-apt-dev depend on ${misc:Depends} and recommend python-dev.
    - Set Standards-Version to 3.8.4.

  [ Michael Vogt ]
  * apt/utils.py:
    - add some misc utils like get_release_filename_for_pkg()

 -- Julian Andres Klode <jak@debian.org>  Fri, 05 Feb 2010 17:45:39 +0100

python-apt (0.7.93) unstable; urgency=low

  [ Julian Andres Klode ]
  * Merge debian-sid and debian-experimental.
  * Add a tutorial on how to do things which are possible with apt-get,
    like apt-get --print-uris update (cf. #551164).
  * Build for Python 2.5, 2.6 and 3.1; 2.6 and 3.1 hit unstable on Jan 16.
    - Use DH_PYCENTRAL=nomove for now because include-links seems broken
  * Merge lp:~forest-bond/python-apt/cache-is-virtual-package-catch-key-error
    - Return False in Cache.is_virtual_package if the package does not exist.
  * Make all class-level constants have uppercase names.
  * Rewrite apt.progress.gtk2 documentation by hand and drop python-gtk2
    build-time dependency.
  * aptsources:
    - Make all classes subclasses of object.
    - distro.py: Support Python 3, decode lsb_release results using utf-8.
  * apt/progress/base.py:
    - Fix some parsing of dpkg status fd.
  * apt/progress/text.py:
    - Replace one print statement with a .write() call.
  * Rename apt_pkg.PackageIndexFile to apt_pkg.IndexFile.

  [ Colin Watson ]
  * apt/progress/__init__.py:
    - Fix InstallProgress.updateInterface() to cope with read() returning 0
      on non-blocking file descriptors (LP: #491027).
  
  [ Michael Vogt ]
  * apt/cache.py: 
    - improved docstring for the cache
    - add "enhances" property
  * data/templates/Ubuntu.info.in:
    - add lucid
  * python/cache.cc:
    - add UntranslatedDepType attribute to DependencyType
    - add DepTypeEnum that returns a value from 
      {DepDepends, DepPreDepends, ...}
  * python/apt_pkgmodule.cc:
    - add DepDpkgBreaks, DepEnhances constants
  * doc/source/apt_pkg/{cache.rst, index.rst}:
    - update documentation as well

 -- Julian Andres Klode <jak@debian.org>  Wed, 20 Jan 2010 17:06:20 +0100

python-apt (0.7.92) experimental; urgency=low

  * New features:
    - Provide a C++ API in the package python-apt-dev (Closes: #334923).
    - Add apt_pkg.HashString and apt_pkg.IndexRecords (Closes: #456141).
    - Add apt_pkg.Policy class (Closes: #382725).
    - Add apt_pkg.Hashes class.
    - Allow types providing __new__() to be subclassed.
    - Add apt_pkg.DepCache.mark_auto() and apt.Package.mark_auto() methods to
      mark a package as automatically installed.
    - Make AcquireFile a subclass of AcquireItem, thus inheriting attributes.
    - New progress handling in apt.progress.base and apt.progress.text. Still
      missing Qt4 progress handlers.
    - Classes in apt_inst (Closes: #536096)
      + You can now use apt_inst.DebFile.data to access the data.tar.* member
        regardless of its compression (LP: #44493)

  * Unification of dependency handling:
    - apt_pkg.parse_[src_]depends() now use CompType instead of CompTypeDeb
      (i.e. < instead of <<) to match the interface of Version.depends_list_str
    - apt_pkg.SourceRecords.build_depends matches exactly the interface of
      Version.depends_list_str just with different keys (e.g. Build-Depends).
      + Closes: #468123 - there is no need anymore for binding CompType or
        CompTypeDeb, because we don't return integer values for CompType
        anymore.

  * Bugfixes:
    - Delete pointers correctly, fixing memory leaks (LP: #370149).
    - Drop open() and close() in apt_pkg.Cache as they cause segfaults.
    - Raise ValueError in AcquireItem if the Acquire process is shut down
      instead of segfaulting.

  * Other stuff:
    - Merge releases 0.7.10.4 - 0.7.12.1 from unstable.
    - Merge Configuration,ConfigurationPtr,ConfigurationSub into one type.
    - Simplify the whole build process by using a single setup.py.
    - The documentation has been restructured and enhanced with tutorials.
    - Only recommend lsb-release instead of depending on it. Default to
      Debian unstable if lsb_release is not available.

 -- Julian Andres Klode <jak@debian.org>  Tue, 18 Aug 2009 16:42:56 +0200

python-apt (0.7.91) experimental; urgency=low

  [ Julian Andres Klode ]
  * Rename where needed according to PEP 8 conventions (Closes: #481061)
  * Where possible, derive apt.package.Record from collections.Mapping.
  * ActionGroups can be used as a context manager for the 'with' statement.
  * utils/migrate-0.8.py: Helper to check Python code for deprecated functions,
    attributes,etc. Has to be run from the python-apt source tree, but can be
    used for all Python code using python-apt.
  * debian/control: Only recommend libjs-jquery (Closes: #527543).

  [ Stefano Zacchiroli ]
  * debian/python-apt.doc-base: register the documentation with the
    doc-base system (Closes: #525134)

  [ Sebastian Heinlein ]
  * apt/package.py: Add Package.get_version() which returns a Version instance
    for the given version string or None (Closes: #523998)

 -- Julian Andres Klode <jak@debian.org>  Fri, 05 Jun 2009 19:36:45 +0200

python-apt (0.7.90) experimental; urgency=low

  * Introduce support for Python 3 (Closes: #523645)

  * Support the 'in' operator (e.g. "k in d") in Configuration{,Ptr,Sub}
    objects (e.g. apt_pkg.Config) and in TagSections (apt_pkg.ParseSection())
  * Replace support for file objects with a more generic support for any object
    providing a fileno() method and for file descriptors (integers).
  * Add support for the Breaks fields
  * Only create Package objects when they are requested, do not keep them in
    a dict. Saves 10MB for 25,000 packages on my machine.
  * apt/package.py: Allow to set the candidate of a package (Closes: #523997)
    - Support assignments to the 'candidate' property of Package objects.
    - Initial patch by Sebastian Heinlein

 -- Julian Andres Klode <jak@debian.org>  Wed, 15 Apr 2009 13:47:42 +0200

python-apt (0.7.13.4) unstable; urgency=low

  [ Michael Vogt ]
  * po/zh_CN.po:
    - updated, thanks to Feng Chao
  * python/progress.cc:
    - if the mediaChange() does not return anything or is not implemented
      send "false" to libapt

  [ Julian Andres Klode ]
  * apt/package.py: Fix dictionary access of VersionList, patch
    by Sebastian Heinlein (Closes: #554895).

 -- Julian Andres Klode <jak@debian.org>  Sun, 29 Nov 2009 20:26:31 +0100

python-apt (0.7.13.3) unstable; urgency=low

  [ Michael Vogt ]
  * apt/cache.py:
    - add actiongroup() method (backport from 0.7.92)
    - re-work the logic in commit() to fail if installArchives() returns
      a unexpected result
  * apt/progress/__init__.py:
    - catch exceptions in pm.DoInstall()

  [ Sebastian Heinlein ]
  * apt/package.py:
    - Export if a package is an essential one (Closes: #543428)

  [ Julian Andres Klode ]
  * python/depcache.cc:
    - Make ActionGroups context managers so apt.Cache.actiongroup() has
      the same behavior as in 0.7.92
  * apt/cache.py:
    - Add raiseOnError option to Cache.update() (Closes: #545474)
  * apt/package.py:
    - Use the source version instead of the binary version in fetch_source().
  * apt/progress/__init__.py:
    - Correctly ignore ECHILD by checking before EINTR (Closes: #546007)

 -- Julian Andres Klode <jak@debian.org>  Tue, 15 Sep 2009 15:18:45 +0200

python-apt (0.7.13.2) unstable; urgency=low

  * apt/cache.py:
   - Convert argument to str in __getitem__() (Closes: #542965).

 -- Julian Andres Klode <jak@debian.org>  Sat, 22 Aug 2009 22:47:30 +0200

python-apt (0.7.13.1) unstable; urgency=low

  * apt/package.py:
   - Fix Version.get_dependencies() to not ignore the arguments.

 -- Julian Andres Klode <jak@debian.org>  Fri, 21 Aug 2009 16:59:08 +0200

python-apt (0.7.13.0) unstable; urgency=low

  [ Michael Vogt ]
  * apt/package.py:
    - add "recommends" property
  * apt/cache.py, python/cache.cc:
    - add optional pulseInterval option to "update()"

  [ Sebastian Heinlein ]
  * apt/cache.py:
   - Fix the (inst|keep|broken|del)_count attributes (Closes: #542773).

  [ Julian Andres Klode ]
  * apt/package.py:
   - Introduce Version.get_dependencies() which takes one or more types
     of dependencies and returns a list of Dependency objects.
   - Do not mark the package as manually installed on upgrade (Closes: #542699)
   - Add Package.is_now_broken and Package.is_inst_broken.
  * apt/cache.py:
   - Introduce ProblemResolver class (Closes: #542705)
  * python/pkgsrcrecords.cc:
   - Fix spelling error (begining should be beginning).
  * po:
   - Update template and the translations de.po, fr.po (Closes: #467120),
     ja.po (Closes: #454293).
  * debian/control:
   - Update Standards-Version to 3.8.3.
  * debian/rules:
   - Build with DH_PYCENTRAL=include-links instead of nomove.

 -- Julian Andres Klode <jak@debian.org>  Fri, 21 Aug 2009 16:22:34 +0200

python-apt (0.7.12.1) unstable; urgency=low

  * apt/debfile.py:
    - Fix missing space in message (Closes: #539704)
  * apt/package.py:
    - Add missing argument to Version.__le__() and Version.__ge__()
  * debian/control:
    - Do not build-depend on python-gtk2 and python-vte on kfreebsd-*.
  * setup.py:
    - Always build documentation, even if python-gtk2 is not installed.

 -- Julian Andres Klode <jak@debian.org>  Mon, 03 Aug 2009 15:17:43 +0200

python-apt (0.7.12.0) unstable; urgency=low

  [ Julian Andres Klode ]
  * python/cache.cc:
    - Support Breaks, Enhances dependency types (Closes: #416247)
  * debian/control:
    - Only recommend libjs-jquery (Closes: #527543)
    - Build-depend on libapt-pkg-dev (>= 0.7.22~)
    - Update Standards-Version to 3.8.2
  * apt/cache.py:
    - Correctly handle rootdir on second and later invocations of
      open(), by calling InitSystem again. (LP: #320665).
    - Provide broken_count, delete_count, install_count, keep_count
      properties (Closes: #532338)
    - Only create Package objects when they are requested, do not keep them in
      a dict. Saves 10MB for 25,000 packages on my machine.
  * apt/package.py:
    - Allow to set the candidate of a package (Closes: #523997)
      + Support assignments to the 'candidate' property of Package objects.
      + Initial patch by Sebastian Heinlein
    - Make comparisons of Version object more robust.
    - Return VersionList objects in Package.versions, which are sequences
      and also provide features of mappings. (partial API BREAK)
      + Allows to get a specific version (Closes: #523998)
  * apt/progress/__init__.py:
    - Do not break out of InstallProgress.waitChild()'s loop just because it
      is hitting EINTR, but only on child exit or on ECHILD.
  * Use debhelper 7 instead of CDBS

  [ Stefano Zacchiroli ]
  * debian/python-apt.doc-base: register the documentation with the
    doc-base system (Closes: #525134)

  [ Sebastian Heinlein ]
  * apt/progress.py: Extract the package name from the status message
    (Closes: #532660)

 -- Julian Andres Klode <jak@debian.org>  Thu, 30 Jul 2009 14:08:30 +0200

python-apt (0.7.11.1) unstable; urgency=low

  [ Stephan Peijnik ]
  * apt/progress/__init__.py:
    - Exception handling fixes in InstallProgress class.

  [ Michael Vogt ]
  * python/tag.cc:
    - merge patch from John Wright that adds FindRaw method
      (closes: #538723)

 -- Michael Vogt <mvo@debian.org>  Wed, 29 Jul 2009 19:15:56 +0200

python-apt (0.7.11.0) unstable; urgency=low

  [ Julian Andres Klode ]
  * data/templates/Debian.info.in: Squeeze will be 6.0, not 5.1

  [ Stephan Peijnik ]
  * apt/progress/__init__.py:
    - add update_status_full() that takes file_size/partial_size as
      additional callback arguments
    - add pulse_items() that takes a addtional "items" tuple that
      gives the user full access to the individual items that are
      fetched
  * python/progress.cc:
    - low level code for update_status_full and pulse_items()
    - better threading support

  [ Michael Vogt ]
  * aptsources/distro.py:
    - fix indent error that causes incorrect sources.list additons
      (LP: #372224)
  * python/progress.cc:
    - fix crash in RunSimpleCallback()
  * apt/cache.py:
    - when the cache is run with a alternative rootdir, create
      required dirs/files automatically

 -- Michael Vogt <mvo@debian.org>  Mon, 20 Jul 2009 15:35:27 +0200

python-apt (0.7.10.4) unstable; urgency=low

  [ Michael Vogt ]
  * data/templates/Ubuntu.info.in:
    - updated for the new ubuntu karmic version
  * data/templates/Debian.info.in:
    - add squeeze

  [ Otavio Salvador ]
  * utils/get_debian_mirrors.py: updated to support current mirror page.
  * Update Debian mirrors. (Closes: #518071)

 -- Michael Vogt <mvo@debian.org>  Tue, 05 May 2009 12:03:27 +0200

python-apt (0.7.10.3) unstable; urgency=low

  * apt/package.py: Handle cases where no candidate is available, by returning
    None in the candidate property. (Closes: #523801)

 -- Julian Andres Klode <jak@debian.org>  Sun, 12 Apr 2009 19:50:26 +0200

python-apt (0.7.10.2) unstable; urgency=low

  * apt/package.py: Handle cases where no candidate is available and
    one of the deprecated properties (e.g. candidateVersion) is
    requested. (Closes: #523801)
  * setup.py, debian/rules: Support version in setup.py again by getting
    the value from the variable DEBVER (defined in debian/rules), falling
    back to None.

 -- Julian Andres Klode <jak@debian.org>  Sun, 12 Apr 2009 19:00:07 +0200

python-apt (0.7.10.1) unstable; urgency=low

  * Fix FTBFS with python-debian (>= 0.1.13) on Python 2.4 by not using it to
    get a version number in setup.py (Closes: #523473)
  * apt/package.py:
    - (Package.candidateRecord): Fix missing 'd' in 'record'
    - (DeprecatedProperty.__get__): Only warn when used on objects, this
      makes it easier to use e.g. pydoc,sphinx,pychecker.

 -- Julian Andres Klode <jak@debian.org>  Fri, 10 Apr 2009 17:51:07 +0200

python-apt (0.7.10) unstable; urgency=low

  * Build-Depend on python-debian, use it to get version number from changelog
  * Depend on libjs-jquery, and remove internal copy (Closes: #521532)
  * apt/package.py:
    - Introduce Version.{uri,uris,fetch_binary()}
  * debian/control:
    - Remove mdz from Uploaders (Closes: #521477), add myself.
    - Update Standards-Version to 3.8.1
    - Use ${binary:Version} instead of ${Source-Version}
    - Fix spelling error: python -> Python
  * debian/copyright: Switch to machine-interpretable copyright
  * Fix documentation building
    - doc/source/conf.py: Only include directories for current python version.
    - debian/control: Build-Depend on python-gtk2, python-vte.
    - setup.py: If pygtk can not be imported, do not build the documentation.
  * Breaks: debdelta (<< 0.28~) to avoid more problems due to the internal
    API changes from 0.7.9.

 -- Julian Andres Klode <jak@debian.org>  Wed, 01 Apr 2009 15:24:29 +0200

python-apt (0.7.9) unstable; urgency=low

  [ Julian Andres Klode ]
  * apt/gtk/widgets.py:
    - Handle older versions of python-gobject which do not ship glib
  * apt/package.py: Introduce the Version class
    - Deprecate Package.candidate*() and Package.installed*(), except for
      installedFiles.
    - Provide Version.get_source() (LP: #118788)
    - Provide Package.versions (Closes: #513236)
  * apt/progress/: New package, replaces apt.progress and apt.gtk
    - apt/progress/gtk2.py: Moved here from apt/gtk/widgets.py
    - apt/progress/__init__.py: Move here from apt/progress.py
  * doc/source/*: Improve the documentation
    - Document more attributes and functions of apt_pkg (they are all listed)

  [ Michael Vogt ]
  * aptsources/distro.py:
    - use iso_3166.xml instead of iso_3166.tab
    - fix incorrect indent
  * debian/control:
    - add Recommends to iso-codes (for iso_3166.xml)
  * apt/package.py:
    - make sure to set the defaulttimeout back to the
      original value (in getChangelog(), LP: #314212)
      Closes: #513315
  * apt/cache.py:
    - when setting a alternative rootdir, read the
      config from it as well
  * python/configuration.cc, python/apt_pkgmodule.cc:
    - add apt_pkg.ReadConfigDir()
  * python/cache.cc, tests/getcache_mem_corruption.py:
    - test if progress objects have the right methods
      and raise error if not (thanks to Emanuele Rocca)
      closes: #497049
  * apt/package.py:
    - avoid uneeded interal references in the Package objects
  * aptsources/sourceslist.py:
    - fix bug in invalid lines detection (LP: #324614)

 -- Michael Vogt <mvo@debian.org>  Thu, 19 Mar 2009 13:39:21 +0100

python-apt (0.7.9~exp2) experimental; urgency=low

  [ Julian Andres Klode ]
  * apt/*.py:
    - Almost complete cleanup of the code
    - Remove inconsistent use of tabs and spaces (Closes: #505443)
    - Improved documentation
  * apt/debfile.py:
    - Drop get*() methods, as they are deprecated and were
      never in a stable release
    - Make DscSrcPackage working
  * apt/gtk/widgets.py:
    - Fix the code and document the signals
  * Introduce new documentation build with Sphinx
    - Contains style Guide (Closes: #481562)
    - debian/rules: Build the documentation here
    - setup.py: Remove pydoc building and add new docs.
    - debian/examples: Include examples from documentation
    - debian/python-apt.docs:
      + Change html/ to build/doc/html.
      + Add build/doc/text for the text-only documentation
  * setup.py:
    - Only create build/data when building, not all the time
    - Remove build/mo and build/data on clean -a
  * debian/control:
    - Remove the Conflicts on python2.3-apt, python2.4-apt, as
      they are only needed for oldstable (sarge)
    - Build-Depend on python-sphinx (>= 0.5)
  * aptsources/distinfo.py:
    - Allow @ in mirror urls (Closes: #478171) (LP: #223097)
  * Merge Ben Finney's whitespace changes (Closes: #481563)
  * Merge Ben Finney's do not use has_key() (Closes: #481878)
  * Do not use deprecated form of raise statement (Closes: #494259)
  * Add support for PkgRecords.SHA256Hash (Closes: #456113)

  [ Michael Vogt ]
  * apt/package.py:
    - fix bug in candidateInstalledSize property
  * aptsources/distinfo.py:
    - fix too restrictive mirror url check
  * aptsources/distro.py:
    - only add nearest_server and server to the mirrors if
      they are defined

 -- Michael Vogt <mvo@debian.org>  Fri, 16 Jan 2009 11:28:17 +0100

python-apt (0.7.9~exp1) experimental; urgency=low

  * Merged python-apt consolidation branch by Sebastian
    Heinlein (many thanks)
  * apt/cache.py:
    - new method "isVirtualPackage()"
    - new method "getProvidingPackages()"
    - new method "getRequiredDownload()"
    - new method "additionalRequiredSpace()"
  * apt/debfile.py:
    - move a lot of the gdebi code into this file, this
      provides interfaces for querrying and installing
      .deb files and .dsc files
  * apt/package.py:
    - better description parsing
    - new method "installedFiles()"
    - new method "getChangelog()"
  * apt/gtk/widgets.py:
    - new gobject GOpProgress
    - new gobject GFetchProgress
    - new gobject GInstallProgress
    - new gobject GDpkgInstallProgress
    - new widget GtkAptProgress
  * doc/examples/gui-inst.py:
    - updated to use the new widgets
  * debian/control:
    - add suggests for python-gtk2 and python-vte
  * setup.py:
    - build html/ help of the apt and aptsources modules
      into /usr/share/doc/python-apt/html
  * apt/__init__.py:
    - remove the future warning

 -- Michael Vogt <mvo@debian.org>  Mon, 15 Dec 2008 14:29:47 +0100

python-apt (0.7.8) unstable; urgency=low

  [ Michael Vogt ]
  * python/cache.cc:
    - fix crash if Ver.PriorityType() returns NULL
    - fix GetCandidateVer() reporting incorrect versions after
      SetCandidateVer() was used. Thanks to Julian Andres Klode for
      the test-case (LP: #237372)
  * python/apt_instmodule.cc:
    - do not change working dir in debExtractArchive() (LP: #184093)
  * apt/cache.py:
    - support "in" in apt.Cache() (LP: #251587)
  * apt/package.py:
    - do not return None in sourcePackageName (LP: #123062)
  * python/progress.cc:
    - when pulse() does not return a boolean assume "true"
      (thanks to Martin Pitt for telling me about the problem)
  * python/apt_pkgmodule.cc:
    - add "SelState{Unknown,Install,Hold,DeInstall,Purge}" constants
  * aptsources/__init__.py, aptsources/distinfo.py:
    - run apt_pkg.init() when aptsources gets imported and not
      the distinfo function
    - fix detection of cdrom sources and add test for it
  * python/metaindex.cc
    - fix crash when incorrect attribute is given
  * data/templates/Ubuntu.info.in:
    - updated
  * aptsources/distro.py:
    - add parameter to get_distro() to make unit testing easier
  * tests/test_aptsources_ports.py:
    - add test for arch specific handling (when sub arch is on
      a different mirror than "main" arches)

  [ Julian Andres Klode ]
  * python/acquire.cc (GetPkgAcqFile): Support DestDir and DestFilename.

 -- Michael Vogt <mvo@debian.org>  Mon, 24 Nov 2008 10:24:30 +0200

python-apt (0.7.7.1+nmu1) unstable; urgency=medium

  * Non-maintainer upload.
  * data/templates/Debian.info.in: Set the BaseURI to security.debian.org for
    lenny/updates, etch/updates and sarge/updates. (Closes: #503237)

 -- Jonny Lamb <jonny@debian.org>  Fri, 24 Oct 2008 12:44:33 +0100

python-apt (0.7.7.1) unstable; urgency=low

  * data/templates/Debian.info.in:
    - add 'lenny' template info (closes: #476364)
  * aptsources/distinfo.py:
    - fix template matching for arch specific code (LP: #244093)

 -- Michael Vogt <mvo@debian.org>  Fri, 25 Jul 2008 18:13:53 +0200

python-apt (0.7.7) unstable; urgency=low

  [ Emanuele Rocca ]
  * data/templates/Debian.info.in:
    - s/MatchUri/MatchURI/. Thanks, Gustavo Noronha Silva (closes: #487673)
  * python/cache.cc:
    - Throw an exception rather than segfaulting when GetCache() is called
      before InitSystem() (closes: #369147)
  * doc/examples/config.py:
    - Fix config.py --help (closes: #257007)

  [ Michael Vogt ]
  * python/apt_pkgmodule.cc:
    - fix bug in hashsum calculation when the original string
      contains \0 charackters (thanks to Celso Providelo and
      Ryan Hass for the test-case) LP: #243630
  * tests/test_hashsums.py:
    - add tests for the hashsum code
  * apt/package.py:
    - add "isAutoRemovable()" method
  * python/pkgsrcrecords.cc:
    - add "Record" attribute to the PkgSrcRecord to access the
      full source record
  * debian/rules:
    - remove the arch-build target, we have bzr-builddeb now

 -- Michael Vogt <mvo@debian.org>  Tue, 22 Jul 2008 10:16:03 +0200

python-apt (0.7.6) unstable; urgency=low

  * apt/cache.py:
    - add "memonly" option to apt.Cache() to force python-apt to
      not touch the pkgcache.bin file (this works around a possible
      race condition in the pkgcache.bin handling)
  * data/templates/Ubuntu.info.in:
    - added ubuntu 'intrepid'
  * debian/README.source:
    - added (basic) documentation how to build python-apt
  * aptsources/distinfo.py:
    - support arch specific BaseURI, MatchURI and MirrosFile fields
      in the distinfo template
  * debian/control:
    - move bzr branch to bzr.debian.org and update Vcs-Bzr

 -- Michael Vogt <mvo@debian.org>  Wed, 18 Jun 2008 14:46:43 +0200

python-apt (0.7.5) unstable; urgency=low

  * use the new ListUpdate() code
  * add example in doc/examples/update.py
  * python/pkgrecords.cc:
    - export the Homepage field
  * python/tar.cc:
    - fix .lzma extraction (thanks to bigjools)
  * python/sourcelist.cc:
    - support GetIndexes() GetAll argument to implement
      something like --print-uris
  * python/apt_pkgmodule.cc:
    - add InstState{Ok,ReInstReq,Hold,HoldReInstReq} constants
  * apt/cache.py:
    - add reqReinstallPkgs property that lists all packages in
      ReInstReq or HoldReInstReq

 -- Michael Vogt <mvo@debian.org>  Tue, 19 Feb 2008 21:06:36 +0100

python-apt (0.7.4) unstable; urgency=low

  * apt/debfile.py:
    - added wrapper around apt_inst.debExtract()
    - support dictionary like access
  * apt/package.py:
    - fix apt.package.Dependency.relation initialization
  * python/apt_instmodule.cc:
    - added arCheckMember()
    - fix typo
  * aptsources/distro.py:
    - throw NoDistroTemplateException if not distribution template
      can be found
  * python/string.cc:
    - fix overflow in SizeToStr()
  * python/metaindex.cc:
    - added support for the metaIndex objects
  * python/sourceslist.cc:
    - support new "List" attribute that returns the list of
      metaIndex source entries
  * python/depcache.cc:
    - be more threading friendly
  * python/tag.cc
    - support "None" as default in
      ParseSection(control).get(field, default), LP: #44470
  * python/progress.cc:
    - fix refcount problem in OpProgress
    - fix refcount problem in FetchProgress
    - fix refcount problem in CdromProgress
  * apt/README.apt:
    - fix typo (thanks to Thomas Schoepf, closes: #387787)
  * po/fr.po:
    - merge update, thanks to Christian Perrier (closes:  #435918)
  * data/templates/:
    - update templates

 -- Michael Vogt <mvo@debian.org>  Thu, 06 Dec 2007 15:35:46 +0100

python-apt (0.7.3.1) unstable; urgency=low

  * NMU
  * Fix version to not use CPU and OS since it's not available on APT
    anymore (closes: #435653, #435674)

 -- Otavio Salvador <otavio@debian.org>  Thu, 02 Aug 2007 18:45:25 -0300

python-apt (0.7.3) unstable; urgency=low

  * apt/package.py:
    - added Record class that can be accessed like a dictionary
      and return it in candidateRecord and installedRecord
      (thanks to Alexander Sack for discussing this with me)
  * doc/examples/records.py:
    - added example how to use the new Records class
  * apt/cache.py:
    - throw FetchCancelleException, FetchFailedException,
      LockFailedException exceptions when something goes wrong
  * aptsources/distro.py:
    - generalized some code, bringing it into the Distribution
      class, and wrote some missing methods for the DebianDistribution
      one (thanks to Gustavo Noronha Silva)
  * debian/control:
    - updated for python-distutils-extra (>= 1.9.0)
  * debian/python-apt.install:
    - fix i18n files
  * python/indexfile.cc:
    - increase str buffer in PackageIndexFileRepr

 -- Michael Vogt <michael.vogt@ubuntu.com>  Fri, 27 Jul 2007 16:57:28 +0200

python-apt (0.7.2) unstable; urgency=low

  * build against the new apt
  * support for new "aptsources" pythn module
    (thanks to Sebastian Heinlein)
  * merged support for translated package descriptions
  * merged support for automatic removal of unused dependencies

 -- Michael Vogt <mvo@debian.org>  Sun, 10 Jun 2007 20:13:38 +0200

python-apt (0.7.1) experimental; urgency=low

  * merged http://glatzor.de/bzr/python-apt/sebi:
    - this means that the new aptsources modules is available

 -- Michael Vogt <mvo@debian.org>  Mon, 14 May 2007 13:33:42 +0200

python-apt (0.7.0) experimental; urgency=low

  * support translated pacakge descriptions
  * support automatic dependency information

 -- Michael Vogt <mvo@debian.org>  Wed,  2 May 2007 18:41:53 +0200

python-apt (0.6.22) unstable; urgency=low

  * python/apt_pkgmodule.cc:
    - added pkgCache::State::PkgCurrentState enums
  * python/pkgrecords.cc:
    - added SourceVer

 -- Michael Vogt <mvo@debian.org>  Wed, 23 May 2007 09:44:03 +0200

python-apt (0.6.21) unstable; urgency=low

  * apt/cdrom.py:
    - better cdrom handling support
  * apt/package.py:
    - added candidateDependencies, installedDependencies
    - SizeToString supports PyLong too
    - support pkg.architecture
    - support candidateRecord, installedRecord
  * apt/cache.py:
    - fix rootdir
  * apt/cdrom.py:
    - fix bug in cdrom mountpoint handling

 -- Michael Vogt <mvo@debian.org>  Tue, 24 Apr 2007 21:24:28 +0200

python-apt (0.6.20) unstable; urgency=low

  * python/generic.h:
    - fix incorrect use of PyMem_DEL(), use pyObject_DEL()
      instead. This fixes a nasty segfault with python2.5
      (lp: 63226)
  * python/pkgrecords.cc:
    - export SHA1Hash() as well
  * debian/rules: Remove dh_python call.
  * apt/progress.cc:
    - protect against not-parsable strings send from dpkg (lp: 68553)
  * python/pkgmanager.cc:
    - fix typo (closes: #382853)
  * debian/control:
    - tightend dependency (closes: #383478)
  * apt/progress.py:
    - use os._exit() in the child (lp: #53298)
    - use select() when checking for statusfd (lp: #53282)
  * acknoledge NMU (closes: #378048, #373512)
  * python/apt_pkgmodule.cc:
    - fix missing docstring (closes: #368907),
      Thanks to Josh Triplett
  * make it build against python2.5
  * python/progress.cc:
    - fix memleak (lp: #43096)

 -- Michael Vogt <mvo@debian.org>  Tue, 19 Dec 2006 13:32:11 +0100

python-apt (0.6.19) unstable; urgency=low

  [ Michael Vogt ]
  * doc/examples/print_uris.py:
    - added a example to show how the indexfile.ArchiveURI() can be used
      with binary packages
  * python/apt_pkgmodule.cc:
    - export sha256 generation

  [ Otavio Salvador ]
  * apt/cache.py:
    - fix commit doc string to also cite the open related callbacks
    - allow change of rootdir for APT database loading
    - add dh_installexamples in package building Closes: #376014
  * python/depcache.cc:
    - "IsGarbage()" method added (to support auto-mark)

 -- Michael Vogt <mvo@debian.org>  Thu, 27 Jul 2006 00:42:20 +0200

python-apt (0.6.18-0.2) unstable; urgency=low

  * Non-maintainer upload.
  * Add ${shlibs:Depends} and ${misc:Depends} (Closes: #377615).

 -- Christoph Berg <myon@debian.org>  Tue, 18 Jul 2006 11:39:52 +0200

python-apt (0.6.18-0.1) unstable; urgency=high

  * Non-maintainer upload.
  * Call dh_pycentral and dh_python before dh_installdeb, to make sure
    the dh_pycentral snippets are put into the maintainer scripts; patch from
    Sam Morris. (Closes: #376416)

 -- Steinar H. Gunderson <sesse@debian.org>  Wed, 12 Jul 2006 23:26:50 +0200

python-apt (0.6.18) unstable; urgency=low

  * Non-maintainer upload.
  * Update for the new Python policy. Closes: #373512

 -- Raphael Hertzog <hertzog@debian.org>  Sat, 17 Jun 2006 15:09:28 +0200

python-apt (0.6.17) unstable; urgency=low

  * apt/progress.py:
    - initialize FetchProgress.eta with the correct type
    - strip the staus str before passing it to InstallProgress.statusChanged()
    - added InstallProgress.statusChange(pkg, percent, status)
    - make DumbInstallProgress a new-style class
      (thanks to kamion for the suggestions)
    - fix various pychecker warnings
  * apt/cache.py:
    - return useful values on Cache.update()
    - Release locks on failure (thanks to Colin Watson)
    - fix various pychecker warnings
  * apt/package.py:
    - fix various pychecker warnings
    - check if looupRecords succeeded
    - fix bug in the return statement of _downloadable()
  * python/srcrecords.cc:
    - add "Restart" method
    - don't run auto "Restart" before performing a Lookup
    - fix the initalization (no need to pass a PkgCacheType to the records)
    - added "Index" attribute
  * python/indexfile.cc:
    - added ArchiveURI() method

 -- Michael Vogt <mvo@debian.org>  Mon,  8 May 2006 22:34:58 +0200

python-apt (0.6.16.2) unstable; urgency=low

  * Non-maintainer upload.
  * debian/control:
    + Replaces: python-apt (<< 0.6.11), instead of Conflicts which is not
      correct here. (closes: #308586).

 -- Pierre Habouzit <madcoder@debian.org>  Fri, 14 Apr 2006 19:30:51 +0200

python-apt (0.6.16.1) unstable; urgency=low

  * memleak fixed when pkgCache objects are deallocated
  * typos fixed (thanks to Gustavo Franco)
  * pkgRecords.Record added to get raw record data
  * python/cache.cc: "key" in pkgCache::VerIterator.DependsList[key] is
                     no longer locale specific but always english

 -- Michael Vogt <mvo@debian.org>  Wed, 22 Feb 2006 10:41:13 +0100

python-apt (0.6.16) unstable; urgency=low

  * added GetPkgAcqFile to queue individual file downloads with the
    system (dosn't make use of the improved pkgAcqFile yet)
  * added SourceList.GetIndexes()
  * rewrote apt.cache.update() to use the improved aquire interface
  * apt/ API change: apt.Package.candidateOrigin returns a list of origins
    now instead of a single one
  * apt_pkg.Cdrom.Add() returns a boolean now, CdromProgress has totalSteps
  * added support for pkgIndexFile and added SourcesList.FindIndex()
  * added "trusted" to the Origin class

 -- Michael Vogt <michael.vogt@ubuntu.com>  Thu,  5 Jan 2006 00:56:36 +0100

python-apt (0.6.15) unstable; urgency=low

  * rewrote cache.Commit() and make it raise proper Exception if stuff
    goes wrong
  * fix a invalid return from cache.commit(), fail if a download failed
  * apt.Package.candidateOrigin returns a class now
  * added pkgAcquire, pkgPackageManager and a example (acquire.py)
  * tightend build-dependencies for new apt and the c++ transition

 -- Michael Vogt <mvo@debian.org>  Mon, 28 Nov 2005 23:48:37 +0100

python-apt (0.6.14) unstable; urgency=low

  * doc/examples/build-deps.py:
    - fixed/improved (thanks to Martin Michlmayr, closes: #321507)
  * apt_pkg.Cache.Update() does no longer reopen the cache
    (this is the job of the caller now)
  * python/srcrecords.cc:
    - support for "srcrecords.Files" added
    - always run "Restart" before performing a Lookup
  * export locking via: GetLock(),PkgSystem{Lock,UnLock}
  * apt/cache.py:
    - added  __iter__ to make "for pkg in apt.Cache:" stuff possible

 -- Michael Vogt <mvo@debian.org>  Wed,  9 Nov 2005 04:52:08 +0100

python-apt (0.6.13) unstable; urgency=low

  * support for depcache added
  * support for the PkgProblemResolver added
  * support for PkgSrcRecord.BuildDepends added
  * support for cdrom handling (add, ident) added
  * support for progress reporting from operations added
    (e.g. OpProgress, FetchProgress, InstallProgress, CdromProgress)
  * added tests/ directory with various tests for the code
  * native apt/ python directory added that contains
    a more pythonic interface to apt_pkg
  * made the apt/ python code PEP08 conform
  * python exceptions return the apt error message now
    (thanks to Chris Halls for the patch)

 -- Michael Vogt <mvo@debian.org>  Fri,  5 Aug 2005 10:30:31 +0200

python-apt (0.6.12.2) unstable; urgency=low

   * rebuild against the latest apt (c++ transition)

 -- Michael Vogt <mvo@debian.org>  Mon, 1 Aug 2005 11:06:03 +0200

python-apt (0.6.12.1) unstable; urgency=low

   * rebuild against the latest apt

 -- Michael Vogt <mvo@debian.org>  Tue, 28 Jun 2005 18:29:57 +0200

python-apt (0.6.12ubuntu1) breezy; urgency=low

  * Greek0@gmx.net--2005-main/python-apt--debian--0.6:
    - python2.{3,4}-apt conflicts with python-apt (<< 0.6.11)
      (closes: #308586)
      (closes ubuntu: #11380)

 -- Michael Vogt <michael.vogt@ubuntu.com>  Thu, 12 May 2005 11:34:05 +0200

python-apt (0.6.12) breezy; urgency=low

  * added a tests/ directory
  * added tests/pkgsrcrecords.py that will check if the pkgsrcrecords
    interface does not segfault
  * new native python "apt" interface that hides the details of apt_pkg

 -- Michael Vogt <michael.vogt@ubuntu.com>  Fri,  6 May 2005 10:11:52 +0200

python-apt (0.6.11) experimental; urgency=low

  * fixed some reference count problems in the depcache and
    pkgsrcrecords code
  * DepCache.Init() is never called implicit now
  * merged with python-apt tree from Greek0@gmx.net--2005-main

 -- Michael Vogt <mvo@debian.org>  Fri,  6 May 2005 10:04:38 +0200

python-apt (0.5.36ubuntu2) hoary; urgency=low

  * return "None" in GetCandidateVer() if no Candidate is found

 -- Michael Vogt <michael.vogt@ubuntu.com>  Tue, 15 Mar 2005 12:30:06 +0100

python-apt (0.5.36ubuntu1) hoary; urgency=low

  * DepCache.ReadPinFile() added
  * Fixed a bug in DepCache.Upgrade()

 -- Michael Vogt <michael.vogt@ubuntu.com>  Wed,  2 Mar 2005 11:32:15 +0100

python-apt (0.5.36) hoary; urgency=low

  * Fix build-depends, somehow lost in merge

 -- Matt Zimmerman <mdz@ubuntu.com>  Sat, 26 Feb 2005 18:53:54 -0800

python-apt (0.5.35) hoary; urgency=low

  * Target hoary this time

 -- Matt Zimmerman <mdz@ubuntu.com>  Sat, 26 Feb 2005 15:57:21 -0800

python-apt (0.5.34) unstable; urgency=low

  * Restore Ubuntu changes
    - Build python 2.4 as default, add python2.3-apt
    - Typo fix (Ubuntu #4677)

 -- Matt Zimmerman <mdz@ubuntu.com>  Sat, 26 Feb 2005 15:53:30 -0800

python-apt (0.5.33) unstable; urgency=low

  * Merge michael.vogt@ubuntu.com--2005/python-apt--pkgDepCache--0
    - Basic depcache API (Ubuntu #6889)

 -- Matt Zimmerman <mdz@ubuntu.com>  Sat, 26 Feb 2005 15:37:48 -0800

python-apt (0.5.32) unstable; urgency=low

  * Update to work with apt 0.5.32 (bzip2 deb support)

 -- Matt Zimmerman <mdz@debian.org>  Sun, 12 Dec 2004 09:44:45 -0800

python-apt (0.5.10) unstable; urgency=low

  * Recompile with apt 0.5

 -- Matt Zimmerman <mdz@debian.org>  Fri, 26 Dec 2003 09:09:40 -0800

python-apt (0.5.9) unstable; urgency=low

  * Fix broken object initialization in sourcelist.cc and srcrecords.cc
    (Closes: #215792)

 -- Matt Zimmerman <mdz@debian.org>  Thu, 25 Dec 2003 12:12:04 -0800

python-apt (0.5.8) unstable; urgency=low

  * Adjust build-depends to build with python2.3.  No other changes.
  * This seems to break the new source package support, probably because
    the new source package support is buggy.

 -- Matt Zimmerman <mdz@debian.org>  Fri,  8 Aug 2003 09:01:12 -0400

python-apt (0.5.5.2) unstable; urgency=low

  * Add myself to Uploaders so that bugs don't get tagged as NMU-fixed anymore
  * Initial support for working with source packages (Closes: #199716)

 -- Matt Zimmerman <mdz@debian.org>  Tue, 22 Jul 2003 22:20:00 -0400

python-apt (0.5.5.1) unstable; urgency=low

  * DepIterator::GlobOr increments the iterator; don't increment it again.
    This caused every other dependency to be skipped (Closes: #195805)
  * Avoid a null pointer dereference when calling keys() on an empty
    configuration (Closes: #149380)

 -- Matt Zimmerman <mdz@debian.org>  Mon,  2 Jun 2003 23:18:53 -0400

python-apt (0.5.5) unstable; urgency=low

  * Rebuild with apt 0.5.5

 -- Matt Zimmerman <mdz@debian.org>  Tue,  6 May 2003 10:01:22 -0400

python-apt (0.5.4.9) unstable; urgency=low

  * Parse /var/lib/dpkg/status in examples/tagfile.py, so that it works
    out of the box (Closes: #175340)
  * Rebuild with apt 0.5.4.9 (libapt-pkg-libc6.3-5-3.3)

 -- Matt Zimmerman <mdz@debian.org>  Tue, 18 Feb 2003 16:42:24 -0500

python-apt (0.5.4.4) unstable; urgency=low

  * Fix for memory leak with TmpGetCache.
    Closes: #151489
  * Include additional examples from Moshe Zadka <m@moshez.org>
    Closes: #150091, #152048
  * Rebuild for python2.2, which is now the default version
    Closes: #158460
  * No CVS directories in source tarball
    Closes: #157773

 -- Matt Zimmerman <mdz@debian.org>  Tue, 27 Aug 2002 19:22:10 -0400

python-apt (0.5.4.3) unstable; urgency=low

  * #include <new> in python/generic.h so that we can build on ia64, which
    uses g++-2.96 (Closes: #137467)

 -- Matt Zimmerman <mdz@debian.org>  Sat,  9 Mar 2002 23:34:13 -0500

python-apt (0.5.4.2) unstable; urgency=high

  * Fix g++-3.0 compilation issues (Closes: #134020)

 -- Matt Zimmerman <mdz@debian.org>  Sun, 24 Feb 2002 00:20:22 -0500

python-apt (0.5.4.1) unstable; urgency=low

  * Add apt-utils to build-depends, since libapt-pkg-dev doesn't pull it
    in.  This should allow python-apt to be autobuilt more readily.

 -- Matt Zimmerman <mdz@debian.org>  Sat, 23 Feb 2002 19:01:15 -0500

python-apt (0.5.4) unstable; urgency=low

  * Initial release.
  * Initial packaging by Jason Gunthorpe, et al.

 -- Matt Zimmerman <mdz@debian.org>  Wed, 16 Jan 2002 01:37:56 -0500<|MERGE_RESOLUTION|>--- conflicted
+++ resolved
@@ -1,22 +1,5 @@
-python-apt (0.7.100.1) unstable; urgency=low
-
-  [ Julian Andres Klode ]
-  * python/generic.h: Fix a memory leak (leaking on every unicode string).
-  * debian/control: add Replaces to python-apt-common, python3-apt; to
-    avoid file conflicts with files previously in python-apt (Closes: #605136).
-
-  [ Michael Vogt ]
-  * python/generic.h:
-    - set Object to NULL in CppDeallocPtr
-  * python/depcache.cc:
-    - don't run "actiongroup.release()" if the object was already
-      deallocated
-<<<<<<< HEAD
-  * tests/test_apt_cache.py:
-    - fix tests to work if apt compressed indexes are enabled
-
- -- Julian Andres Klode <jak@debian.org>  Sun, 12 Dec 2010 14:30:33 +0100
-=======
+python-apt (0.7.100.2) UNRELEASED; urgency=low
+
   * apt/progress/text.py:
     - only run ioctl for termios.TIOCGWINSZ if the fd is a tty
   * apt/debfile.py, tests/test_debfile.py:
@@ -27,8 +10,25 @@
       on enter and leave. this should fix the instablity issues
       that aptdaemon runs into (LP: #691134)
     
- -- Michael Vogt <michael.vogt@ubuntu.com>  Tue, 07 Dec 2010 13:41:07 +0100
->>>>>>> 33dd1305
+ -- Michael Vogt <mvo@debian.org>  Tue, 07 Dec 2010 13:41:07 +0100
+
+python-apt (0.7.100.1) unstable; urgency=low
+
+  [ Julian Andres Klode ]
+  * python/generic.h: Fix a memory leak (leaking on every unicode string).
+  * debian/control: add Replaces to python-apt-common, python3-apt; to
+    avoid file conflicts with files previously in python-apt (Closes: #605136).
+
+  [ Michael Vogt ]
+  * python/generic.h:
+    - set Object to NULL in CppDeallocPtr
+  * python/depcache.cc:
+    - don't run "actiongroup.release()" if the object was already
+      deallocated
+  * tests/test_apt_cache.py:
+    - fix tests to work if apt compressed indexes are enabled
+
+ -- Julian Andres Klode <jak@debian.org>  Sun, 12 Dec 2010 14:30:33 +0100
 
 python-apt (0.7.100) unstable; urgency=low
 
