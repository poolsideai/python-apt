python-apt (0.6.22) unstable; urgency=low

  * python/apt_pkgmodule.cc:
    - added pkgCache::State::PkgCurrentState enums
  * python/pkgrecords.cc:
    - added SourceVer

 -- Michael Vogt <mvo@debian.org>  Wed, 23 May 2007 09:44:03 +0200

python-apt (0.6.21) unstable; urgency=low

  * apt/cdrom.py:
    - better cdrom handling support
  * apt/package.py:
    - added candidateDependencies, installedDependencies
    - SizeToString supports PyLong too 
    - support pkg.architecture
    - support candidateRecord, installedRecord
  * apt/cache.py:
    - fix rootdir
  * apt/cdrom.py:
    - fix bug in cdrom mountpoint handling

 -- Michael Vogt <mvo@debian.org>  Tue, 24 Apr 2007 21:24:28 +0200

python-apt (0.6.20) unstable; urgency=low

  * python/generic.h:
    - fix incorrect use of PyMem_DEL(), use pyObject_DEL()
      instead. This fixes a nasty segfault with python2.5
      (lp: 63226)
  * python/pkgrecords.cc:
    - export SHA1Hash() as well
  * debian/rules: Remove dh_python call.
  * apt/progress.cc:
    - protect against not-parsable strings send from dpkg (lp: 68553)
  * python/pkgmanager.cc:
    - fix typo (closes: #382853)
  * debian/control:
    - tightend dependency (closes: #383478)
  * apt/progress.py:
    - use os._exit() in the child (lp: #53298)
    - use select() when checking for statusfd (lp: #53282)
  * acknoledge NMU (closes: #378048, #373512)
  * python/apt_pkgmodule.cc:
    - fix missing docstring (closes: #368907), 
      Thanks to Josh Triplett
  * make it build against python2.5
  * python/progress.cc:
    - fix memleak (lp: #43096)

 -- Michael Vogt <mvo@debian.org>  Tue, 19 Dec 2006 13:32:11 +0100

python-apt (0.6.19) unstable; urgency=low

  [ Michael Vogt ]
  * doc/examples/print_uris.py:
    - added a example to show how the indexfile.ArchiveURI() can be used
      with binary packages
  * python/apt_pkgmodule.cc:
    - export sha256 generation

  [ Otavio Salvador ]
  * apt/cache.py:
    - fix commit doc string to also cite the open related callbacks
    - allow change of rootdir for APT database loading
<<<<<<< HEAD
    - add dh_installexamples in package building Closes: #376014

 -- Michael Vogt <mvo@debian.org>  Thu, 27 Jul 2006 00:42:20 +0200

python-apt (0.6.18-0.2) unstable; urgency=low

  * Non-maintainer upload.
  * Add ${shlibs:Depends} and ${misc:Depends} (Closes: #377615).

 -- Christoph Berg <myon@debian.org>  Tue, 18 Jul 2006 11:39:52 +0200

python-apt (0.6.18-0.1) unstable; urgency=high

  * Non-maintainer upload.
  * Call dh_pycentral and dh_python before dh_installdeb, to make sure
    the dh_pycentral snippets are put into the maintainer scripts; patch from
    Sam Morris. (Closes: #376416)

 -- Steinar H. Gunderson <sesse@debian.org>  Wed, 12 Jul 2006 23:26:50 +0200
=======
  
 -- Michael Vogt <michael.vogt@ubuntu.com>  Tue, 27 Jun 2006 16:51:56 +0200
>>>>>>> 4a741085

python-apt (0.6.18) unstable; urgency=low

  * Non-maintainer upload.
  * Update for the new Python policy. Closes: #373512

 -- Raphael Hertzog <hertzog@debian.org>  Sat, 17 Jun 2006 15:09:28 +0200

python-apt (0.6.17) unstable; urgency=low

  * apt/progress.py: 
    - initialize FetchProgress.eta with the correct type
    - strip the staus str before passing it to InstallProgress.statusChanged()
    - added InstallProgress.statusChange(pkg, percent, status) 
    - make DumbInstallProgress a new-style class 
      (thanks to kamion for the suggestions)
    - fix various pychecker warnings
  * apt/cache.py:
    - return useful values on Cache.update()
    - Release locks on failure (thanks to Colin Watson)
    - fix various pychecker warnings
  * apt/package.py: 
    - fix various pychecker warnings
    - check if looupRecords succeeded
    - fix bug in the return statement of _downloadable()
  * python/srcrecords.cc:
    - add "Restart" method
    - don't run auto "Restart" before performing a Lookup 
    - fix the initalization (no need to pass a PkgCacheType to the records)
    - added "Index" attribute
  * python/indexfile.cc:
    - added ArchiveURI() method
  
 -- Michael Vogt <mvo@debian.org>  Mon,  8 May 2006 22:34:58 +0200

python-apt (0.6.16.2) unstable; urgency=low
  
  * Non-maintainer upload.
  * debian/control:
    + Replaces: python-apt (<< 0.6.11), instead of Conflicts which is not
      correct here. (closes: #308586).

 -- Pierre Habouzit <madcoder@debian.org>  Fri, 14 Apr 2006 19:30:51 +0200
  
python-apt (0.6.16.1) unstable; urgency=low

  * memleak fixed when pkgCache objects are deallocated
  * typos fixed (thanks to Gustavo Franco)
  * pkgRecords.Record added to get raw record data
  * python/cache.cc: "key" in pkgCache::VerIterator.DependsList[key] is
                     no longer locale specific but always english

 -- Michael Vogt <mvo@debian.org>  Wed, 22 Feb 2006 10:41:13 +0100

python-apt (0.6.16) unstable; urgency=low

  * added GetPkgAcqFile to queue individual file downloads with the 
    system (dosn't make use of the improved pkgAcqFile yet)
  * added SourceList.GetIndexes()
  * rewrote apt.cache.update() to use the improved aquire interface
  * apt/ API change: apt.Package.candidateOrigin returns a list of origins 
    now instead of a single one
  * apt_pkg.Cdrom.Add() returns a boolean now, CdromProgress has totalSteps
  * added support for pkgIndexFile and added SourcesList.FindIndex()
  * added "trusted" to the Origin class

 -- Michael Vogt <michael.vogt@ubuntu.com>  Thu,  5 Jan 2006 00:56:36 +0100

python-apt (0.6.15) unstable; urgency=low

  * rewrote cache.Commit() and make it raise proper Exception if stuff
    goes wrong
  * fix a invalid return from cache.commit(), fail if a download failed
  * apt.Package.candidateOrigin returns a class now
  * added pkgAcquire, pkgPackageManager and a example (acquire.py)
  * tightend build-dependencies for new apt and the c++ transition

 -- Michael Vogt <mvo@debian.org>  Mon, 28 Nov 2005 23:48:37 +0100

python-apt (0.6.14) unstable; urgency=low

  * doc/examples/build-deps.py:
    - fixed/improved (thanks to Martin Michlmayr, closes: #321507)
  * apt_pkg.Cache.Update() does no longer reopen the cache
    (this is the job of the caller now)
  * python/srcrecords.cc:
    - support for "srcrecords.Files" added
    - always run "Restart" before performing a Lookup 
  * export locking via: GetLock(),PkgSystem{Lock,UnLock} 
  * apt/cache.py:
    - added  __iter__ to make "for pkg in apt.Cache:" stuff possible

 -- Michael Vogt <mvo@debian.org>  Wed,  9 Nov 2005 04:52:08 +0100

python-apt (0.6.13) unstable; urgency=low

  * support for depcache added
  * support for the PkgProblemResolver added
  * support for PkgSrcRecord.BuildDepends added
  * support for cdrom handling (add, ident) added
  * support for progress reporting from operations added
    (e.g. OpProgress, FetchProgress, InstallProgress, CdromProgress)
  * added tests/ directory with various tests for the code
  * native apt/ python directory added that contains
    a more pythonic interface to apt_pkg
  * made the apt/ python code PEP08 conform
  * python exceptions return the apt error message now 
    (thanks to Chris Halls for the patch)
  
 -- Michael Vogt <mvo@debian.org>  Fri,  5 Aug 2005 10:30:31 +0200

python-apt (0.6.12.2) unstable; urgency=low

   * rebuild against the latest apt (c++ transition)

 -- Michael Vogt <mvo@debian.org>  Mon, 1 Aug 2005 11:06:03 +0200

python-apt (0.6.12.1) unstable; urgency=low

   * rebuild against the latest apt

 -- Michael Vogt <mvo@debian.org>  Tue, 28 Jun 2005 18:29:57 +0200 

python-apt (0.6.12ubuntu1) breezy; urgency=low

  * Greek0@gmx.net--2005-main/python-apt--debian--0.6:
    - python2.{3,4}-apt conflicts with python-apt (<< 0.6.11)
      (closes: #308586)
      (closes ubuntu: #11380)

 -- Michael Vogt <michael.vogt@ubuntu.com>  Thu, 12 May 2005 11:34:05 +0200

python-apt (0.6.12) breezy; urgency=low
  
  * added a tests/ directory
  * added tests/pkgsrcrecords.py that will check if the pkgsrcrecords
    interface does not segfault
  * new native python "apt" interface that hides the details of apt_pkg

 -- Michael Vogt <michael.vogt@ubuntu.com>  Fri,  6 May 2005 10:11:52 +0200
  
python-apt (0.6.11) experimental; urgency=low

  * fixed some reference count problems in the depcache and 
    pkgsrcrecords code
  * DepCache.Init() is never called implicit now
  * merged with python-apt tree from Greek0@gmx.net--2005-main

 -- Michael Vogt <mvo@debian.org>  Fri,  6 May 2005 10:04:38 +0200

python-apt (0.5.36ubuntu2) hoary; urgency=low

  * return "None" in GetCandidateVer() if no Candidate is found

 -- Michael Vogt <michael.vogt@ubuntu.com>  Tue, 15 Mar 2005 12:30:06 +0100

python-apt (0.5.36ubuntu1) hoary; urgency=low

  * DepCache.ReadPinFile() added
  * Fixed a bug in DepCache.Upgrade()

 -- Michael Vogt <michael.vogt@ubuntu.com>  Wed,  2 Mar 2005 11:32:15 +0100

python-apt (0.5.36) hoary; urgency=low

  * Fix build-depends, somehow lost in merge

 -- Matt Zimmerman <mdz@ubuntu.com>  Sat, 26 Feb 2005 18:53:54 -0800

python-apt (0.5.35) hoary; urgency=low

  * Target hoary this time

 -- Matt Zimmerman <mdz@ubuntu.com>  Sat, 26 Feb 2005 15:57:21 -0800

python-apt (0.5.34) unstable; urgency=low

  * Restore Ubuntu changes
    - Build python 2.4 as default, add python2.3-apt
    - Typo fix (Ubuntu #4677)

 -- Matt Zimmerman <mdz@ubuntu.com>  Sat, 26 Feb 2005 15:53:30 -0800

python-apt (0.5.33) unstable; urgency=low

  * Merge michael.vogt@ubuntu.com--2005/python-apt--pkgDepCache--0
    - Basic depcache API (Ubuntu #6889)

 -- Matt Zimmerman <mdz@ubuntu.com>  Sat, 26 Feb 2005 15:37:48 -0800

python-apt (0.5.32) unstable; urgency=low

  * Update to work with apt 0.5.32 (bzip2 deb support)

 -- Matt Zimmerman <mdz@debian.org>  Sun, 12 Dec 2004 09:44:45 -0800

python-apt (0.5.10) unstable; urgency=low

  * Recompile with apt 0.5

 -- Matt Zimmerman <mdz@debian.org>  Fri, 26 Dec 2003 09:09:40 -0800

python-apt (0.5.9) unstable; urgency=low

  * Fix broken object initialization in sourcelist.cc and srcrecords.cc
    (Closes: #215792)

 -- Matt Zimmerman <mdz@debian.org>  Thu, 25 Dec 2003 12:12:04 -0800

python-apt (0.5.8) unstable; urgency=low

  * Adjust build-depends to build with python2.3.  No other changes.
  * This seems to break the new source package support, probably because
    the new source package support is buggy.

 -- Matt Zimmerman <mdz@debian.org>  Fri,  8 Aug 2003 09:01:12 -0400

python-apt (0.5.5.2) unstable; urgency=low

  * Add myself to Uploaders so that bugs don't get tagged as NMU-fixed anymore 
  * Initial support for working with source packages (Closes: #199716)

 -- Matt Zimmerman <mdz@debian.org>  Tue, 22 Jul 2003 22:20:00 -0400

python-apt (0.5.5.1) unstable; urgency=low

  * DepIterator::GlobOr increments the iterator; don't increment it again.
    This caused every other dependency to be skipped (Closes: #195805)
  * Avoid a null pointer dereference when calling keys() on an empty
    configuration (Closes: #149380) 

 -- Matt Zimmerman <mdz@debian.org>  Mon,  2 Jun 2003 23:18:53 -0400

python-apt (0.5.5) unstable; urgency=low

  * Rebuild with apt 0.5.5

 -- Matt Zimmerman <mdz@debian.org>  Tue,  6 May 2003 10:01:22 -0400

python-apt (0.5.4.9) unstable; urgency=low

  * Parse /var/lib/dpkg/status in examples/tagfile.py, so that it works
    out of the box (Closes: #175340)
  * Rebuild with apt 0.5.4.9 (libapt-pkg-libc6.3-5-3.3)

 -- Matt Zimmerman <mdz@debian.org>  Tue, 18 Feb 2003 16:42:24 -0500

python-apt (0.5.4.4) unstable; urgency=low

  * Fix for memory leak with TmpGetCache.
    Closes: #151489
  * Include additional examples from Moshe Zadka <m@moshez.org>
    Closes: #150091, #152048
  * Rebuild for python2.2, which is now the default version
    Closes: #158460
  * No CVS directories in source tarball
    Closes: #157773

 -- Matt Zimmerman <mdz@debian.org>  Tue, 27 Aug 2002 19:22:10 -0400
  
python-apt (0.5.4.3) unstable; urgency=low

  * #include <new> in python/generic.h so that we can build on ia64, which
    uses g++-2.96 (Closes: #137467)

 -- Matt Zimmerman <mdz@debian.org>  Sat,  9 Mar 2002 23:34:13 -0500

python-apt (0.5.4.2) unstable; urgency=high

  * Fix g++-3.0 compilation issues (Closes: #134020)

 -- Matt Zimmerman <mdz@debian.org>  Sun, 24 Feb 2002 00:20:22 -0500

python-apt (0.5.4.1) unstable; urgency=low

  * Add apt-utils to build-depends, since libapt-pkg-dev doesn't pull it
    in.  This should allow python-apt to be autobuilt more readily.

 -- Matt Zimmerman <mdz@debian.org>  Sat, 23 Feb 2002 19:01:15 -0500

python-apt (0.5.4) unstable; urgency=low

  * Initial release.
  * Initial packaging by Jason Gunthorpe, et al.

 -- Matt Zimmerman <mdz@debian.org>  Wed, 16 Jan 2002 01:37:56 -0500<|MERGE_RESOLUTION|>--- conflicted
+++ resolved
@@ -1,3 +1,11 @@
+python-apt (0.7.0) unstable; urgency=low
+
+  * merged automaitc removal of unused dependencies
+    branch
+  * update build-depends
+
+ --
+
 python-apt (0.6.22) unstable; urgency=low
 
   * python/apt_pkgmodule.cc:
@@ -64,7 +72,6 @@
   * apt/cache.py:
     - fix commit doc string to also cite the open related callbacks
     - allow change of rootdir for APT database loading
-<<<<<<< HEAD
     - add dh_installexamples in package building Closes: #376014
 
  -- Michael Vogt <mvo@debian.org>  Thu, 27 Jul 2006 00:42:20 +0200
@@ -84,10 +91,6 @@
     Sam Morris. (Closes: #376416)
 
  -- Steinar H. Gunderson <sesse@debian.org>  Wed, 12 Jul 2006 23:26:50 +0200
-=======
-  
- -- Michael Vogt <michael.vogt@ubuntu.com>  Tue, 27 Jun 2006 16:51:56 +0200
->>>>>>> 4a741085
 
 python-apt (0.6.18) unstable; urgency=low
 
