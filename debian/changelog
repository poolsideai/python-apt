--- conflicted
+++ resolved
@@ -1,4 +1,4 @@
-python-apt (0.7.97.2) UNRELEASED; urgency=low
+python-apt (0.7.98) UNRELEASED; urgency=low
 
   [ Michael Vogt ]
   * python/acquire.cc:
@@ -7,7 +7,6 @@
       in libapt.
   * apt/debfile.py:
     - add missing init for _installed_conflicts (LP: #618597)
-<<<<<<< HEAD
   * add "provides" property to the apt.Version objects
   * apt/debfile.py:
     - fix error when reading binary content and add regresion test
@@ -19,11 +18,6 @@
   * debian/control:
     - add missing build-depends on python-debian (needed to run the
       tests for apt.debfile.DebPackage()
-
-  [ Kiwinote ]
-  * apt/debfile:
-    - don't fail if we conflict with the pkgs we are reinstalling
-=======
   * data/templates/Ubuntu.info.in:
     - add extras.ubuntu.com and archvie.canonical.com to the
       templates
@@ -31,7 +25,10 @@
     - support non-official templates (like extras.ubuntu.com)
   * fix return type of DebSize() and UsrSize(), thanks to
     Sebastian Heinlein, LP: #642936
->>>>>>> cb12be48
+
+  [ Kiwinote ]
+  * apt/debfile:
+    - don't fail if we conflict with the pkgs we are reinstalling
 
  -- Michael Vogt <mvo@debian.org>  Fri, 27 Aug 2010 11:22:23 +0200
 
