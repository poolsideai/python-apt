<<<<<<< HEAD
python-apt (0.6.16ubuntu3) dapper; urgency=low
=======
python-apt (0.6.16.2) unstable; urgency=low

  * apt/progress.py: 
    - initialize FetchProgress.eta with the correct type
    - strip the staus str before passing it to InstallProgress.statusChanged()
    - added InstallProgress.statusChange(pkg, percent, status) 
    - make DumbInstallProgress a new-style class 
      (thanks to kamion for the suggestions)
    - fix various pychecker warnings
  * apt/cache.py:
    - return useful values on Cache.update()
  * apt/cache.py, apt/package.py: fix various pychecker warnings


 -- 

python-apt (0.6.16.1) unstable; urgency=low
>>>>>>> eb149991

  * typos fixed (thanks to Gustavo Franco)
  * pkgRecords.Record added to get raw record data
  * python/cache.cc: "key" in pkgCache::VerIterator.DependsList[key] is
                     no longer locale specific but always englis

 -- Michael Vogt <michael.vogt@ubuntu.com>  Tue, 21 Feb 2006 19:23:09 +0100

python-apt (0.6.16ubuntu2) dapper; urgency=low

  * Drop python2.3 package.

 -- Matthias Klose <doko@ubuntu.com>  Tue, 14 Feb 2006 15:27:26 +0000

python-apt (0.6.16ubuntu1) dapper; urgency=low

  * memleak fixed when pkgCache objects are deallocated

<<<<<<< HEAD
 -- Michael Vogt <michael.vogt@ubuntu.com>  Thu, 12 Jan 2006 00:08:05 +0100
=======
 -- Michael Vogt <mvo@debian.org>  Wed, 22 Feb 2006 10:41:13 +0100
>>>>>>> eb149991

python-apt (0.6.16) unstable; urgency=low

  * added GetPkgAcqFile to queue individual file downloads with the 
    system (dosn't make use of the improved pkgAcqFile yet)
  * added SourceList.GetIndexes()
  * rewrote apt.cache.update() to use the improved aquire interface
  * apt/ API change: apt.Package.candidateOrigin returns a list of origins 
    now instead of a single one
  * apt_pkg.Cdrom.Add() returns a boolean now, CdromProgress has totalSteps
  * added support for pkgIndexFile and added SourcesList.FindIndex()
  * added "trusted" to the Origin class

 -- Michael Vogt <michael.vogt@ubuntu.com>  Thu,  5 Jan 2006 00:56:36 +0100

python-apt (0.6.15) unstable; urgency=low

  * rewrote cache.Commit() and make it raise proper Exception if stuff
    goes wrong
  * fix a invalid return from cache.commit(), fail if a download failed
  * apt.Package.candidateOrigin returns a class now
  * added pkgAcquire, pkgPackageManager and a example (acquire.py)
  * tightend build-dependencies for new apt and the c++ transition

 -- Michael Vogt <mvo@debian.org>  Mon, 28 Nov 2005 23:48:37 +0100

python-apt (0.6.14) unstable; urgency=low

  * doc/examples/build-deps.py:
    - fixed/improved (thanks to Martin Michlmayr, closes: #321507)
  * apt_pkg.Cache.Update() does no longer reopen the cache
    (this is the job of the caller now)
  * python/srcrecords.cc:
    - support for "srcrecords.Files" added
    - always run "Restart" before performing a Lookup 
  * export locking via: GetLock(),PkgSystem{Lock,UnLock} 
  * apt/cache.py:
    - added  __iter__ to make "for pkg in apt.Cache:" stuff possible

 -- Michael Vogt <mvo@debian.org>  Wed,  9 Nov 2005 04:52:08 +0100

python-apt (0.6.13) unstable; urgency=low

  * support for depcache added
  * support for the PkgProblemResolver added
  * support for PkgSrcRecord.BuildDepends added
  * support for cdrom handling (add, ident) added
  * support for progress reporting from operations added
    (e.g. OpProgress, FetchProgress, InstallProgress, CdromProgress)
  * added tests/ directory with various tests for the code
  * native apt/ python directory added that contains
    a more pythonic interface to apt_pkg
  * made the apt/ python code PEP08 conform
  * python exceptions return the apt error message now 
    (thanks to Chris Halls for the patch)
  
 -- Michael Vogt <mvo@debian.org>  Fri,  5 Aug 2005 10:30:31 +0200

python-apt (0.6.12.2) unstable; urgency=low

   * rebuild against the latest apt (c++ transition)

 -- Michael Vogt <mvo@debian.org>  Mon, 1 Aug 2005 11:06:03 +0200

python-apt (0.6.12.1) unstable; urgency=low

   * rebuild against the latest apt

 -- Michael Vogt <mvo@debian.org>  Tue, 28 Jun 2005 18:29:57 +0200 

python-apt (0.6.12ubuntu1) breezy; urgency=low

  * Greek0@gmx.net--2005-main/python-apt--debian--0.6:
    - python2.{3,4}-apt conflicts with python-apt (<< 0.6.11)
      (closes: #308586)
      (closes ubuntu: #11380)

 -- Michael Vogt <michael.vogt@ubuntu.com>  Thu, 12 May 2005 11:34:05 +0200

python-apt (0.6.12) breezy; urgency=low
  
  * added a tests/ directory
  * added tests/pkgsrcrecords.py that will check if the pkgsrcrecords
    interface does not segfault
  * new native python "apt" interface that hides the details of apt_pkg

 -- Michael Vogt <michael.vogt@ubuntu.com>  Fri,  6 May 2005 10:11:52 +0200
  
python-apt (0.6.11) experimental; urgency=low

  * fixed some reference count problems in the depcache and 
    pkgsrcrecords code
  * DepCache.Init() is never called implicit now
  * merged with python-apt tree from Greek0@gmx.net--2005-main

 -- Michael Vogt <mvo@debian.org>  Fri,  6 May 2005 10:04:38 +0200

python-apt (0.5.36ubuntu2) hoary; urgency=low

  * return "None" in GetCandidateVer() if no Candidate is found

 -- Michael Vogt <michael.vogt@ubuntu.com>  Tue, 15 Mar 2005 12:30:06 +0100

python-apt (0.5.36ubuntu1) hoary; urgency=low

  * DepCache.ReadPinFile() added
  * Fixed a bug in DepCache.Upgrade()

 -- Michael Vogt <michael.vogt@ubuntu.com>  Wed,  2 Mar 2005 11:32:15 +0100

python-apt (0.5.36) hoary; urgency=low

  * Fix build-depends, somehow lost in merge

 -- Matt Zimmerman <mdz@ubuntu.com>  Sat, 26 Feb 2005 18:53:54 -0800

python-apt (0.5.35) hoary; urgency=low

  * Target hoary this time

 -- Matt Zimmerman <mdz@ubuntu.com>  Sat, 26 Feb 2005 15:57:21 -0800

python-apt (0.5.34) unstable; urgency=low

  * Restore Ubuntu changes
    - Build python 2.4 as default, add python2.3-apt
    - Typo fix (Ubuntu #4677)

 -- Matt Zimmerman <mdz@ubuntu.com>  Sat, 26 Feb 2005 15:53:30 -0800

python-apt (0.5.33) unstable; urgency=low

  * Merge michael.vogt@ubuntu.com--2005/python-apt--pkgDepCache--0
    - Basic depcache API (Ubuntu #6889)

 -- Matt Zimmerman <mdz@ubuntu.com>  Sat, 26 Feb 2005 15:37:48 -0800

python-apt (0.5.32) unstable; urgency=low

  * Update to work with apt 0.5.32 (bzip2 deb support)

 -- Matt Zimmerman <mdz@debian.org>  Sun, 12 Dec 2004 09:44:45 -0800

python-apt (0.5.10) unstable; urgency=low

  * Recompile with apt 0.5

 -- Matt Zimmerman <mdz@debian.org>  Fri, 26 Dec 2003 09:09:40 -0800

python-apt (0.5.9) unstable; urgency=low

  * Fix broken object initialization in sourcelist.cc and srcrecords.cc
    (Closes: #215792)

 -- Matt Zimmerman <mdz@debian.org>  Thu, 25 Dec 2003 12:12:04 -0800

python-apt (0.5.8) unstable; urgency=low

  * Adjust build-depends to build with python2.3.  No other changes.
  * This seems to break the new source package support, probably because
    the new source package support is buggy.

 -- Matt Zimmerman <mdz@debian.org>  Fri,  8 Aug 2003 09:01:12 -0400

python-apt (0.5.5.2) unstable; urgency=low

  * Add myself to Uploaders so that bugs don't get tagged as NMU-fixed anymore 
  * Initial support for working with source packages (Closes: #199716)

 -- Matt Zimmerman <mdz@debian.org>  Tue, 22 Jul 2003 22:20:00 -0400

python-apt (0.5.5.1) unstable; urgency=low

  * DepIterator::GlobOr increments the iterator; don't increment it again.
    This caused every other dependency to be skipped (Closes: #195805)
  * Avoid a null pointer dereference when calling keys() on an empty
    configuration (Closes: #149380) 

 -- Matt Zimmerman <mdz@debian.org>  Mon,  2 Jun 2003 23:18:53 -0400

python-apt (0.5.5) unstable; urgency=low

  * Rebuild with apt 0.5.5

 -- Matt Zimmerman <mdz@debian.org>  Tue,  6 May 2003 10:01:22 -0400

python-apt (0.5.4.9) unstable; urgency=low

  * Parse /var/lib/dpkg/status in examples/tagfile.py, so that it works
    out of the box (Closes: #175340)
  * Rebuild with apt 0.5.4.9 (libapt-pkg-libc6.3-5-3.3)

 -- Matt Zimmerman <mdz@debian.org>  Tue, 18 Feb 2003 16:42:24 -0500

python-apt (0.5.4.4) unstable; urgency=low

  * Fix for memory leak with TmpGetCache.
    Closes: #151489
  * Include additional examples from Moshe Zadka <m@moshez.org>
    Closes: #150091, #152048
  * Rebuild for python2.2, which is now the default version
    Closes: #158460
  * No CVS directories in source tarball
    Closes: #157773

 -- Matt Zimmerman <mdz@debian.org>  Tue, 27 Aug 2002 19:22:10 -0400
  
python-apt (0.5.4.3) unstable; urgency=low

  * #include <new> in python/generic.h so that we can build on ia64, which
    uses g++-2.96 (Closes: #137467)

 -- Matt Zimmerman <mdz@debian.org>  Sat,  9 Mar 2002 23:34:13 -0500

python-apt (0.5.4.2) unstable; urgency=high

  * Fix g++-3.0 compilation issues (Closes: #134020)

 -- Matt Zimmerman <mdz@debian.org>  Sun, 24 Feb 2002 00:20:22 -0500

python-apt (0.5.4.1) unstable; urgency=low

  * Add apt-utils to build-depends, since libapt-pkg-dev doesn't pull it
    in.  This should allow python-apt to be autobuilt more readily.

 -- Matt Zimmerman <mdz@debian.org>  Sat, 23 Feb 2002 19:01:15 -0500

python-apt (0.5.4) unstable; urgency=low

  * Initial release.
  * Initial packaging by Jason Gunthorpe, et al.

 -- Matt Zimmerman <mdz@debian.org>  Wed, 16 Jan 2002 01:37:56 -0500<|MERGE_RESOLUTION|>--- conflicted
+++ resolved
@@ -1,31 +1,40 @@
-<<<<<<< HEAD
-python-apt (0.6.16ubuntu3) dapper; urgency=low
-=======
-python-apt (0.6.16.2) unstable; urgency=low
+python-apt (0.6.16.2ubuntu3) dapper; urgency=low
+
+  * apt/package.py: undo some damager from pychecker
+
+ -- Michael Vogt <michael.vogt@ubuntu.com>  Wed,  1 Mar 2006 15:34:23 +0100
+
+python-apt (0.6.16.2ubuntu2) dapper; urgency=low
 
   * apt/progress.py: 
     - initialize FetchProgress.eta with the correct type
     - strip the staus str before passing it to InstallProgress.statusChanged()
+  * apt/cache.py:
+    - return useful values on Cache.update()
+  * fix FTBFS
+
+ -- Michael Vogt <michael.vogt@ubuntu.com>  Tue, 28 Feb 2006 14:07:06 +0100
+
+python-apt (0.6.16.2ubuntu1) dapper; urgency=low
+
+  * apt/progress.py: 
     - added InstallProgress.statusChange(pkg, percent, status) 
     - make DumbInstallProgress a new-style class 
       (thanks to kamion for the suggestions)
     - fix various pychecker warnings
-  * apt/cache.py:
-    - return useful values on Cache.update()
   * apt/cache.py, apt/package.py: fix various pychecker warnings
 
 
- -- 
+ -- Michael Vogt <michael.vogt@ubuntu.com>  Tue, 28 Feb 2006 12:04:37 +0100
 
 python-apt (0.6.16.1) unstable; urgency=low
->>>>>>> eb149991
 
   * typos fixed (thanks to Gustavo Franco)
   * pkgRecords.Record added to get raw record data
   * python/cache.cc: "key" in pkgCache::VerIterator.DependsList[key] is
                      no longer locale specific but always englis
 
- -- Michael Vogt <michael.vogt@ubuntu.com>  Tue, 21 Feb 2006 19:23:09 +0100
+ -- Michael Vogt <mvo@debian.org>  Wed, 22 Feb 2006 10:41:13 +0100
 
 python-apt (0.6.16ubuntu2) dapper; urgency=low
 
@@ -37,11 +46,7 @@
 
   * memleak fixed when pkgCache objects are deallocated
 
-<<<<<<< HEAD
  -- Michael Vogt <michael.vogt@ubuntu.com>  Thu, 12 Jan 2006 00:08:05 +0100
-=======
- -- Michael Vogt <mvo@debian.org>  Wed, 22 Feb 2006 10:41:13 +0100
->>>>>>> eb149991
 
 python-apt (0.6.16) unstable; urgency=low
 
