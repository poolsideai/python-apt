--- conflicted
+++ resolved
@@ -1,20 +1,9 @@
-<<<<<<< HEAD
-python-apt (0.8.8.1~exp1) UNRELEASED; urgency=low
-=======
-python-apt (0.8.8.2) UNRELEASED; urgency=low
-
-  * po/no.po: Remove useless translation (superseded by nb.po)
-
- -- David Prévot <taffit@debian.org>  Wed, 28 Nov 2012 21:37:17 -0400
-
-python-apt (0.8.8.1) unstable; urgency=low
->>>>>>> 93ffde46
+python-apt (0.8.9~exp1) UNRELEASED; urgency=low
 
   [ Michael Vogt ]
   * python/tag.cc:
     - make TagSecString_FromStringAndSize, TagSecString_FromString
       static, thanks to jcristau
-<<<<<<< HEAD
   * python/cache.cc:
     - add "Codename" to PackageFile object
   * add dep8 style autopkgtest support
@@ -25,11 +14,23 @@
   [ Jason Conti ]
   * lp:~jconti/python-apt/closeable-cache:
     - add apt.Cache.close() method
-=======
+
+ -- Michael Vogt <mvo@debian.org>  Mon, 15 Oct 2012 10:03:21 +0200
+
+python-apt (0.8.8.2) UNRELEASED; urgency=low
+
+  * po/no.po: Remove useless translation (superseded by nb.po)
+
+ -- David Prévot <taffit@debian.org>  Wed, 28 Nov 2012 21:37:17 -0400
+
+python-apt (0.8.8.1) unstable; urgency=low
+
+  * python/tag.cc:
+    - make TagSecString_FromStringAndSize, TagSecString_FromString
+      static, thanks to jcristau
   * tests/test_lp659438.py:
     - fix missing architecture to make the tests pass again during
       build with the latest apt
->>>>>>> 93ffde46
 
  -- Michael Vogt <mvo@debian.org>  Thu, 15 Nov 2012 09:55:24 +0100
 
