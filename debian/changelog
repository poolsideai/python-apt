--- conflicted
+++ resolved
@@ -1,18 +1,16 @@
-<<<<<<< HEAD
+python-apt (0.7.13.3) UNRELEASED; urgency=low
+
+  * apt/cache.py:
+    - add actiongroup() method (backport from 0.7.92)
+
+ -- Michael Vogt <michael.vogt@ubuntu.com>  Mon, 24 Aug 2009 13:41:38 +0200
+ 
 python-apt (0.7.13.2) unstable; urgency=low
 
   * apt/cache.py:
    - Convert argument to str in __getitem__() (Closes: #542965).
 
  -- Julian Andres Klode <jak@debian.org>  Sat, 22 Aug 2009 22:47:30 +0200
-=======
-python-apt (0.7.13.2) UNRELEASED; urgency=low
-
-  * apt/cache.py:
-    - add actiongroup() method (backport from 0.7.92)
-
- -- Michael Vogt <michael.vogt@ubuntu.com>  Mon, 24 Aug 2009 13:41:38 +0200
->>>>>>> 545fcd34
 
 python-apt (0.7.13.1) unstable; urgency=low
 
