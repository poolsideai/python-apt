--- conflicted
+++ resolved
@@ -1,6 +1,14 @@
+python-apt (0.8.3ubuntu9) UNRELEASED; urgency=low
+
+  * utils/get_ubuntu_mirrors_from_lp.py: move this script to python3
+  * pre-build.sh: call dpkg-checkbuilddeps with the list of our 
+    source-build-dependencies; this may save someone else an hour down the
+    line scratching their head over gratuitous test-suite failures...
+
+ -- Steve Langasek <steve.langasek@ubuntu.com>  Mon, 11 Jun 2012 13:48:06 -0700
+
 python-apt (0.8.3ubuntu8) quantal; urgency=low
 
-<<<<<<< HEAD
   * data/templates/Ubuntu.info.in:
     - add quantal
 
@@ -8,8 +16,6 @@
 
 python-apt (0.8.3ubuntu7) precise; urgency=low
 
-=======
->>>>>>> adb03266
   [ Michael Vogt ]
   * python/cache.cc:
     - ensure that pkgApplyStatus is called when the cache is opened
@@ -23,21 +29,7 @@
   * apt/cache.py:
     - fix _have_multi_arch flag (thanks to Sebastian Heinlein) LP: #966916
 
-<<<<<<< HEAD
  -- Michael Vogt <michael.vogt@ubuntu.com>  Mon, 02 Apr 2012 14:33:50 +0200
-=======
-  [ Stéphane Graber ]
-  * data/templates/Ubuntu.info.in:
-    - add quantal
-  
-  [ Steve Langasek ]
-  * utils/get_ubuntu_mirrors_from_lp.py: move this script to python3
-  * pre-build.sh: call dpkg-checkbuilddeps with the list of our 
-    source-build-dependencies; this may save someone else an hour down the
-    line scratching their head over gratuitous test-suite failures...
-
- -- Michael Vogt <mvo@debian.org>  Tue, 17 Apr 2012 14:09:24 +0200
->>>>>>> adb03266
 
 python-apt (0.8.3ubuntu5) precise; urgency=low
 
