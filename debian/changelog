python-apt (0.6.20ubuntu14) feisty; urgency=low

  * aptsources/distro.py:
    - fix typo (LP#84009)
  * fix gettext import (LP#92764)

 --

python-apt (0.6.20ubuntu13) feisty; urgency=low

  * fix in the duplicated source checking (thanks to Sebastian Heinlein)
  * python/depache.cc:
    - properly support isAutoInstalled flag

 -- Michael Vogt <michael.vogt@ubuntu.com>  Wed, 14 Mar 2007 16:38:22 +0100

python-apt (0.6.20ubuntu12) feisty; urgency=low

  * apt/cdrom.py:
    - fix bug in cdrom __init__ code
  * debian/rules:
    - added "DH_PYCENTRAL=nomove"


 -- Michael Vogt <michael.vogt@ubuntu.com>  Wed,  7 Mar 2007 10:41:00 +0100

python-apt (0.6.20ubuntu11) feisty; urgency=low

  * apt/packages.py:
    - support candidateDependencies, installedDependencies
    - support pkg.architecture
    - support candidateRecord, installedRecord

 -- Michael Vogt <michael.vogt@ubuntu.com>  Tue,  6 Mar 2007 16:22:49 +0100

python-apt (0.6.20ubuntu10) feisty; urgency=low

  * debian/control:
    - added XS-Vcs-Bzr header to make finding the repo easier
  * apt/cache.py:
    - fix rootdir var

 -- Michael Vogt <michael.vogt@ubuntu.com>  Thu,  1 Mar 2007 14:36:33 +0100

python-apt (0.6.20ubuntu9) feisty; urgency=low

  * Re-add debian/python-apt.install (LP: #88134)
    - This seems to have gone missing between 0.6.20ubuntu6 and 0.6.20ubuntu8
    - This probably happened because it wasn't added to bzr

 -- Matt Zimmerman <mdz@ubuntu.com>  Mon, 26 Feb 2007 14:04:15 -0800

python-apt (0.6.20ubuntu8) feisty; urgency=low

  * fix FTBFS

 -- Michael Vogt <michael.vogt@ubuntu.com>  Mon, 26 Feb 2007 18:41:37 +0100

python-apt (0.6.20ubuntu7) feisty; urgency=low

  * aptsources/distro.py:
    - fix crash in add_source (LP#85806)
  * apt/package.py:
    - handle invalid unicode more gracefully (LP#86215)
  * rebuild against latest apt

 -- Michael Vogt <michael.vogt@ubuntu.com>  Mon, 26 Feb 2007 14:31:00 +0100

python-apt (0.6.20ubuntu6) feisty; urgency=low

  * Build the extension for the debug interpreter.
  * Set Ubuntu maintainer address.

 -- Matthias Klose <doko@ubuntu.com>  Sat, 17 Feb 2007 02:10:37 +0100

python-apt (0.6.20ubuntu5) feisty; urgency=low

  * be more robust in has_repository (LP#84897)

 -- Michael Vogt <michael.vogt@ubuntu.com>  Tue, 13 Feb 2007 17:49:55 +0100

python-apt (0.6.20ubuntu4) feisty; urgency=low

  * rebuild against latest libapt

 -- Michael Vogt <michael.vogt@ubuntu.com>  Tue,  6 Feb 2007 16:40:37 +0100

python-apt (0.6.20ubuntu3) feisty; urgency=low

  * fixes in the new 'aptsources' module 
    (thanks to Sebastian Heinlein)
  * apt/cdrom.py:
    - better cdrom handling support
<<<<<<< HEAD
  * python/string.cc:
    - SizeToString supports PyLong too 
  * apt/cache.py:
    - fix rootdir
=======
  * apt/package.py:
    - added candidateDependencies, installedDependencies
    - SizeToString supports PyLong too 
    - support pkg.architecture
    - support candidateRecord, installedRecord
  * apt/cache.py:
    - fix rootdir
  * apt/cdrom.py:
    - fix bug in cdrom mountpoint handling
>>>>>>> 89e6314a

 -- Michael Vogt <michael.vogt@ubuntu.com>  Mon,  5 Feb 2007 10:29:55 +0100

python-apt (0.6.20ubuntu2) feisty; urgency=low

  * python/depcache.cc:
    - MarkInstall() has new FromUser argument to support marking
      packages as automatically installed
  * merged the 'aptsources' module for sources.list handling 
    (thanks to Sebastian Heinlein)

 -- Michael Vogt <michael.vogt@ubuntu.com>  Fri,  2 Feb 2007 16:26:38 +0100

python-apt (0.6.20ubuntu1) feisty; urgency=low

  * merged from debian

 -- Michael Vogt <michael.vogt@ubuntu.com>  Tue, 19 Dec 2006 13:41:32 +0100

python-apt (0.6.20) unstable; urgency=low

  * python/generic.h:
    - fix incorrect use of PyMem_DEL(), use pyObject_DEL()
      instead. This fixes a nasty segfault with python2.5
      (lp: 63226)
  * python/pkgrecords.cc:
    - export SHA1Hash() as well
  * debian/rules: Remove dh_python call.
  * apt/progress.cc:
    - protect against not-parsable strings send from dpkg (lp: 68553)
  * python/pkgmanager.cc:
    - fix typo (closes: #382853)
  * debian/control:
    - tightend dependency (closes: #383478)
  * apt/progress.py:
    - use os._exit() in the child (lp: #53298)
    - use select() when checking for statusfd (lp: #53282)
  * acknoledge NMU (closes: #378048, #373512)
  * python/apt_pkgmodule.cc:
    - fix missing docstring (closes: #368907), 
      Thanks to Josh Triplett
  * make it build against python2.5
  * python/progress.cc:
    - fix memleak (lp: #43096)
  
 --  Michael Vogt <mvo@debian.org>  Tue, 19 Dec 2006 13:32:11 +0100
  
python-apt (0.6.19ubuntu9.1) edgy-updates; urgency=low

  * protect against not-parsable strings send from dpkg (lp: 68553)

 -- Michael Vogt <michael.vogt@ubuntu.com>  Fri, 27 Oct 2006 10:41:44 +0200

python-apt (0.6.19ubuntu9) edgy; urgency=low

  * Reupload to restore dependency on python-central.
  * debian/rules: Remove dh_python call.

 -- Matthias Klose <doko@ubuntu.com>  Thu, 12 Oct 2006 14:26:46 +0200

python-apt (0.6.19ubuntu8) edgy; urgency=low

  * support pkgDepCache::ActionGroup()

 -- Michael Vogt <michael.vogt@ubuntu.com>  Fri,  6 Oct 2006 18:03:46 +0200

python-apt (0.6.19ubuntu7) edgy; urgency=low

  * python/generic.h:
    - fix incorrect use of PyMem_DEL(), use PyObject_DEL()
      instead. This fixes a nasty segfault with python2.5
      (lp: 63226)

 -- Michael Vogt <michael.vogt@ubuntu.com>  Wed,  4 Oct 2006 16:45:53 +0200

python-apt (0.6.19ubuntu6) edgy; urgency=low

  * python/progress.cc:
    - fix memleak (lp: #43096)

 -- Michael Vogt <michael.vogt@ubuntu.com>  Mon,  2 Oct 2006 18:33:44 +0200

python-apt (0.6.19ubuntu5) edgy; urgency=low

  * python/pkgmanager.cc:
    - fix typo (closes: #382853)
  * debian/control:
    - tightend dependency (closes: #383478)
  * apt/progress.py:
    - use os._exit() in the child (lp: #53298)
    - use select() when checking for statusfd (lp: #53282)
  * acknoledge NMU (closes: #378048, #373512)
  * python/apt_pkgmodule.cc:
    - fix missing docstring (closes: #368907), 
      Thanks to Josh Triplett
  * make it build against python2.5

 -- Michael Vogt <michael.vogt@ubuntu.com>  Mon, 18 Sep 2006 18:28:19 +0200

python-apt (0.6.19ubuntu4) edgy; urgency=low

  * Rebuild to add support for python2.5.

 -- Matthias Klose <doko@ubuntu.com>  Fri,  8 Sep 2006 13:32:47 +0000
  
python-apt (0.6.19ubuntu3) edgy; urgency=low

  * merged ddtp support

 -- Michael Vogt <michael.vogt@ubuntu.com>  Mon, 14 Aug 2006 16:25:51 +0200

python-apt (0.6.19ubuntu2) edgy; urgency=low

  * tightened build-deps on latest apt

 -- Michael Vogt <michael.vogt@ubuntu.com>  Thu,  3 Aug 2006 17:02:30 +0200

python-apt (0.6.19ubuntu1) edgy; urgency=low

  [ Michael Vogt ]
  * doc/examples/print_uris.py:
    - added a example to show how the indexfile.ArchiveURI() can be used
      with binary packages
  * python/apt_pkgmodule.cc:
    - export sha256 generation
  * added support for the pkgDepCache.IsGarbage() flag

  [ Otavio Salvador ]
  * apt/cache.py:
    - fix commit doc string to also cite the open related callbacks
    - allow change of rootdir for APT database loading
    - add dh_installexamples in package building Closes: #376014

 -- Michael Vogt <michael.vogt@ubuntu.com>  Thu, 27 Jul 2006 15:00:55 +0200

python-apt (0.6.18-0.2) unstable; urgency=low

  * Non-maintainer upload.
  * Add ${shlibs:Depends} and ${misc:Depends} (Closes: #377615).

 -- Christoph Berg <myon@debian.org>  Tue, 18 Jul 2006 11:39:52 +0200

python-apt (0.6.18-0.1) unstable; urgency=high

  * Non-maintainer upload.
  * Call dh_pycentral and dh_python before dh_installdeb, to make sure
    the dh_pycentral snippets are put into the maintainer scripts; patch from
    Sam Morris. (Closes: #376416)

 -- Steinar H. Gunderson <sesse@debian.org>  Wed, 12 Jul 2006 23:26:50 +0200

python-apt (0.6.18) unstable; urgency=low

  * Non-maintainer upload.
  * Update for the new Python policy. Closes: #373512

 -- Raphael Hertzog <hertzog@debian.org>  Sat, 17 Jun 2006 15:09:28 +0200

python-apt (0.6.17) unstable; urgency=low

    * apt/cache.py:
    - return useful values on Cache.update()
    - Release locks on failure (thanks to Colin Watson)
    - fix various pychecker warnings
  * apt/package.py: 
    - fix various pychecker warnings
    - check if looupRecords succeeded
    - fix bug in the return statement of _downloadable()
  * python/srcrecords.cc:
    - add "Restart" method
    - don't run auto "Restart" before performing a Lookup 
    - fix the initalization (no need to pass a PkgCacheType to the records)
    - added "Index" attribute
  * python/indexfile.cc:
    - added ArchiveURI() method
  
 -- Michael Vogt <mvo@debian.org>  Mon,  8 May 2006 22:34:58 +0200

python-apt (0.6.16.2ubuntu9) edgy; urgency=low

  * rebuild against the latest apt (with auto-mark support)
  * the full merge needs a newer python-support 

 -- Michael Vogt <michael.vogt@ubuntu.com>  Mon,  3 Jul 2006 21:33:40 +0200

python-apt (0.6.16.2ubuntu8) dapper; urgency=low

  * apt/package.py:
    - fix return value in {candidate,installed}Downloadable

 -- Michael Vogt <michael.vogt@ubuntu.com>  Wed, 17 May 2006 19:28:44 +0200

python-apt (0.6.16.2ubuntu7) dapper; urgency=low

  * apt/package.py:
    - check if _lookupRecord() succeeded when checking
      maintainer or description (fixes invalid descriptions under 
      rare circumstances in gnome-app-install)

 -- Michael Vogt <michael.vogt@ubuntu.com>  Wed, 17 May 2006 18:12:58 +0200

python-apt (0.6.16.2ubuntu6) dapper; urgency=low

  * debian/control:
    - Replaces: python-apt (<< 0.6.11), instead of Conflicts which is not
      correct here. (closes: #308586).
  * python/srcrecords.cc:
    - don't run auto "Restart" before performing a Lookup (but require
      explicit "Restart", fixes the docs/examples/sources.py example)
    - fix the initalization (no need to pass a PkgCacheType to the records)
  
 -- Michael Vogt <michael.vogt@ubuntu.com>  Mon,  8 May 2006 16:40:14 +0200

python-apt (0.6.16.2ubuntu5) dapper; urgency=low

  * apt/cache.py: Release locks on failure (thanks to Colin Watson)
    (closes: #35867)

 -- Michael Vogt <michael.vogt@ubuntu.com>  Tue, 21 Mar 2006 15:09:14 +0100

python-apt (0.6.16.2ubuntu4) dapper; urgency=low

  * apt/package.py: 
     - added Package.setDelete(purge) option

 -- Michael Vogt <michael.vogt@ubuntu.com>  Mon,  6 Mar 2006 18:59:33 +0000

python-apt (0.6.16.2ubuntu3) dapper; urgency=low

  * apt/package.py: undo some damager from pychecker

 -- Michael Vogt <michael.vogt@ubuntu.com>  Wed,  1 Mar 2006 15:34:23 +0100

python-apt (0.6.16.2ubuntu2) dapper; urgency=low

  * apt/progress.py: 
    - initialize FetchProgress.eta with the correct type
    - strip the staus str before passing it to InstallProgress.statusChanged()
  * apt/cache.py:
    - return useful values on Cache.update()
  * fix FTBFS

 -- Michael Vogt <michael.vogt@ubuntu.com>  Tue, 28 Feb 2006 14:07:06 +0100

python-apt (0.6.16.2ubuntu1) dapper; urgency=low

  * apt/progress.py: 
    - added InstallProgress.statusChange(pkg, percent, status) 
    - make DumbInstallProgress a new-style class 
      (thanks to kamion for the suggestions)
    - fix various pychecker warnings
  * apt/cache.py, apt/package.py: fix various pychecker warnings

 -- Michael Vogt <michael.vogt@ubuntu.com>  Tue, 28 Feb 2006 12:04:37 +0100

python-apt (0.6.16.2) unstable; urgency=low
  
  * Non-maintainer upload.
  * debian/control:
    + Replaces: python-apt (<< 0.6.11), instead of Conflicts which is not
      correct here. (closes: #308586).

 -- Pierre Habouzit <madcoder@debian.org>  Fri, 14 Apr 2006 19:30:51 +0200
  
python-apt (0.6.16.1) unstable; urgency=low

  * typos fixed (thanks to Gustavo Franco)
  * pkgRecords.Record added to get raw record data
  * python/cache.cc: "key" in pkgCache::VerIterator.DependsList[key] is
                     no longer locale specific but always englis

 -- Michael Vogt <mvo@debian.org>  Wed, 22 Feb 2006 10:41:13 +0100

python-apt (0.6.16ubuntu2) dapper; urgency=low

  * Drop python2.3 package.

 -- Matthias Klose <doko@ubuntu.com>  Tue, 14 Feb 2006 15:27:26 +0000

python-apt (0.6.16ubuntu1) dapper; urgency=low

  * memleak fixed when pkgCache objects are deallocated

 -- Michael Vogt <michael.vogt@ubuntu.com>  Thu, 12 Jan 2006 00:08:05 +0100

python-apt (0.6.16) unstable; urgency=low

  * added GetPkgAcqFile to queue individual file downloads with the 
    system (dosn't make use of the improved pkgAcqFile yet)
  * added SourceList.GetIndexes()
  * rewrote apt.cache.update() to use the improved aquire interface
  * apt/ API change: apt.Package.candidateOrigin returns a list of origins 
    now instead of a single one
  * apt_pkg.Cdrom.Add() returns a boolean now, CdromProgress has totalSteps
  * added support for pkgIndexFile and added SourcesList.FindIndex()
  * added "trusted" to the Origin class

 -- Michael Vogt <michael.vogt@ubuntu.com>  Thu,  5 Jan 2006 00:56:36 +0100

python-apt (0.6.15) unstable; urgency=low

  * rewrote cache.Commit() and make it raise proper Exception if stuff
    goes wrong
  * fix a invalid return from cache.commit(), fail if a download failed
  * apt.Package.candidateOrigin returns a class now
  * added pkgAcquire, pkgPackageManager and a example (acquire.py)
  * tightend build-dependencies for new apt and the c++ transition

 -- Michael Vogt <mvo@debian.org>  Mon, 28 Nov 2005 23:48:37 +0100

python-apt (0.6.14) unstable; urgency=low

  * doc/examples/build-deps.py:
    - fixed/improved (thanks to Martin Michlmayr, closes: #321507)
  * apt_pkg.Cache.Update() does no longer reopen the cache
    (this is the job of the caller now)
  * python/srcrecords.cc:
    - support for "srcrecords.Files" added
    - always run "Restart" before performing a Lookup 
  * export locking via: GetLock(),PkgSystem{Lock,UnLock} 
  * apt/cache.py:
    - added  __iter__ to make "for pkg in apt.Cache:" stuff possible

 -- Michael Vogt <mvo@debian.org>  Wed,  9 Nov 2005 04:52:08 +0100

python-apt (0.6.13) unstable; urgency=low

  * support for depcache added
  * support for the PkgProblemResolver added
  * support for PkgSrcRecord.BuildDepends added
  * support for cdrom handling (add, ident) added
  * support for progress reporting from operations added
    (e.g. OpProgress, FetchProgress, InstallProgress, CdromProgress)
  * added tests/ directory with various tests for the code
  * native apt/ python directory added that contains
    a more pythonic interface to apt_pkg
  * made the apt/ python code PEP08 conform
  * python exceptions return the apt error message now 
    (thanks to Chris Halls for the patch)
  
 -- Michael Vogt <mvo@debian.org>  Fri,  5 Aug 2005 10:30:31 +0200

python-apt (0.6.12.2) unstable; urgency=low

   * rebuild against the latest apt (c++ transition)

 -- Michael Vogt <mvo@debian.org>  Mon, 1 Aug 2005 11:06:03 +0200

python-apt (0.6.12.1) unstable; urgency=low

   * rebuild against the latest apt

 -- Michael Vogt <mvo@debian.org>  Tue, 28 Jun 2005 18:29:57 +0200 

python-apt (0.6.12ubuntu1) breezy; urgency=low

  * Greek0@gmx.net--2005-main/python-apt--debian--0.6:
    - python2.{3,4}-apt conflicts with python-apt (<< 0.6.11)
      (closes: #308586)
      (closes ubuntu: #11380)

 -- Michael Vogt <michael.vogt@ubuntu.com>  Thu, 12 May 2005 11:34:05 +0200

python-apt (0.6.12) breezy; urgency=low
  
  * added a tests/ directory
  * added tests/pkgsrcrecords.py that will check if the pkgsrcrecords
    interface does not segfault
  * new native python "apt" interface that hides the details of apt_pkg

 -- Michael Vogt <michael.vogt@ubuntu.com>  Fri,  6 May 2005 10:11:52 +0200
  
python-apt (0.6.11) experimental; urgency=low

  * fixed some reference count problems in the depcache and 
    pkgsrcrecords code
  * DepCache.Init() is never called implicit now
  * merged with python-apt tree from Greek0@gmx.net--2005-main

 -- Michael Vogt <mvo@debian.org>  Fri,  6 May 2005 10:04:38 +0200

python-apt (0.5.36ubuntu2) hoary; urgency=low

  * return "None" in GetCandidateVer() if no Candidate is found

 -- Michael Vogt <michael.vogt@ubuntu.com>  Tue, 15 Mar 2005 12:30:06 +0100

python-apt (0.5.36ubuntu1) hoary; urgency=low

  * DepCache.ReadPinFile() added
  * Fixed a bug in DepCache.Upgrade()

 -- Michael Vogt <michael.vogt@ubuntu.com>  Wed,  2 Mar 2005 11:32:15 +0100

python-apt (0.5.36) hoary; urgency=low

  * Fix build-depends, somehow lost in merge

 -- Matt Zimmerman <mdz@ubuntu.com>  Sat, 26 Feb 2005 18:53:54 -0800

python-apt (0.5.35) hoary; urgency=low

  * Target hoary this time

 -- Matt Zimmerman <mdz@ubuntu.com>  Sat, 26 Feb 2005 15:57:21 -0800

python-apt (0.5.34) unstable; urgency=low

  * Restore Ubuntu changes
    - Build python 2.4 as default, add python2.3-apt
    - Typo fix (Ubuntu #4677)

 -- Matt Zimmerman <mdz@ubuntu.com>  Sat, 26 Feb 2005 15:53:30 -0800

python-apt (0.5.33) unstable; urgency=low

  * Merge michael.vogt@ubuntu.com--2005/python-apt--pkgDepCache--0
    - Basic depcache API (Ubuntu #6889)

 -- Matt Zimmerman <mdz@ubuntu.com>  Sat, 26 Feb 2005 15:37:48 -0800

python-apt (0.5.32) unstable; urgency=low

  * Update to work with apt 0.5.32 (bzip2 deb support)

 -- Matt Zimmerman <mdz@debian.org>  Sun, 12 Dec 2004 09:44:45 -0800

python-apt (0.5.10) unstable; urgency=low

  * Recompile with apt 0.5

 -- Matt Zimmerman <mdz@debian.org>  Fri, 26 Dec 2003 09:09:40 -0800

python-apt (0.5.9) unstable; urgency=low

  * Fix broken object initialization in sourcelist.cc and srcrecords.cc
    (Closes: #215792)

 -- Matt Zimmerman <mdz@debian.org>  Thu, 25 Dec 2003 12:12:04 -0800

python-apt (0.5.8) unstable; urgency=low

  * Adjust build-depends to build with python2.3.  No other changes.
  * This seems to break the new source package support, probably because
    the new source package support is buggy.

 -- Matt Zimmerman <mdz@debian.org>  Fri,  8 Aug 2003 09:01:12 -0400

python-apt (0.5.5.2) unstable; urgency=low

  * Add myself to Uploaders so that bugs don't get tagged as NMU-fixed anymore 
  * Initial support for working with source packages (Closes: #199716)

 -- Matt Zimmerman <mdz@debian.org>  Tue, 22 Jul 2003 22:20:00 -0400

python-apt (0.5.5.1) unstable; urgency=low

  * DepIterator::GlobOr increments the iterator; don't increment it again.
    This caused every other dependency to be skipped (Closes: #195805)
  * Avoid a null pointer dereference when calling keys() on an empty
    configuration (Closes: #149380) 

 -- Matt Zimmerman <mdz@debian.org>  Mon,  2 Jun 2003 23:18:53 -0400

python-apt (0.5.5) unstable; urgency=low

  * Rebuild with apt 0.5.5

 -- Matt Zimmerman <mdz@debian.org>  Tue,  6 May 2003 10:01:22 -0400

python-apt (0.5.4.9) unstable; urgency=low

  * Parse /var/lib/dpkg/status in examples/tagfile.py, so that it works
    out of the box (Closes: #175340)
  * Rebuild with apt 0.5.4.9 (libapt-pkg-libc6.3-5-3.3)

 -- Matt Zimmerman <mdz@debian.org>  Tue, 18 Feb 2003 16:42:24 -0500

python-apt (0.5.4.4) unstable; urgency=low

  * Fix for memory leak with TmpGetCache.
    Closes: #151489
  * Include additional examples from Moshe Zadka <m@moshez.org>
    Closes: #150091, #152048
  * Rebuild for python2.2, which is now the default version
    Closes: #158460
  * No CVS directories in source tarball
    Closes: #157773

 -- Matt Zimmerman <mdz@debian.org>  Tue, 27 Aug 2002 19:22:10 -0400
  
python-apt (0.5.4.3) unstable; urgency=low

  * #include <new> in python/generic.h so that we can build on ia64, which
    uses g++-2.96 (Closes: #137467)

 -- Matt Zimmerman <mdz@debian.org>  Sat,  9 Mar 2002 23:34:13 -0500

python-apt (0.5.4.2) unstable; urgency=high

  * Fix g++-3.0 compilation issues (Closes: #134020)

 -- Matt Zimmerman <mdz@debian.org>  Sun, 24 Feb 2002 00:20:22 -0500

python-apt (0.5.4.1) unstable; urgency=low

  * Add apt-utils to build-depends, since libapt-pkg-dev doesn't pull it
    in.  This should allow python-apt to be autobuilt more readily.

 -- Matt Zimmerman <mdz@debian.org>  Sat, 23 Feb 2002 19:01:15 -0500

python-apt (0.5.4) unstable; urgency=low

  * Initial release.
  * Initial packaging by Jason Gunthorpe, et al.

 -- Matt Zimmerman <mdz@debian.org>  Wed, 16 Jan 2002 01:37:56 -0500<|MERGE_RESOLUTION|>--- conflicted
+++ resolved
@@ -3,8 +3,10 @@
   * aptsources/distro.py:
     - fix typo (LP#84009)
   * fix gettext import (LP#92764)
-
- --
+  * po/*.po:
+    - make update-po
+
+ -- Michael Vogt <michael.vogt@ubuntu.com>  Thu, 22 Mar 2007 15:40:37 +0100
 
 python-apt (0.6.20ubuntu13) feisty; urgency=low
 
@@ -91,22 +93,10 @@
     (thanks to Sebastian Heinlein)
   * apt/cdrom.py:
     - better cdrom handling support
-<<<<<<< HEAD
   * python/string.cc:
     - SizeToString supports PyLong too 
   * apt/cache.py:
     - fix rootdir
-=======
-  * apt/package.py:
-    - added candidateDependencies, installedDependencies
-    - SizeToString supports PyLong too 
-    - support pkg.architecture
-    - support candidateRecord, installedRecord
-  * apt/cache.py:
-    - fix rootdir
-  * apt/cdrom.py:
-    - fix bug in cdrom mountpoint handling
->>>>>>> 89e6314a
 
  -- Michael Vogt <michael.vogt@ubuntu.com>  Mon,  5 Feb 2007 10:29:55 +0100
 
