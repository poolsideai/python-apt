<<<<<<< HEAD
python-apt (0.8.9~exp1) UNRELEASED; urgency=low
=======
python-apt (0.8.8ubuntu5) raring; urgency=low

  * tests/*.py: Do not prepend None to sys.path, Python 3.3 redeems that with
    an unintelligible crash.
  * tests/test_auth.py: In test_add_key_from_server_mitm(), show the exception
    if it does not match the expectation, so that this becomes possible to
    debug.
  * aptsources/distro.py: Replace the deprecated getiterator() ElementTree
    method with iter(), to avoid raising a PendingDeprecationWarning.
  * tests/test_auth.py: Temporarily disable $http_proxy for the tests, as
    gnupg does not get along with proxies (LP #789049)

 -- Martin Pitt <martin.pitt@ubuntu.com>  Tue, 20 Nov 2012 12:01:08 +0100

python-apt (0.8.8ubuntu4) raring; urgency=low

  * tests/test_apt_cache.py, tests/test_lp659438.py, tests/test_progress.py:
    - Clear out APT::Update::Post-Invoke and
      APT::Update::Post-Invoke-Success in tests that call cache.update to
      avoid pollution from the host system.
  * tests/test_auth.py:
    - Discard stderr from gpg.
    - Try successive keyserver ports if 19191 is already in use.
  * aptsources/distinfo.py, aptsources/distro.py, aptsources/sourceslist.py,
    tests/test_apt_cache.py, tests/test_debfile_multiarch.py:
    - Use logging.warning rather than the deprecated logging.warn.
  * tests/test_debfile_multiarch.py:
    - Don't log warnings when skipping tests; the resulting stderr output
      causes autopkgtest to fail.
  * tests/test_all.py:
    - Write general test status output to stdout, not stderr.
  * tests/test_aptsources.py:
    - Clean up file object in test_enable_component.

 -- Colin Watson <cjwatson@ubuntu.com>  Mon, 19 Nov 2012 14:17:02 +0000

python-apt (0.8.8ubuntu3) raring; urgency=low

  * tests/test_lp659438.py:
    - Add an Architecture: line to the test Packages file so that apt
      doesn't get upset with it.

 -- Colin Watson <cjwatson@ubuntu.com>  Thu, 08 Nov 2012 15:03:36 +0000

python-apt (0.8.8ubuntu2) raring; urgency=low

  * data/templates/Ubuntu.info.in:
    - Fix descriptions of quantal and raring.

 -- Colin Watson <cjwatson@ubuntu.com>  Wed, 07 Nov 2012 13:16:33 +0000

python-apt (0.8.8ubuntu1) raring; urgency=low
>>>>>>> c7eb97c2

  [ Michael Vogt ]
  * merged from the debian-sid branch:
    - do not build-depend on python-unittest2, only needed for python2.6
  * merged from the debian-experimental branch
  * python/tag.cc:
    - make TagSecString_FromStringAndSize, TagSecString_FromString
      static, thanks to jcristau
  * python/cache.cc:
    - add "Codename" to PackageFile object
  * add dep8 style autopkgtest support
  * build fixes for python3.3
  * data/templates/Ubuntu.info.in:
    - add raring
  
  [ Jason Conti ]
  * lp:~jconti/python-apt/closeable-cache:
    - add apt.Cache.close() method

<<<<<<< HEAD
 -- Michael Vogt <mvo@debian.org>  Mon, 15 Oct 2012 10:03:21 +0200

python-apt (0.8.8.2) UNRELEASED; urgency=low

  * po/no.po: Remove useless translation (superseded by nb.po)

 -- David Prévot <taffit@debian.org>  Wed, 28 Nov 2012 21:37:17 -0400

python-apt (0.8.8.1) unstable; urgency=low

  * python/tag.cc:
    - make TagSecString_FromStringAndSize, TagSecString_FromString
      static, thanks to jcristau
  * tests/test_lp659438.py:
    - fix missing architecture to make the tests pass again during
      build with the latest apt

 -- Michael Vogt <mvo@debian.org>  Thu, 15 Nov 2012 09:55:24 +0100

=======
 -- Michael Vogt <michael.vogt@ubuntu.com>  Tue, 23 Oct 2012 12:58:13 +0200
  
>>>>>>> c7eb97c2
python-apt (0.8.8) unstable; urgency=low

  [ Program translation updates ]
  * po/pl.po: Polish (Michał Kułach) (closes: #684308)
  * po/da.po: Danish (Joe Hansen) (closes: #689827)

  [ Michael Vogt ]
  * merged lp:~sampo555/python-apt/fix_1042916 reuse existing but
    disabled sources.list entries instead of duplicating them.
    Thanks to "sampo555", LP: #1042916
  * consolidate tests/test_lp1030278.py into the new 
    tests/test_size_to_str.py
  * apt/auth.py:
    - support importing long keyids with leading 0x and mixed case
  * debian/control:
    - build-depend on python-unittest2 to get "with TestCase.assertRaises"
      support in python2.6

  [ Barry Warsaw ]
  * python/string.cc, tests/test_lp1030278.py: Fix StrSizeToStr() so that
    1) it first checks for PyLong-ness so that in Python 3 on i386, it
    will be able to convert larger numbers (via doubles rather than ints);
    2) before doing the conversions through the apt API, check to see if a
    Python exception occurred, e.g. OverflowError, and return an error
    condition in that case instead of masking it.  (LP: #1030278)

  [ James Hunt ]
  * python/cache.cc: PkgCacheGetIsMultiArch(): Return calculated
    value rather than a random one.
  * lp:~jamesodhunt/python-apt/test-for-size_to_str:
    - add test for size_to_str() to help with finding LP: #1030278

 -- Michael Vogt <mvo@debian.org>  Fri, 12 Oct 2012 10:47:11 +0200

python-apt (0.8.7ubuntu4) quantal; urgency=low

  * apt/auth.py:
    - do not fail to import keys that start with "0x" (LP: #1065015)

 -- Michael Vogt <michael.vogt@ubuntu.com>  Wed, 10 Oct 2012 15:55:55 +0200

python-apt (0.8.7ubuntu3) quantal; urgency=low

  * lp:~mvo/python-apt/recv-key-lp1016643:
    - Only support long (v4) keyids when downloading keys and
      check the keys fingerprint before importing. This avoids
      man-in-the-middle attacks (LP: #1016643)
  * lp:~mvo/python-apt/fix-debfile-crash:
    - fix crash on missing candidates in the multiarch check

 -- Michael Vogt <michael.vogt@ubuntu.com>  Tue, 02 Oct 2012 11:35:02 +0200

python-apt (0.8.7ubuntu2) quantal; urgency=low

  * python/string.cc, tests/test_lp1030278.py: Fix StrSizeToStr() so that
    1) it first checks for PyLong-ness so that in Python 3 on i386, it
    will be able to convert larger numbers (via doubles rather than ints);
    2) before doing the conversions through the apt API, check to see if a
    Python exception occurred, e.g. OverflowError, and return an error
    condition in that case instead of masking it.  (LP: #1030278)

 -- Barry Warsaw <barry@ubuntu.com>  Mon, 01 Oct 2012 18:04:35 -0400

python-apt (0.8.7ubuntu1) quantal; urgency=low

  [ James Hunt ]
  * python/cache.cc: PkgCacheGetIsMultiArch(): Return calculated
    value rather than a random one.

  [ Michael Vogt ]
  * merged fixes from the debian-sid branch

 -- Michael Vogt <michael.vogt@ubuntu.com>  Mon, 01 Oct 2012 13:47:43 +0200

python-apt (0.8.7) unstable; urgency=low

  [ Translation updates ]
  * po/es.po: Spanish translation updated by Omar Campagne (closes: #679285)
  * po/ja.po: Japanese translation updated by Kenshi Muto (closes: #679652)

  [ Jakub Wilk ]
  * Fix typos: the the -> the (closes: #679432)

  [ Julian Andres Klode ]
  * apt/auth.py:
    - Do not merge stdout and stderr (Closes: #678706)
    - Forward stderr from apt-key to our stderr if non-empty

 -- Julian Andres Klode <jak@debian.org>  Mon, 30 Jul 2012 13:29:17 +0200

python-apt (0.8.6ubuntu1) quantal; urgency=low

  * merged from the debian-sid branch

 -- Michael Vogt <michael.vogt@ubuntu.com>  Fri, 29 Jun 2012 16:05:52 +0200

python-apt (0.8.6) unstable; urgency=low

  [ Michael Vogt ]
  * debian/control:
    - add build-dep for apt (>= 0.9.6) to make test_auth.py test
      work reliable
  * python/cache.cc:
  [ Colin Watson ]
  * aptsources/*.py, setup.py: Make aptsources modules work directly in
    either Python 2 or 3, and exclude the "future" 2to3 fixer so that 2to3
    doesn't need to modify them.  This makes life a little easier for the
    strange tricks update-manager plays with its dist-upgrader tarball.
    - Use Popen.communicate() instead of stdin, stdout
  [ Julian Andres Klode ]
  * apt/auth.py:
    - Use tempfile.NamedTemporaryFile to create temporary file
    - Use Popen.communicate() instead of stdin, stdout
  * tests/fakeroot-apt-key:
    - exec apt-key, otherwise we ignore the return value
  * debian/control:
    - Build-depend on fakeroot, needed for the apt.auth tests
  * data/templates/Debian.info.in:
    - Add wheezy
    - Add wheezy-updates as Recommended Updates
    - Order wheezy-proposed-updates after wheezy/updates and wheezy-updates
  * po:
    - Fixup the translations for wheezy again

 -- Michael Vogt <mvo@debian.org>  Fri, 29 Jun 2012 15:57:20 +0200

python-apt (0.8.5~ubuntu2) quantal; urgency=low

  * xz-lzma has been rolled into xz-utils, as of 5.1.1alpha+20120614-1

 -- Adam Conrad <adconrad@ubuntu.com>  Tue, 19 Jun 2012 19:12:18 -0600

python-apt (0.8.5~ubuntu1) quantal-proposed; urgency=low

  * Merge from unreleased Debian branch, remaining changes:
    - drop recommends on python2.6
    - build with COMPAT_0_7, which might still be needed by some code in the
      Ubuntu archive.  We need to scan the archive for this, add liberal
      Breaks, and analyze the dist-upgrader case before disabling.
  * Revert change from lp:~ev/python-apt/dont-leak-fds; as discussed on IRC
    during the Python3 porting sprint, the cure here is worse than the
    disease.

 -- Steve Langasek <steve.langasek@ubuntu.com>  Tue, 12 Jun 2012 08:23:06 -0700

python-apt (0.8.5) unstable; urgency=low

  [ Michael Vogt ]
  * python/cache.cc:
    - ensure that pkgApplyStatus is called when the cache is opened
      (thanks to Sebastian Heinlein for finding this bug), LP: #659438

  [ Stéphane Graber ]
  * data/templates/Ubuntu.info.in:
    - add quantal

  [ Steve Langasek ]
  * utils/get_ubuntu_mirrors_from_lp.py: move this script to python3
  * pre-build.sh: call dpkg-checkbuilddeps with the list of our 
    source-build-dependencies; this may save someone else an hour down the
    line scratching their head over gratuitous test-suite failures...
  
  [ Sebastian Heinlein ]
  * lp:~glatzor/python-apt/auth:
    - this is a port of the software-properties AptAuth module to python-apt
      with some cleanups. It provides a wrapper API for the apt-key command

  [ David Prévot ]
  * po/*.po: update PO files against current POT file
  * po/be.po: Belarusian translation by Viktar Siarheichyk (closes: #678286)
  * po/de.po: German translation updated by Holger Wansing (closes: #677916)
  * po/el.po: Greek translation updated by Thomas Vasileiou (closes: #677331)
  * po/en_GB.po: Remove useless file <20120610190618.GA1387@burratino>
  * po/eo.po: Esperanto translation by Kristjan Schmidt and Michael Moroni
  * po/fi.po: Finnish translation updated by Timo Jyrinki
  * po/fr.po: French translation updated (closes: #567765)
  * po/hu.po: Hungarian translation updated by Gabor Kelemen
  * po/id.po: Indonesian translation by Andika Triwidada (closes: #676960)
  * po/nl.po: Dutch translation updated by Jeroen Schot (closes: #652335)
  * po/pt_BR.po: Brazilian translation updated by Sérgio Cipolla
  * po/ru.po: incomplete Russian translation updated by Andrey
  * po/sk.po: Slovak translation updated by Ivan Masár (closes: #676973)
  * po/sl.po: Slovenian translation updated by Matej Urbančič
  * po/sr.po: incomplete Serbian translation updated by Nikola Nenadic
  * po/tl.po: Tagalog translation updated by Ariel S. Betan
  * po/am.po po/br.po po/et.po po/eu.po po/fa.po po/fur.po po/hi.po
    po/mr.po po/ms.po po/nn.po po/pa.po po/ps.po po/qu.po po/rw.po po/ta.po
    po/ur.po po/xh.po: remove useless (empty) translations

  [ Julian Andres Klode ]
  * Merge patch from Colin Watson to handle non-UTF8 tag files in
    Python 3, by using bytes instead of str when requested; and
    document this in the RST documentation (Closes: #656288)
  * debian/control:
    - Drop Recommends on python2.6 (Closes: #645970)
    - Replace xz-lzma Recommends by xz-utils (Closes: #677934)
  * python/configuration.cc:
    - Handle the use of "del" on configuration values. Those are represented
      by calling the setter with NULL, which we did not handle before, causing
      a segmentation fault (Closes: #661062)
  * python/tag.cc:
    - Correctly handle file descriptor 0 aka stdin (Closes: #669458)
  * python/acquire.cc:
    - Use pkgAcquire::Setup() to setup the acquire class and handle errors
      from this (Closes: #629624)
  * debian/control:
    - Set Standards-Version to 3.9.3
  * utils/get_ubuntu_mirrors_from_lp.py:
    - Revert move to Python 3, python3-feedparser is not in the archive yet
  * tests:
    - Fix new tests from Sebastian to work with Python 2.6

 -- Julian Andres Klode <jak@debian.org>  Fri, 22 Jun 2012 10:37:23 +0200

python-apt (0.8.3ubuntu8) quantal; urgency=low

  * data/templates/Ubuntu.info.in:
    - add quantal

 -- Stéphane Graber <stgraber@ubuntu.com>  Wed, 02 May 2012 21:09:05 -0400

python-apt (0.8.3ubuntu7) precise; urgency=low

  [ Michael Vogt ]
  * python/cache.cc:
    - ensure that pkgApplyStatus is called when the cache is opened
      Thanks to Sebastian Heinlein for finding this bug, providing a fix
      and adding a regression test, LP: #659438

 -- Michael Vogt <michael.vogt@ubuntu.com>  Wed, 18 Apr 2012 10:26:06 +0200

python-apt (0.8.3ubuntu6) precise; urgency=low

  * apt/cache.py:
    - fix _have_multi_arch flag (thanks to Sebastian Heinlein) LP: #966916

 -- Michael Vogt <michael.vogt@ubuntu.com>  Mon, 02 Apr 2012 14:33:50 +0200

python-apt (0.8.3ubuntu5) precise; urgency=low

  [ Michael Vogt ]
  * apt/package.py:
    - if there is no Version.uri return None

  [ Julian Andres Klode ]
  * python/apt_pkgmodule.cc:
    - Fix apt_pkg.Dependency.TYPE_RECOMMENDS, had Suggests value previously

 -- Michael Vogt <michael.vogt@ubuntu.com>  Tue, 27 Mar 2012 13:34:19 +0200

python-apt (0.8.3ubuntu4) precise; urgency=low

  * doc/examples/build-deps.py:
    - update the build-deps.py example to use the apt API more
  * add support for apt_pkg.Policy.get_priority(PkgFileIterator)
  * apt/debfile.py:
    - use apt_inst for reading the control_filelist
  * debian/control:
    - remove no longer needed dependency on python-debian
  * tests/test_tagfile.py:
    - add test for apt_pkg.TagFile() both for compressed/uncompressed
      files
  * python/tag.cc, tests/test_tagfile.py:
    - add support a filename argument in apt_pkg.TagFile() (in addition
      to the file object currently supported)
  * tests/test_apt_cache.py:
    - fix tests on kfreebsd/ia64
  * apt/debfile.py: 
    - fix crash in dep multiarch handling

 -- Michael Vogt <michael.vogt@ubuntu.com>  Tue, 14 Feb 2012 09:37:18 +0100

python-apt (0.8.3ubuntu3) precise; urgency=low

  * rebuild against latest libapt

 -- Michael Vogt <michael.vogt@ubuntu.com>  Mon, 30 Jan 2012 10:56:44 +0100

python-apt (0.8.3ubuntu2) precise; urgency=low

  * debian/control: Drop unnecessary Recommends: python2.6 again.

 -- Martin Pitt <martin.pitt@ubuntu.com>  Fri, 09 Dec 2011 12:59:15 +0100

python-apt (0.8.3ubuntu1) precise; urgency=low

  * merged from debian/sid

 -- Michael Vogt <michael.vogt@ubuntu.com>  Thu, 08 Dec 2011 20:44:30 +0100

python-apt (0.8.3) unstable; urgency=low

  [ Alexey Feldgendler ] 
  * handle architecture-specific conflicts correctly (LP: #829138)
  
  [ Michael Vogt ]
  * lp:~mvo/python-apt/debfile-multiarch:
    - add multiarch support to the debfile.py code (LP: #854839)
  * tests/test_apt_cache.py:
    - add additional check if provides test can actually be run

 -- Michael Vogt <mvo@debian.org>  Thu, 08 Dec 2011 20:31:52 +0100

python-apt (0.8.2) unstable; urgency=low

  [ Michael Vogt ]
  * merged from ubuntu:
    - use logging instead of print
    - update distro template Ubuntu.info.in
    - add xz compression support
  * po/python-apt.pot:
    - refreshed
  * po/pt_BR.po:
    - updated, thanks to Sergio Cipolla (closes: #628398)
  * po/da.po:
    - updated, thanks to Joe Dalton (closes: #631309)
  * po/sr.po:
    - updated, thanks to Nikola Nenadic (closes: #638308)
  * python/apt_pkgmodule.cc:
    - add apt_pkg.get_architectures() call
  * apt/cache.py:
    - remove "print" when creating dirs in apt.Cache(rootdir=dir),
      thanks to Martin Pitt
    - add __lt__ to apt.Package so that sort() sorts by name
      on list of package objects
  * debian/control:
    - add recommends to xz-lzma to ensure we have the unlzma command
  * apt/cache.py:
    - set Dir::bin::dpkg if a alternate rootdir is given
      (LP: #885895)
  * build fixes for the apt in experimental
  * apt/debfile.py: 
    - raise error when accessing require_changes and 
      missing_deps without calling check() before, thanks to 
      Tshepang Lekhonkhobe (closes: #624379)
  * apt/package.py:
    - add new "suggests" property, thanks to Christop Groth
    - allow Dependency object to be iteratable, this allows to write
      code like:
      for or_dep_group in pkg.candidate.dependencies:
          for dep in or_dep_group: 
              do_something()
      (thanks to Christop Groth)
  * apt/progress/base.py:
    - write exception text to stderr to avoid hidding exceptions
      like "pre-configure failed" from libapt (thanks to Jean-Baptiste
      Lallement)
  
  [ Tshepang Lekhonkhobe ]
  * rm usage of camelcase in cache.py doc (closes: #626617)
  * grammar fix in the cache.py doc (closes: #626610)

  [ Nikola Pavlović ]
  * fixed a typo, changed "Open Source software" to 
    "free and open-source software"  (LP: #500940)

 -- Michael Vogt <mvo@debian.org>  Thu, 01 Dec 2011 14:14:42 +0100

python-apt (0.8.1ubuntu1) precise; urgency=low

  * aptsources/sourceslist.py:
    - import distinfo from the same dir (LP: #871007)
  * data/templates/Ubuntu.info.in:
    - add precise

 -- Michael Vogt <michael.vogt@ubuntu.com>  Wed, 19 Oct 2011 17:46:18 +0200

python-apt (0.8.1) unstable; urgency=low

  [ Julian Andres Klode ]
  * Breaks: debsecan (<< 0.4.15) [not only << 0.4.14] (Closes: #629512)
  
  [ Michael Vogt ]
  * python/arfile.cc:
    - use APT::Configuration::getCompressionTypes() instead of duplicating
      the supported methods here
  * tests/test_debfile.py:
    - add test for raise on unknown data.tar.xxx
  * tests/test_aptsources_ports.py, tests/test_aptsources.py:
    - use tmpdir during the tests to fix test failure with apt from
      experimental
  * tests/test_apt_cache.py:
    - fix test by providing proper fixture data
    - fix test if sources.list is not readable (as is the case on some
      PPA buildds)
  * apt/package.py:
    - fix py3 compatiblity with print
  * tests/test_all.py:
    - skip all tests if sources.list is not readable (as is the case on
      some builds)
    - packages in marked_install state can also be auto-removable
  * add concept of "ParentComponent" for e.g. ubuntu/multiverse
    that needs universe enabled as well (plus add test)
  * apt/progress/gtk2.py:
    - update to the latest vte API for child-exited (LP: #865388)

 -- Michael Vogt <mvo@debian.org>  Wed, 19 Oct 2011 16:39:13 +0200

python-apt (0.8.0ubuntu9) oneiric; urgency=low

  * apt/progress/gtk2.py:
    - update to the latest vte API for child-exited (LP: #865388)

 -- Michael Vogt <michael.vogt@ubuntu.com>  Tue, 04 Oct 2011 16:35:52 +0200

python-apt (0.8.0ubuntu8) oneiric; urgency=low

  * add concept of "ParentComponent" for e.g. ubuntu/multiverse
    that needs universe enabled as well (plus add test)
    LP: #829284

 -- Michael Vogt <michael.vogt@ubuntu.com>  Wed, 28 Sep 2011 16:27:20 +0200

python-apt (0.8.0ubuntu7) oneiric; urgency=low

  * aptsources/distinfo.py:
    - make mirror a valid protocol name
  * utils/get_ubuntu_mirrors_from_lp.py:
    - add "mirror://mirrors.ubuntu.com/mirrors.txt" to the 
      default mirror list

 -- Michael Vogt <michael.vogt@ubuntu.com>  Thu, 11 Aug 2011 15:38:06 +0200

python-apt (0.8.0ubuntu6) oneiric; urgency=low

  * debian/control:
    - remove recommends of python2.6
  * tests/test_all.py:
    - print library dir during the tests to hunt down mysterious build
      failure on amd64

 -- Michael Vogt <michael.vogt@ubuntu.com>  Wed, 10 Aug 2011 06:12:30 +0200

python-apt (0.8.0ubuntu5) oneiric; urgency=low

  * setup.py:
    - enable extra builds too

 -- Michael Vogt <michael.vogt@ubuntu.com>  Tue, 09 Aug 2011 16:05:09 +0200

python-apt (0.8.0ubuntu4) oneiric; urgency=low

  * apt/package.py:
    - fix py3 compatbility with print

 -- Michael Vogt <michael.vogt@ubuntu.com>  Tue, 09 Aug 2011 16:04:04 +0200

python-apt (0.8.0ubuntu3) oneiric; urgency=low

  * aptsources/sourceslist.py:
    - fix py3.2 compat issue that causes FTBFS on amd64 tests

 -- Michael Vogt <michael.vogt@ubuntu.com>  Mon, 08 Aug 2011 22:48:43 +0200

python-apt (0.8.0ubuntu2) oneiric; urgency=low

  * disable tests if /etc/apt/sources.list is not readable

 -- Michael Vogt <michael.vogt@ubuntu.com>  Mon, 08 Aug 2011 18:51:50 +0200

python-apt (0.8.0ubuntu1) oneiric; urgency=low

  [ Julian Andres Klode ]
  * Breaks: debsecan (<< 0.4.15) [not only << 0.4.14] (Closes: #629512)
  
  [ Michael Vogt ]
  * python/arfile.cc:
    - use APT::Configuration::getCompressionTypes() instead of duplicating
      the supported methods here
  * tests/test_debfile.py:
    - add test for raise on unknown data.tar.xxx
  * tests/test_aptsources_ports.py, tests/test_aptsources.py:
    - use tmpdir during the tests to fix test failure with apt from
      experimental
  * tests/test_apt_cache.py:
    - fix test by providing proper fixture data
    - fix test if sources.list is not readable (as is the case on some
      PPA buildds)
  * build against the latest libapt

 -- Michael Vogt <michael.vogt@ubuntu.com>  Mon, 08 Aug 2011 14:24:29 +0200

python-apt (0.8.0) unstable; urgency=low

  * Upload to unstable

  [ Julian Andres Klode ]
  * Increase Breaks for update-notifier to 0.99.3debian9
  * utils/get_debian_mirrors.py: Adjust for new Alioth SCM urls
  * debian/control: Standards-Version 3.9.2
  * Fix Lintian overrides
  * Fix spelling errors reported by Lintian (sep[a->e]rated, overrid[d]en)
  * po/urd.po: Remove, ur.po is the correct file
  * debian/source/format: Add, set it to "3.0 (native)"

  [ Tshepang Lekhonkhobe ]
  * Fix get_changelog in Python 3 (Closes: #626532)
  * apt/package.py: fix a few typos [formated->formatted] (Closes: #597054)
  * doc/source/tutorials/contributing.rst: minor improvements (Closes: #625225)
    - one typo [2to => 2to3], one broken link [pep8.py link]

  [ Translation updates ]
  * Esperanto (Closes: #626430)

 -- Julian Andres Klode <jak@debian.org>  Fri, 27 May 2011 16:12:46 +0200

python-apt (0.8.0~exp4ubuntu2) UNRELEASED; urgency=low

  * add missing bits for the xz compression support for the 
    0.7 API, thanks to Colin Watson for the fix! (LP: #805389)

 -- Michael Vogt <michael.vogt@ubuntu.com>  Wed, 13 Jul 2011 11:51:47 +0200

python-apt (0.8.0~exp4ubuntu1) oneiric; urgency=low

  * Merged from debian/experimental, remaining changes:
    - updated mirror list
    - do not disable 0.7 compat API yet

 -- Michael Vogt <michael.vogt@ubuntu.com>  Tue, 24 May 2011 10:08:56 +0200

python-apt (0.8.0~exp4) experimental; urgency=low

  * apt_pkg: Add OrderList, wanted for mancoosi (Closes: #623485)
  * apt_pkg: Add subclassing fun to PackageManager, for #623485 as well
  * apt.cache: Emit change signals in ProblemResolver
  * apt.Cache: Add a _changes_count member for later use

 -- Julian Andres Klode <jak@debian.org>  Fri, 29 Apr 2011 13:57:30 +0200

python-apt (0.8.0~exp3) experimental; urgency=low

  [ Stéphane Graber ]
  * Update enable_component to also apply to -src entries (LP: #758732)
  
  [ Julian Andres Klode ]
  * apt_pkg: Add apt_pkg.Version.multi_arch and friends

 -- Julian Andres Klode <jak@debian.org>  Thu, 21 Apr 2011 15:33:38 +0200

python-apt (0.8.0~exp2) experimental; urgency=low

  * aptsources: Parse multi-arch sources.list files correctly
  * aptsources: Allow insertion of new multi-arch entries
  * aptsources: Various cleanup work
  * all: Fix all instances of ResourceWarning about unclosed files
  * tests/test_apt_cache.py: Use assertTrue() instead of assert_()
  * apt_pkg: Raise error when parse_commandline gets empty argv (LP: #707416)
  * apt_pkg: Fix time_to_str, time_rfc1123 to accept more correct values
    (time_to_str accepts unsigned long, time_rfc1123 long long, y2k31-correct).
  * apt.progress: Use long for ETA, natural type for size (LP: #377375)
  * aptsources/sourceslist.py: s/aptsource.py/sourceslist.py/ (LP: #309603)
  * doc/examples: Add example on how to get architecture names (LP: #194374)
  * apt_pkg: Fix unsigned/long-vs-int issues (LP: #610820)
  * apt.cache: Document that update() may need an open() (Closes: #622342)
  * apt.cache: Add a fetch_archives() method (Closes: #622347)
  * doc: Fix a minor formatting error, patch by Jakub Wilk (Closes: #608914)
  * apt.package: Add 'tasks' to Version, improve doc (Closes: #619574)
  * doc: Fix documentation of BaseDependency.relation (Closes: #607031)

 -- Julian Andres Klode <jak@debian.org>  Tue, 12 Apr 2011 15:25:38 +0200

python-apt (0.8.0~exp1) experimental; urgency=low

  * Disable the old-style API, and break all packages using it
  * Add an 'is_multi_arch' attribute to apt_pkg.Cache
  * Add apt_pkg.Group class, wrapping pkgCache::GrpIterator
  * Change apt_pkg.Cache() so that passing None for 'progress' results in
    no progress output
  * Support (name, arch) tuples in apt_pkg.Cache mappings, wrapping
    FindPkg() with two string parameters.
  * Introduce apt_pkg.Cache.groups and apt_pkg.Cache.group_count
  * Fix debian/rules to work correctly with tilde in version number

 -- Julian Andres Klode <jak@debian.org>  Tue, 05 Apr 2011 16:21:45 +0200

python-apt (0.7.100.3ubuntu7) oneiric; urgency=low

  * data/templates/Ubuntu.info.in:
    - add oneiric templates

 -- Michael Vogt <michael.vogt@ubuntu.com>  Fri, 29 Apr 2011 17:30:29 +0200

python-apt (0.7.100.3ubuntu6) natty; urgency=low

  * Add missing _Description entry to Ubuntu.info for new deb-src entries.
    (LP: #768363)

 -- Stéphane Graber <stgraber@ubuntu.com>  Sun, 24 Apr 2011 13:24:53 -0400

python-apt (0.7.100.3ubuntu5) natty; urgency=low

  [ Stéphane Graber ]
  * fix enable_components for deb-src entries on ports.ubuntu.com
    (LP: #760035)

 -- Michael Vogt <michael.vogt@ubuntu.com>  Wed, 20 Apr 2011 18:05:51 +0200

python-apt (0.7.100.3ubuntu4) natty; urgency=low

  * Update enable_component to also apply to -src entries (LP: #758732)

 -- Stéphane Graber <stgraber@ubuntu.com>  Tue, 12 Apr 2011 10:49:34 -0400

python-apt (0.7.100.3ubuntu3) natty; urgency=low

  [ Michael Vogt ]
  * cherry pick multiarch support for aptsources from debian
  
  [ Julian Andres Klode ]
  * aptsources: Parse multi-arch sources.list files correctly
  * aptsources: Allow insertion of new multi-arch entries

 -- Michael Vogt <michael.vogt@ubuntu.com>  Wed, 06 Apr 2011 16:59:07 +0200

python-apt (0.7.100.3ubuntu2) natty; urgency=low

  * Rename Vcs-* to XS-Debian-Vcs-*.
  * No other changes upload to build against latest apt and hopefully fix
    LP #733741.

 -- Loïc Minier <loic.minier@linaro.org>  Tue, 05 Apr 2011 18:11:40 +0200

python-apt (0.7.100.3ubuntu1) natty; urgency=low

  * merge fixes from debian-sid, most notably the fixes
    to support multiarch (thanks to Julian Andres Klode)

 -- Michael Vogt <michael.vogt@ubuntu.com>  Mon, 04 Apr 2011 16:15:15 +0200

python-apt (0.7.100.3) unstable; urgency=low

  [ Barry Warsaw ]
  * PyFetchProgress::Pulse(): When ignoring a false return value from
    PyArg_Parse() after running the simple callback pulse(), there can be
    an exception on the stack, which must be cleared.  (LP: #711225)

  [ Michael Vogt ]
  * python/arfile.cc, apt/debfile.py:
    - add support for .xz archives
  * tests/test_debfile.py:
    - add test for xz compression
  * update priority of python3-apt to match the archive

  [ Julian Andres Klode ]
  * python/cache.cc:
    - Add Package.get_fullname() and Package.architecture
  * apt/cache.py, apt/package.py:
    - Add architecture property to apt.Package (LP: #703472)
    - Change apt.Package.name to use get_fullname(pretty=True) (LP: #740072)
  * tests/test_debfile.py:
    - Disable multi-arch for the test, it fails when run via test_all.py
    - Fix mixed tab/spaces indentation in xz test
  * tests/test_apt_cache.py:
    - Package records 'Package' field now corresponds to shortname
  * debian/python3-apt-dbg.install
    - Do not try to install old-style debugging files.
  * debian/rules:
    - Support the nocheck build option and ignore test failures on hurd
      (Closes: #610448)
    - Move Python 3 debug files before installing other files (Closes: #619528)

  [ Scott Kitterman ]
   * Removed ${python:Breaks} - No longer used in dh_python2

 -- Julian Andres Klode <jak@debian.org>  Mon, 04 Apr 2011 12:52:03 +0200

python-apt (0.7.100.2ubuntu4) natty; urgency=low

  * fix incorrect tab, this fixes a FTBFS

 -- Michael Vogt <michael.vogt@ubuntu.com>  Thu, 31 Mar 2011 18:17:07 +0200

python-apt (0.7.100.2ubuntu3) natty; urgency=low

  [ Michael Vogt ]
  * python/arfile.cc, apt/debfile.py:
    - add support for .xz archives
  * tests/test_debfile.py:
    - add test for xz compression
  * update priority of python3-apt to match the archive

 -- Michael Vogt <michael.vogt@ubuntu.com>  Wed, 30 Mar 2011 17:16:00 +0200

python-apt (0.7.100.2ubuntu2) natty; urgency=low

  [ Barry Warsaw ]
  * PyFetchProgress::Pulse(): When ignoring a false return value from
    PyArg_Parse() after running the simple callback pulse(), there can be
    an exception on the stack, which must be cleared.  (LP: #711225)

 -- Barry Warsaw <barry@ubuntu.com>  Mon, 28 Mar 2011 18:17:11 -0400

python-apt (0.7.100.2ubuntu1) natty; urgency=low

  * merged fix for parse_depends() in a multiarch environment
    from debian/sid branch

 -- Michael Vogt <michael.vogt@ubuntu.com>  Mon, 21 Mar 2011 15:23:59 +0100

python-apt (0.7.100.2) unstable; urgency=low

  * apt/progress/text.py:
    - only run ioctl for termios.TIOCGWINSZ if the fd is a tty
  * apt/debfile.py, tests/test_debfile.py:
    - strip "./" from _get_content and add tests, this fixes a control
      file extraction bug in gdebi
  * python/depcache.cc:
    - when using the actiongroup as a contextmanager incref/decref
      on enter and leave. this should fix the instablity issues
      that aptdaemon runs into (LP: #691134)
  * debian/python3-apt.install:
    - fix py3 extension module install location (thanks to
      Barry)
  * python/depcache.cc:
    - provide bindings for new libapt SetCandidateRelease()
  * debian/control:
    - require new libapt-pkg-dev SetCandidateRelease()
  * py3 compatible exception handline
  * debian/control:
    - bump minimal python version to >= 2.6
  * python/apt_pkgmodule.cc:
    - strip multiarch by default in RealParseDepends
    - add optional parameter to allow parse_depends() to keep the
      multiarch parameter
  * tests/test_deps.py:
    - add test forapt_pkg.parse_depends(strip_multiarch=True)

 -- Michael Vogt <mvo@debian.org>  Mon, 21 Mar 2011 14:56:01 +0100

python-apt (0.7.100.1ubuntu5) natty; urgency=low

  * python/depcache.cc:
    - provide bindings for new libapt SetCandidateRelease()
  * debian/control:
    - require new libapt-pkg-dev SetCandidateRelease()

 -- Michael Vogt <michael.vogt@ubuntu.com>  Fri, 18 Feb 2011 17:26:47 +0100

python-apt (0.7.100.1ubuntu4) natty; urgency=low

  [ Michael Bienia ]
  * Use the new "except Exception as e" syntax from Python 2.6 (and later) to
    allow building with Python 3.2.
  * Bump XS-Python-Version to >= 2.6 therefor.   
  
  [ Michael Vogt ]
  * debian/python3-apt.install:
    - fix py3 extension module install location (thanks to
      Barry)

 -- Michael Vogt <michael.vogt@ubuntu.com>  Thu, 13 Jan 2011 22:58:43 +0100

python-apt (0.7.100.1ubuntu3) natty; urgency=low

  * python/depcache.cc:
    - fix another refcount problem

 -- Michael Vogt <michael.vogt@ubuntu.com>  Wed, 22 Dec 2010 16:39:49 +0100

python-apt (0.7.100.1ubuntu2) natty; urgency=low

  * python/depcache.cc:
    - when using the actiongroup as a contextmanager incref/decref
      on enter and leave. this should fix the instablity issues
      that aptdaemon runs into (LP: #691134)
   * debian/control:
     - really dropped python2.6 recommends

 -- Michael Vogt <michael.vogt@ubuntu.com>  Wed, 22 Dec 2010 11:03:07 +0100

python-apt (0.7.100.1ubuntu1) natty; urgency=low

  * merged from debian
  * dropped python2.6 recommends
  * apt/progress/text.py:
    - only run ioctl for termios.TIOCGWINSZ if the fd is a tty
  * apt/debfile.py, tests/test_debfile.py:
    - strip "./" from _get_content and add tests, this fixes a control
      file extraction bug in gdebi
    
 -- Michael Vogt <michael.vogt@ubuntu.com>  Tue, 21 Dec 2010 18:18:59 +0100

python-apt (0.7.100.1) unstable; urgency=low

  [ Julian Andres Klode ]
  * python/generic.h: Fix a memory leak (leaking on every unicode string).
  * debian/control: add Replaces to python-apt-common, python3-apt; to
    avoid file conflicts with files previously in python-apt (Closes: #605136).

  [ Michael Vogt ]
  * python/generic.h:
    - set Object to NULL in CppDeallocPtr
  * python/depcache.cc:
    - don't run "actiongroup.release()" if the object was already
      deallocated
  * tests/test_apt_cache.py:
    - fix tests to work if apt compressed indexes are enabled

 -- Julian Andres Klode <jak@debian.org>  Sun, 12 Dec 2010 14:30:33 +0100

python-apt (0.7.100ubuntu2) natty; urgency=low

  * python/generic.h:
    - set Object to NULL in CppDeallocPtr
  * python/depcache.cc:
    - don't run "actiongroup.release()" if the object was already
      deallocated
    
 -- Michael Vogt <michael.vogt@ubuntu.com>  Tue, 07 Dec 2010 14:49:42 +0100

python-apt (0.7.100ubuntu1) natty; urgency=low

  * re-merged from debian/sid
  * tests/test_apt_cache.py:
    - fix tests to work if apt compressed indexes are enabled

 -- Michael Vogt <michael.vogt@ubuntu.com>  Wed, 24 Nov 2010 10:58:05 +0100

python-apt (0.7.100) unstable; urgency=low

  * Final 0.7.100 release; targeted at Squeeze.
  * apt/debfile.py:
    - Replace (undocumented) use of python-debian debfile.DebFile API with
      the equivalent apt_inst.DebFile API (Closes: #603043)
  * apt/package.py:
    - Fix docstring of Package.mark_delete() (Closes: #599042)
  * doc:
    - Various documentation updates.
    - The C++ API/ABI is stable now.
  * po
    - Update sl.po (Closes: #603359)

 -- Julian Andres Klode <jak@debian.org>  Wed, 17 Nov 2010 16:53:55 +0100

python-apt (0.7.98.1ubuntu2) natty; urgency=low

  * rebuild for python2.7

 -- Michael Vogt <michael.vogt@ubuntu.com>  Wed, 10 Nov 2010 17:49:45 +0100

python-apt (0.7.98.1ubuntu1) natty; urgency=low

  [ Michael Vogt ]
  * merged from debian/sid, remaining changes:
    - updated mirror list
    - compat fixes for 3.x (pending upstream inclusion)

  [ Jeremy Bicha ]
  * data/templates/Ubuntu.info.in:
   - add natty, LP:661578

 -- Michael Vogt <michael.vogt@ubuntu.com>  Mon, 18 Oct 2010 10:55:00 +0200

python-apt (0.7.98.1) unstable; urgency=low

  [ Piotr Ozarowski ]
  * Use dh_python3 to handle Python 3 files
    - bump minimum required versions of python-central and python3-all-dev
    - add new python3-apt, python3-apt-bdg and python-common binary packages
  * Replace python-central with dh_python2

 -- Michael Vogt <mvo@debian.org>  Wed, 29 Sep 2010 20:38:25 +0200

python-apt (0.7.98) unstable; urgency=low

  [ Michael Vogt ]
  * python/acquire.cc:
    - return long long when calling TotalNeeded(), FetchNeeded() and
      PartialPresent() from pkgAcquire(). This follows the change
      in libapt.
  * apt/debfile.py:
    - add missing init for _installed_conflicts (LP: #618597)
  * add "provides" property to the apt.Version objects
  * apt/debfile.py:
    - fix error when reading binary content and add regresion test
  * merged patch from Samuel Lidén Borell to fix crash if there utf8 
    in the control file (LP: #624290) and add test
  * apt/cache.py:
    - add "sources_list" parameter to cache.update() to force updating
      a single sources.list entry only
  * debian/control:
    - add missing build-depends on python-debian (needed to run the
      tests for apt.debfile.DebPackage()
  * data/templates/Ubuntu.info.in:
    - add extras.ubuntu.com and archvie.canonical.com to the
      templates
  * aptsources/distinfo.py, aptsources/distro.py:
    - support non-official templates (like extras.ubuntu.com)
  * fix return type of DebSize() and UsrSize(), thanks to
    Sebastian Heinlein, LP: #642936
  * merge fix from Steven Chamberlain <steven@pyro.eu.org> for
    crash in unattended-upgrades, many many thanks (closes: #596408)
  * python/acquire-item.cc:
    - fix two more int -> long long change to follow the changes
      from libapt
    - do use PyString_FromFormat(), in python versions below 2.7 it
      does not support long long (%llu), use strprintf() from libapt
      instead

  [ Kiwinote ]
  * apt/debfile:
    - don't fail if we conflict with the pkgs we are reinstalling

 -- Michael Vogt <mvo@debian.org>  Tue, 28 Sep 2010 15:47:51 +0200

python-apt (0.7.97.1) unstable; urgency=low

  * tests/test_apt_cache.py:
    - Do not insert ".." into sys.path, fixes FTBFS

 -- Julian Andres Klode <jak@debian.org>  Thu, 26 Aug 2010 14:08:01 +0200

python-apt (0.7.97) unstable; urgency=low

  [ Julian Andres Klode ]
  * python/tag.cc:
    - Support gzip compression for control files (Closes: #383617),
      requires APT (>> 0.7.26~exp10) to work.
  * doc/conf.py:
    - Correctly handle non-digit characters in version (ignore everything
      after them).
  * python/apt_pkgmodule.cc:
    - Bind pkgAcquire::Item::StatTransientNetworkError (Closes: #589010)
  * doc/library/apt_pkg.rst:
    - Document Configuration.dump().
  * debian/control:
    - Adapt to new Python 3 handling (Closes: #593042)
    - Build-depend on APT >= 0.8 to get gzip compression enabled (optional,
      can be reverted for backports)
    - Set Standards-Version to 3.9.1
  
  [ Michael Vogt ]
  * python/configuration.cc:
    - add binding for the "dump()" method to configruation objects
  * apt/debfile.py:
    - fix crash in DscFile handling and add regression test
  * po/pt_BR.po:
    - updated, thanks to Sergio Cipolla (Closes: #593754)

 -- Julian Andres Klode <jak@debian.org>  Thu, 26 Aug 2010 12:32:54 +0200

python-apt (0.7.96.1ubuntu12) maverick; urgency=low

  * merge fix from Steven Chamberlain <steven@pyro.eu.org> for
    crash in unattended-upgrades, many many thanks (closes: #596408)
  * python/acquire-item.cc:
    - fix two more int -> long long change to follow the changes
      from libapt
    - use strprintf() from libapt instead of PyString_FromFormat()
      because PyString_FromFormat() does not support %llu in python
      versions below 2.7

 -- Michael Vogt <michael.vogt@ubuntu.com>  Tue, 28 Sep 2010 16:01:21 +0200

python-apt (0.7.96.1ubuntu11) maverick; urgency=low

  * Fix return type of DebSize() and UsrSize(), its long long,
    not float. Thanks to Sebastian Heinlein, LP: #642936

 -- Michael Vogt <michael.vogt@ubuntu.com>  Mon, 20 Sep 2010 10:43:47 +0200

python-apt (0.7.96.1ubuntu10) maverick; urgency=low

  * data/templates/Ubuntu.info.in:
    - add extras.ubuntu.com and archvie.canonical.com to the
      templates
  * aptsources/distinfo.py, aptsources/distro.py:
    - support non-official templates (like extras.ubuntu.com)
  * python/tag.cc:
    - accept "byte" type as well in TacSecNew (for py3)

 -- Michael Vogt <michael.vogt@ubuntu.com>  Mon, 13 Sep 2010 11:28:24 +0200

python-apt (0.7.96.1ubuntu9) maverick; urgency=low

  [ Kiwinote ]
  * apt/debfile:
    - don't fail if we conflict with the pkgs we are reinstalling

  [ Michael Vogt ]
  * add "provides" property to the apt.Version objects
  * apt/debfile.py:
    - fix error when reading binary content and add regresion test
  * merged patch from Samuel Lidén Borell to fix crash if there utf8 
    in the control file (LP: #624290) and add test
  * apt/cache.py:
    - add "sources_list" parameter to cache.update() to force updating
      a single sources.list entry only
  * debian/control:
    - add missing build-depends on python-debian (needed to run the
      tests for apt.debfile.DebPackage()

 -- Michael Vogt <michael.vogt@ubuntu.com>  Tue, 07 Sep 2010 13:47:03 +0200

python-apt (0.7.96.1ubuntu8) maverick; urgency=low

  * debian/control:
    - add missing build-depends on python-debian (needed to run the
      tests for apt.debfile.DebPackage()

 -- Michael Vogt <michael.vogt@ubuntu.com>  Fri, 03 Sep 2010 18:33:50 +0200

python-apt (0.7.96.1ubuntu7) maverick; urgency=low

  * cherry pick debfile fix from lp:~mvo/python-apt/mvo (402..405):
    * apt/debfile.py:
      - fix error when reading binary content and add regresion test

 -- Michael Vogt <michael.vogt@ubuntu.com>  Thu, 02 Sep 2010 10:53:46 +0200

python-apt (0.7.96.1ubuntu6) maverick; urgency=low

  * apt/debfile.py:
    - add missing init for _installed_conflicts (LP: #618597)

 -- Michael Vogt <michael.vogt@ubuntu.com>  Fri, 27 Aug 2010 11:18:13 +0200

python-apt (0.7.96.1ubuntu5) maverick; urgency=low

  * python/acquire.cc:
    - return long long when calling TotalNeeded(), FetchNeeded() and 
      PartialPresent() from pkgAcquire(). This follows the change
      in libapt.

 -- Michael Vogt <michael.vogt@ubuntu.com>  Tue, 10 Aug 2010 11:08:14 +0200

python-apt (0.7.96.1ubuntu4) maverick; urgency=low

  * apt/debfile.py:
    - fix crash in DscFile handling and add regression test

 -- Michael Vogt <michael.vogt@ubuntu.com>  Thu, 05 Aug 2010 23:36:53 +0200

python-apt (0.7.96.1ubuntu3) maverick; urgency=low

  * rebuild against lastest libapt

 -- Michael Vogt <michael.vogt@ubuntu.com>  Thu, 29 Jul 2010 12:23:27 +0200

python-apt (0.7.96.1ubuntu2) maverick; urgency=low

  [ Michael Vogt ]
  * python/configuration.cc:
    - add binding for the "dump()" method to configruation objects

 -- Michael Vogt <michael.vogt@ubuntu.com>  Thu, 29 Jul 2010 09:31:10 +0200

python-apt (0.7.96.1ubuntu1) maverick; urgency=low

  [ Julian Andres Klode ]
  * python/tag.cc:
    - Support gzip compression for control files (Closes: #383617),
      requires APT (>> 0.7.26~exp10) to work.
  * doc/conf.py:
    - Correctly handle non-digit characters in version (ignore everything
      after them).
  * python/apt_pkgmodule.cc:
    - Bind pkgAcquire::Item::StatTransientNetworkError (Closes: #589010)

  [ Michael Vogt ]
  * merge from debian-sid bzr branch, remaining changes:
    - do not build for python2.5
  
 -- Michael Vogt <michael.vogt@ubuntu.com>  Wed, 28 Jul 2010 10:54:25 +0200

python-apt (0.7.96.1) unstable; urgency=low

  * tests/test_debfile.py:
   - properly setup fixture data to make debfile test pass 
     (closes: #588796)

 -- Michael Vogt <mvo@debian.org>  Mon, 12 Jul 2010 14:14:51 +0200

python-apt (0.7.96) unstable; urgency=low

  [ Michael Vogt ]
  * data/templates/gNewSense.info.in,
    data/templates/gNewSense.mirrors:
    - add gNewSense template and mirrors, thanks to Karl Goetz
  * data/templates/Ubuntu.info.in, 
    data/templates/Ubuntu.mirrors:
    - updated for Ubuntu maverick
  * doc/source/conf.py:
    - do not fail on non-digits in the version number
  * utils/get_debian_mirrors.py:
    - ignore mirrors without a county
  * apt/cache.py:
    - add new "dpkg_journal_dirty" property that can be used to
      detect a interrupted dpkg (the famous 
     "E: dpkg was interrupted, you must manually run 'dpkg --configure -a'")
  * merged lp:~kiwinote/python-apt/merge-gdebi-changes, this port the
    DebPackage class fixes from gdebi into python-apt so that gdebi can
    use the class from python-apt directly
  * apt/debfile.py:
    - check if the debfiles provides are in conflict with the systems
      packages
    - fix py3 compatibility
  * tests/test_debs/*.deb, tests/test_debfile.py:
    - add automatic test based on the test debs from gdebi
  * python/progress.cc:
    - deal with missing return value from the acquire progress in pulse()

  [ Martin Pitt ]
  * tests/test_apt_cache.py: Test accessing the record of all packages during
    iteration. This both ensures that it's well-formatted and structured, and
    also that accessing it does not take an inordinate amount of time. This
    exposes a severe performance problem when using gzip compressed package
    indexes.
  * apt/cache.py: When iterating over the cache, do so sorted by package name.
    With this we read the the package lists linearly if we need to access the
    package records, instead of having to do thousands of random seeks; the
    latter is disastrous if we use compressed package indexes, and slower than
    necessary for uncompressed indexes.

  [ Julian Andres Klode ]
  * Re-enable Python 3 support for latest python-default changes (hack).

 -- Michael Vogt <mvo@debian.org>  Mon, 12 Jul 2010 08:58:42 +0200

python-apt (0.7.95ubuntu2) maverick; urgency=low

  * apt/utils.py:
    - fix end date calculation for releases in june

 -- Michael Vogt <michael.vogt@ubuntu.com>  Thu, 10 Jun 2010 11:50:21 +0200

python-apt (0.7.95ubuntu1) maverick; urgency=low

  * merge from debian bzr, remaining changes:
    - different mirror list
  * revert commit 346 (this re-enable the deprecation warnings)
  * data/templates/gNewSense.info.in,
    data/templates/gNewSense.mirrors:
    - add gNewSense template and mirrors, thanks to Karl Goetz
  * doc/source/conf.py:
    - do not fail for non digit version numbers like 0.7.95ubuntu1

 -- Michael Vogt <michael.vogt@ubuntu.com>  Tue, 01 Jun 2010 17:36:56 +0200

python-apt (0.7.95) unstable; urgency=low

  [ Julian Andres Klode ]
  * apt/cache.py:
    - Make Cache.get_changes() much (~35x) faster (Closes: #578074).
    - Make Cache.req_reinstall_pkgs much faster as well.
    - Make Cache.get_providing_packages() about 1000 times faster.
    - Use has_versions and has_provides from apt_pkg.Package where possible.
  * apt/package.py:
    - Decode using utf-8 in installed_files (LP: #407953).
    - Fix fetch_source() to work when source name = binary name (LP: #552400).
    - Merge a patch from Sebastian Heinlein to make get_changelog() only
      check sources where source version >= binary version (Closes: #581831).
    - Add Version.source_version and enhance Sebastian's patch to make use
      of it, in order to find the best changelog for the package.
  * python:
    - Return bool instead of int to Python where possible, looks better.
    - Document every class, function, property.
  * python/cache.cc:
    - Check that 2nd argument to Cache.update() really is a SourceList object.
    - Fix PackageFile.not_automatic to use NotAutomatic instead of NotSource.
    - Add Package.has_versions to see which packages have at least one version,
      and Package.has_provides for provides.
    - Add rich compare methods to the Version object.
  * python/generic.cc:
    - Fix a memory leak when using old attribute names.
    - Map ArchiveURI property to archive_uri
  * python/progress.cc:
    - Do not pass arguments to InstallProgress.wait_child().
  * doc:
    - Update the long documentation.
  * debian/control:
    - Change priority to standard, keep -doc and -dev on optional.
  * utils/migrate-0.8.py:
    - Open files in universal newline support and pass filename to ast.parse.
    - Add has_key to the list of deprecated functions.
    - Don't abort if parsing failed.
    - do not require files to end in .py if they are passed on the command
      line or if they contain python somewhere in the shebang line.

  [ Michael Vogt ]
  * apt/cache.py:
    - make cache open silent by default (use apt.progress.base.OpProgress)
  * tests/data/aptsources_ports/sources.list:
    - fix ports test-data
  * tests/test_apt_cache.py:
    - add simple test for basic cache/dependency iteration

 -- Julian Andres Klode <jak@debian.org>  Wed, 19 May 2010 15:43:09 +0200

python-apt (0.7.94.2ubuntu7) maverick; urgency=low

  * data/templates/Ubuntu.info.in:
    - add maverick

 -- Colin Watson <cjwatson@ubuntu.com>  Sun, 09 May 2010 13:17:03 +0200

python-apt (0.7.94.2ubuntu6.3) lucid-proposed; urgency=low

  * backport xz compression support the debian-sid bzr branch
    (LP: #805389)

 -- Michael Vogt <michael.vogt@ubuntu.com>  Thu, 07 Jul 2011 10:59:49 +0200

python-apt (0.7.94.2ubuntu6.2) lucid-proposed; urgency=low

  * apt/utils.py:
    - fix end date calculation for releases in june (LP: #602469)

 -- Jean-Baptiste Lallement <jeanbaptiste.lallement@gmail.com>  Tue, 06 Jul 2010 23:46:49 +0200

python-apt (0.7.94.2ubuntu6.1) lucid-proposed; urgency=low

  [ Sebastian Heinlein ]
  * apt/package.py:
    - Fix the changelog downloading if there are several source package
      versions available which provide the binary (LP: #377535).
      See http://bugs.debian.org/581831 for further details

  [ Michael Vogt ]
  * debian/control:
    - update Vcs-Bzr location

 -- Michael Vogt <michael.vogt@ubuntu.com>  Mon, 17 May 2010 15:37:44 +0200

python-apt (0.7.94.2ubuntu6) lucid; urgency=low

  Cherry pick fix from the debian branch:
  
  [ Julian Andres Klode ]
  * python/cache.cc:
    - Fix PackageFile.not_automatic to use NotAutomatic instead of NotSource.

 -- Michael Vogt <michael.vogt@ubuntu.com>  Wed, 14 Apr 2010 17:45:11 +0200

python-apt (0.7.94.2ubuntu5) lucid; urgency=low

  [ Julian Andres Klode ]
  * apt/package.py:
    - Decode using utf-8 in installed_files (LP: #407953).
    - Fix fetch_source() to work when source name = binary name (LP: #552400).
  * python/cache.cc:
    - Check that 2nd argument to Cache.update() really is a SourceList object.
  * python/generic.cc:
    - Map ArchiveURI property to archive_uri
  * utils/migrate-0.8.py:
    - Open files in universal newline support and pass filename to ast.parse.
    - Add has_key to the list of deprecated functions.
    - Don't abort if parsing failed.
    - do not require files to end in .py if they are passed on the command
      line or if they contain python somewhere in the shebang line.

 -- Michael Vogt <michael.vogt@ubuntu.com>  Wed, 31 Mar 2010 22:11:38 +0200

python-apt (0.7.94.2ubuntu4) lucid; urgency=low

  * If PYTHON_APT_DEPRECATION_WARNINGS is unset, also disable the
    deprecation warnings in apt_pkg directly; and don't just
    disable any deprecation warning in apt/__init__.py (LP: #548623)

 -- Julian Andres Klode <juliank@ubuntu.com>  Mon, 29 Mar 2010 13:18:20 +0200

python-apt (0.7.94.2ubuntu3) lucid; urgency=low

  * python/indexfile.cc:
    - add missing 0.7 compat indexfile.ArchiveURI method 
      (LP: #545848)
  
 -- Michael Vogt <michael.vogt@ubuntu.com>  Thu, 25 Mar 2010 10:44:31 +0100

python-apt (0.7.94.2ubuntu2) lucid; urgency=low

  * debian/control:
    - build against "XS-Python-Versions: all" to ensure we only
      build/test against supported python versions (fixes FTBFS)

 -- Michael Vogt <michael.vogt@ubuntu.com>  Tue, 23 Mar 2010 21:24:46 +0100

python-apt (0.7.94.2ubuntu1) lucid; urgency=low

  Updated to the 0.7.9x series (FFe LP: #531518), this
  brings us python3 support and a more PEP08 conform
  API
  
  [ Julian Andres Klode ]
  * python/generic.cc:
    - Fix a memory leak when using old attribute names.
  * debian/control:
    - Change priority to standard, keep -doc and -dev on optional.

  [ Michael Vogt ]
  * apt/cache.py:
    - make cache open silent by default (use apt.progress.base.OpProgress)
  * tests/data/aptsources_ports/sources.list:
    - fix ports test-data
  * debian/control
    - build against XS-Python-Versions: 2.6, 3.1
  * tests/test_apt_cache.py:
    - add simple test for basic cache/dependency iteration
  * apt/__init__.py:
    - only show deprecation warnings if PYTHON_APT_DEPRECATION_WARNINGS
      is set in the environment. While we do want to have the new API its
      not feasible to port all apps in the lucid timeframe. Once lucid
      is released we turn the warnings on by default again
  
 -- Michael Vogt <michael.vogt@ubuntu.com>  Tue, 23 Mar 2010 20:01:22 +0100

python-apt (0.7.94.2) unstable; urgency=low

  * Revert 0.7.93.3 and just set APT::Architecture to i386 for
    test_aptsources; fixes FTBFS on powerpc.

 -- Julian Andres Klode <jak@debian.org>  Fri, 12 Mar 2010 19:22:57 +0100

python-apt (0.7.94.1) unstable; urgency=low

  * Pass --exclude=migrate-0.8.py to dh_pycentral; in order to not depend
    on python2.6; but recommend python2.6.
  * Use dh_link instead of ln for python-apt-doc (Closes: #573523).
  * Pass --link-doc=python-apt to dh_installdocs.
  * Install examples to python-apt-doc instead of python-apt.
  * tests/test_all.py: Write information header to stderr, not stdout.
  * Build documentation only when needed (when building python-apt-doc).

 -- Julian Andres Klode <jak@debian.org>  Fri, 12 Mar 2010 14:36:48 +0100

python-apt (0.7.94) unstable; urgency=low

  * Move documentation into python-apt-doc (Closes: #572617)
  * Build documentation only once on the default Python version.
  * python/acquire-item.cc:
    - Add AcquireItem.partialsize member.
  * python/apt_pkgmodule.cc:
    - Treat '>>' and '>', '<<' and '<' as identical in check_dep (LP: #535667).
  * python/generic.cc:
    - Map UntranslatedDepType to dep_type_untranslated.
  * python/tag.cc:
    - Hack the TagFile iterator to not use shared storage (Closes: #572596):
      Scan once, duplicate the section data, and scan again.
  * apt/package.py:
    - Create a string class BaseDependency.__dstr which makes '>' equal to
      '>>' and '<' equal to '<<' (compatibility).
    - Use the binary package version in Version.fetch_source() if the
      source version is not specified (i.e. in the normal case).
    - Always return unicode strings in Package.get_changelog (Closes: #572998).
  * apt/progress/text.py:
    - Drop InstallProgress, it's useless to keep this alias around.
  * apt/progress/old.py:
    - Let the new method call the old one; e.g. status_update() now calls
      self.statusUpdate(). This improves compatibility for sub classes.
  * Merge with Ubuntu:
    - util/get_ubuntu_mirrors_from_lp.py:
      + rewritten to use +archivemirrors-rss and feedburner
    - pre-build.sh: update ubuntu mirrors on bzr-buildpackage (and also do this
      for Debian mirrors)
    - add break for packagekit-backend-apt (<= 0.4.8-0ubuntu4)
  * tests:
    - test_deps: Add tests for apt_pkg.CheckDep, apt_pkg.check_dep,
      apt_pkg.parse_depends and apt_pkg.parse_src_depends.
  * tests/data/aptsources/sources.list.testDistribution:
    - change one mirror which is not on the mirror list anymore.
  * utils/get_debian_mirrors.py:
    - Parse Mirrors.masterlist instead of the HTML web page.
  * utils/get_ubuntu_mirrors_from_lp.py:
    - Sort the mirror list of each country.

 -- Julian Andres Klode <jak@debian.org>  Wed, 10 Mar 2010 16:10:27 +0100

python-apt (0.7.93.3) unstable; urgency=low

  * data/templates/Ubuntu.info.in:
    - Use generic MirrorsFile key instead of per-architecture ones in
      order to fix FTBFS on !amd64 !i386 (Closes: #571752)

 -- Julian Andres Klode <jak@debian.org>  Sat, 27 Feb 2010 23:26:45 +0100

python-apt (0.7.93.2) unstable; urgency=low

  [ Julian Andres Klode ]
  * Fix some places where the old API was still used:
    - apt/utils.py: Completely ported, previous one was old-API from Ubuntu.
    - apt/cache.py: Use the new progress classes instead of the old ones.
    - apt/package.py: Various smaller issues fixed, probably caused by merge.
  * utils/migrate-0.8.py:
    - Improve C++ parsing and add apt.progress.old to the modules, reduces
      false positives.
    - Ship the list of deprecated things in the apt_pkg and apt_inst modules
      inside the script itself, so we don't have to parse the source code
      anymore.
  * python:
    - Handle deprecated attributes and methods in the tp_gettattro slot, this
      allows us to easily warn if a deprecated function is used.
  * python/tagfile.cc:
    - Implement the iterator protocol in TagFile.
  * python/cache.cc:
    - Implement Cache.__len__() and Cache.__contains__() (Closes: #571443).
  * data/templates/Debian.info.in:
    - Replace the MatchURI with one that really matches something.
  * aptsources/distro.py:
    - Call lsb_release with -idrc instead of --all.
  * tests:
    - Fix aptsources tests to use local data files if available.
    - test_all.py: Use local modules instead of system ones if possible.
  * data/templates/*.in: Switch MirrorsFile to relative filenames.
    - setup.py: Copy the mirror lists to the build directory
    - aptsources/distinfo.py: Support relative filenames for MirrorsFile.
  * debian/rules:
    - Run tests during build time.
  * debian/python-apt.install:
    - Install utils/migrate-0.8.py to /usr/share/python-apt/.
  
  [ Michael Vogt ]
  * apt/cache.py:
    - call install_progress.startUpdate()/finishUpdate() to keep
      compatibility with older code
  * apt/progress/base.py:
    - restore "self.statusfd, self.writefd" type, provide additional
      self.status_stream and self.write_stream file like objects
  * python/progress.cc:
    - try to call compatibility functions first, then new functions

 -- Julian Andres Klode <jak@debian.org>  Sat, 27 Feb 2010 18:33:11 +0100

python-apt (0.7.93.1) unstable; urgency=low

  [ Julian Andres Klode ]
  * Fix reference counting for old progress classes (Closes: #566370).
  * apt/cache.py:
    - Fix Cache.update() to not raise errors on successful updates.
  * python/progress.cc:
    - Fix some threading issues (add some missing PyCbObj_BEGIN_ALLOW_THREADS)
  * python/acquire-item.cc:
    - Support items without an owner set.
  * python/tarfile.cc:
    - When extracting, only allocate a new buffer if the old one was too small.
    - Do not segfault if TarFile.go() is called without a member name.
    - Clone all pkgDirStream::Item's so apt_pkg.TarMember object can be used
      outside of the callback function passed to go().
    - If only one member is requested, extract just that one.
  * Drop the segfault prevention measures from the Acquire code, as they fail
    to work. A replacement will be added once destruction callbacks are added
    in APT.
  * Merge the CppOwnedPyObject C++ class into CppPyObject.
  * Remove inline functions from the C++ API, export them instead.
  * Localization
    - de.po: Update against new template
  * python/arfile.cc:
    - Handle the case where ararchive_new returns NULL in debfile_new.
  * apt/progress/base.py:
    - select.error objects do not have an errno attribute (Closes: #568005)
  * doc/client-example.cc: Update against the new API.
  * Fix typos of separated in multiple files (reported by lintian).
  * debian/control:
    - Make python-apt-dev depend on ${misc:Depends} and recommend python-dev.
    - Set Standards-Version to 3.8.4.

  [ Michael Vogt ]
  * apt/utils.py:
    - add some misc utils like get_release_filename_for_pkg()

 -- Julian Andres Klode <jak@debian.org>  Fri, 05 Feb 2010 17:45:39 +0100

python-apt (0.7.93) unstable; urgency=low

  [ Julian Andres Klode ]
  * Merge debian-sid and debian-experimental.
  * Add a tutorial on how to do things which are possible with apt-get,
    like apt-get --print-uris update (cf. #551164).
  * Build for Python 2.5, 2.6 and 3.1; 2.6 and 3.1 hit unstable on Jan 16.
    - Use DH_PYCENTRAL=nomove for now because include-links seems broken
  * Merge lp:~forest-bond/python-apt/cache-is-virtual-package-catch-key-error
    - Return False in Cache.is_virtual_package if the package does not exist.
  * Make all class-level constants have uppercase names.
  * Rewrite apt.progress.gtk2 documentation by hand and drop python-gtk2
    build-time dependency.
  * aptsources:
    - Make all classes subclasses of object.
    - distro.py: Support Python 3, decode lsb_release results using utf-8.
  * apt/progress/base.py:
    - Fix some parsing of dpkg status fd.
  * apt/progress/text.py:
    - Replace one print statement with a .write() call.
  * Rename apt_pkg.PackageIndexFile to apt_pkg.IndexFile.

  [ Colin Watson ]
  * apt/progress/__init__.py:
    - Fix InstallProgress.updateInterface() to cope with read() returning 0
      on non-blocking file descriptors (LP: #491027).
  
  [ Michael Vogt ]
  * apt/cache.py: 
    - improved docstring for the cache
    - add "enhances" property
  * data/templates/Ubuntu.info.in:
    - add lucid
  * python/cache.cc:
    - add UntranslatedDepType attribute to DependencyType
    - add DepTypeEnum that returns a value from 
      {DepDepends, DepPreDepends, ...}
  * python/apt_pkgmodule.cc:
    - add DepDpkgBreaks, DepEnhances constants
  * doc/source/apt_pkg/{cache.rst, index.rst}:
    - update documentation as well

 -- Julian Andres Klode <jak@debian.org>  Wed, 20 Jan 2010 17:06:20 +0100

python-apt (0.7.92) experimental; urgency=low

  * New features:
    - Provide a C++ API in the package python-apt-dev (Closes: #334923).
    - Add apt_pkg.HashString and apt_pkg.IndexRecords (Closes: #456141).
    - Add apt_pkg.Policy class (Closes: #382725).
    - Add apt_pkg.Hashes class.
    - Allow types providing __new__() to be subclassed.
    - Add apt_pkg.DepCache.mark_auto() and apt.Package.mark_auto() methods to
      mark a package as automatically installed.
    - Make AcquireFile a subclass of AcquireItem, thus inheriting attributes.
    - New progress handling in apt.progress.base and apt.progress.text. Still
      missing Qt4 progress handlers.
    - Classes in apt_inst (Closes: #536096)
      + You can now use apt_inst.DebFile.data to access the data.tar.* member
        regardless of its compression (LP: #44493)

  * Unification of dependency handling:
    - apt_pkg.parse_[src_]depends() now use CompType instead of CompTypeDeb
      (i.e. < instead of <<) to match the interface of Version.depends_list_str
    - apt_pkg.SourceRecords.build_depends matches exactly the interface of
      Version.depends_list_str just with different keys (e.g. Build-Depends).
      + Closes: #468123 - there is no need anymore for binding CompType or
        CompTypeDeb, because we don't return integer values for CompType
        anymore.

  * Bugfixes:
    - Delete pointers correctly, fixing memory leaks (LP: #370149).
    - Drop open() and close() in apt_pkg.Cache as they cause segfaults.
    - Raise ValueError in AcquireItem if the Acquire process is shut down
      instead of segfaulting.

  * Other stuff:
    - Merge releases 0.7.10.4 - 0.7.12.1 from unstable.
    - Merge Configuration,ConfigurationPtr,ConfigurationSub into one type.
    - Simplify the whole build process by using a single setup.py.
    - The documentation has been restructured and enhanced with tutorials.
    - Only recommend lsb-release instead of depending on it. Default to
      Debian unstable if lsb_release is not available.

 -- Julian Andres Klode <jak@debian.org>  Tue, 18 Aug 2009 16:42:56 +0200

python-apt (0.7.91) experimental; urgency=low

  [ Julian Andres Klode ]
  * Rename where needed according to PEP 8 conventions (Closes: #481061)
  * Where possible, derive apt.package.Record from collections.Mapping.
  * ActionGroups can be used as a context manager for the 'with' statement.
  * utils/migrate-0.8.py: Helper to check Python code for deprecated functions,
    attributes,etc. Has to be run from the python-apt source tree, but can be
    used for all Python code using python-apt.
  * debian/control: Only recommend libjs-jquery (Closes: #527543).

  [ Stefano Zacchiroli ]
  * debian/python-apt.doc-base: register the documentation with the
    doc-base system (Closes: #525134)

  [ Sebastian Heinlein ]
  * apt/package.py: Add Package.get_version() which returns a Version instance
    for the given version string or None (Closes: #523998)

 -- Julian Andres Klode <jak@debian.org>  Fri, 05 Jun 2009 19:36:45 +0200

python-apt (0.7.90) experimental; urgency=low

  * Introduce support for Python 3 (Closes: #523645)

  * Support the 'in' operator (e.g. "k in d") in Configuration{,Ptr,Sub}
    objects (e.g. apt_pkg.Config) and in TagSections (apt_pkg.ParseSection())
  * Replace support for file objects with a more generic support for any object
    providing a fileno() method and for file descriptors (integers).
  * Add support for the Breaks fields
  * Only create Package objects when they are requested, do not keep them in
    a dict. Saves 10MB for 25,000 packages on my machine.
  * apt/package.py: Allow to set the candidate of a package (Closes: #523997)
    - Support assignments to the 'candidate' property of Package objects.
    - Initial patch by Sebastian Heinlein

 -- Julian Andres Klode <jak@debian.org>  Wed, 15 Apr 2009 13:47:42 +0200

python-apt (0.7.13.4ubuntu5) lucid; urgency=low

  [ Michael Vogt ]
  * data/templates/Ubuntu.info.in:
    - make armel point to ports.ubuntu.com (LP: #531876)

  [ Emmet Hikory ]
  * data/templates/Ubuntu.info.in:
    - refactor to use ports by default for gutsy and newer releases
    - Set appropriate exceptions to defaults for warty-lucid

 -- Emmet Hikory <persia@ubuntu.com>  Fri, 05 Mar 2010 10:22:05 +0900

python-apt (0.7.13.4ubuntu4) lucid; urgency=low

  * Drop build dependency on python2.4.

 -- Matthias Klose <doko@ubuntu.com>  Mon, 01 Feb 2010 20:30:14 +0100

python-apt (0.7.13.4ubuntu3) lucid; urgency=low

  * apt/utils.py:
    - add some misc utils like get_release_filename_for_pkg()

 -- Michael Vogt <michael.vogt@ubuntu.com>  Fri, 22 Jan 2010 12:18:29 +0100

python-apt (0.7.13.4ubuntu2) lucid; urgency=low

  [ Michael Vogt ]
  * apt/cache.py: 
    - improved docstring for the cache
    - add "enhances" property
  * data/templates/Ubuntu.info.in:
    - add lucid
  * python/cache.cc:
    - add UntranslatedDepType attribute to DependencyType
    - add DepTypeEnum that returns a value from 
      {DepDepends, DepPreDepends, ...}
  * python/apt_pkgmodule.cc:
    - add DepDpkgBreaks, DepEnhances constants
  * doc/source/apt_pkg/{cache.rst, index.rst}:
    - update documentation as well

 -- Michael Vogt <michael.vogt@ubuntu.com>  Fri, 15 Jan 2010 15:06:10 +0100

python-apt (0.7.13.4ubuntu1) lucid; urgency=low

  [ Michael Vogt ]
  * merge from debian, remaining changes:
    - different mirror list
  
  [ Colin Watson ]
  * apt/progress/__init__.py:
    - Fix InstallProgress.updateInterface() to cope with read() returning 0
      on non-blocking file descriptors (LP: #491027).

 -- Michael Vogt <michael.vogt@ubuntu.com>  Wed, 02 Dec 2009 17:02:37 +0100

python-apt (0.7.13.4) unstable; urgency=low

  [ Michael Vogt ]
  * po/zh_CN.po:
    - updated, thanks to Feng Chao
  * python/progress.cc:
    - if the mediaChange() does not return anything or is not implemented
      send "false" to libapt

  [ Julian Andres Klode ]
  * apt/package.py: Fix dictionary access of VersionList, patch
    by Sebastian Heinlein (Closes: #554895).

 -- Julian Andres Klode <jak@debian.org>  Sun, 29 Nov 2009 20:26:31 +0100

python-apt (0.7.13.3) unstable; urgency=low

  [ Michael Vogt ]
  * apt/cache.py:
    - add actiongroup() method (backport from 0.7.92)
    - re-work the logic in commit() to fail if installArchives() returns
      a unexpected result
  * apt/progress/__init__.py:
    - catch exceptions in pm.DoInstall()

  [ Sebastian Heinlein ]
  * apt/package.py:
    - Export if a package is an essential one (Closes: #543428)

  [ Julian Andres Klode ]
  * python/depcache.cc:
    - Make ActionGroups context managers so apt.Cache.actiongroup() has
      the same behavior as in 0.7.92
  * apt/cache.py:
    - Add raiseOnError option to Cache.update() (Closes: #545474)
  * apt/package.py:
    - Use the source version instead of the binary version in fetch_source().
  * apt/progress/__init__.py:
    - Correctly ignore ECHILD by checking before EINTR (Closes: #546007)

 -- Julian Andres Klode <jak@debian.org>  Tue, 15 Sep 2009 15:18:45 +0200

python-apt (0.7.13.2ubuntu5) lucid; urgency=low

  * python/progress.cc:
    - if the mediaChange() does not return anything or is not implemented
      send "false" to libapt (LP: #462771)
  * data/templates/Ubuntu.info.in:
    - add lucid

 -- Michael Vogt <michael.vogt@ubuntu.com>  Thu, 05 Nov 2009 18:38:36 +0100

python-apt (0.7.13.2ubuntu4) karmic; urgency=low

  * No change rebuild to fix misbuilt binaries on armel.

 -- Loïc Minier <loic.minier@ubuntu.com>  Wed, 21 Oct 2009 14:52:36 +0200

python-apt (0.7.13.2ubuntu3) karmic; urgency=low

  * rebuild against latest libapt

 -- Michael Vogt <michael.vogt@ubuntu.com>  Fri, 25 Sep 2009 22:17:35 +0200

python-apt (0.7.13.2ubuntu2) karmic; urgency=low

  [ Michael Vogt ]
  * apt/cache.py:
    - re-work the logic in commit() to fail if installArchives() returns
      a unexpected result
  * apt/progress/__init__.py:
    - catch exceptions in pm.DoInstall()

  [ Sebastian Heinlein ]
  * apt/package.py:
    - Export if a package is an essential one (Closes: #543428)

 -- Michael Vogt <michael.vogt@ubuntu.com>  Fri, 04 Sep 2009 10:32:19 +0200

python-apt (0.7.13.2ubuntu1) karmic; urgency=low

  * merged from the debian-sid bzr branch

  [ Michael Vogt ]
  * apt/cache.py:
    - add actiongroup() method (backport from 0.7.92)

  [ Julian Andres Klode ]
  * python/depcache.cc:
    - Make ActionGroups context managers so apt.Cache.actiongroup() has
      the same behavior as in 0.7.92

 -- Michael Vogt <michael.vogt@ubuntu.com>  Mon, 24 Aug 2009 16:53:16 +0200

python-apt (0.7.13.2) unstable; urgency=low

  * apt/cache.py:
   - Convert argument to str in __getitem__() (Closes: #542965).

 -- Julian Andres Klode <jak@debian.org>  Sat, 22 Aug 2009 22:47:30 +0200

python-apt (0.7.13.1) unstable; urgency=low

  * apt/package.py:
   - Fix Version.get_dependencies() to not ignore the arguments.

 -- Julian Andres Klode <jak@debian.org>  Fri, 21 Aug 2009 16:59:08 +0200

python-apt (0.7.13.0) unstable; urgency=low

  [ Michael Vogt ]
  * apt/package.py:
    - add "recommends" property
  * apt/cache.py, python/cache.cc:
    - add optional pulseInterval option to "update()"

  [ Sebastian Heinlein ]
  * apt/cache.py:
   - Fix the (inst|keep|broken|del)_count attributes (Closes: #542773).

  [ Julian Andres Klode ]
  * apt/package.py:
   - Introduce Version.get_dependencies() which takes one or more types
     of dependencies and returns a list of Dependency objects.
   - Do not mark the package as manually installed on upgrade (Closes: #542699)
   - Add Package.is_now_broken and Package.is_inst_broken.
  * apt/cache.py:
   - Introduce ProblemResolver class (Closes: #542705)
  * python/pkgsrcrecords.cc:
   - Fix spelling error (begining should be beginning).
  * po:
   - Update template and the translations de.po, fr.po (Closes: #467120),
     ja.po (Closes: #454293).
  * debian/control:
   - Update Standards-Version to 3.8.3.
  * debian/rules:
   - Build with DH_PYCENTRAL=include-links instead of nomove.

 -- Julian Andres Klode <jak@debian.org>  Fri, 21 Aug 2009 16:22:34 +0200

python-apt (0.7.12.1ubuntu2) karmic; urgency=low

  * apt/package.py:
    - fix bug in BaseDependency initialization (LP: #416362)
  * debian/control:
    - add break for packagekit-backend-apt (<= 0.4.8-0ubuntu4)
      packagekit usees some internal API that changed

 -- Michael Vogt <michael.vogt@ubuntu.com>  Thu, 20 Aug 2009 14:23:40 +0200

python-apt (0.7.12.1ubuntu1) karmic; urgency=low

  [ Michael Vogt ]
  * apt/package.py:
    - add "recommends" property
  * debian/control:
    - change build-dep for libapt-pkg-dev to >= 0.7.21
  * merged with debian/unstable

  [ Loïc Minier ]
  * Revert addition of gcc and gcc_s to python-apt libs as the toolchain has
    been fixed; LP: #375334.

  [ Julian Andres Klode ]
  * apt/package.py:
   - Introduce Version.get_dependencies() which takes one or more types
     of dependencies and returns a list of Dependency objects.

 -- Michael Vogt <michael.vogt@ubuntu.com>  Wed, 19 Aug 2009 11:33:59 +0200

python-apt (0.7.12.1) unstable; urgency=low

  * apt/debfile.py:
    - Fix missing space in message (Closes: #539704)
  * apt/package.py:
    - Add missing argument to Version.__le__() and Version.__ge__()
  * debian/control:
    - Do not build-depend on python-gtk2 and python-vte on kfreebsd-*.
  * setup.py:
    - Always build documentation, even if python-gtk2 is not installed.

 -- Julian Andres Klode <jak@debian.org>  Mon, 03 Aug 2009 15:17:43 +0200

python-apt (0.7.12.0) unstable; urgency=low

  [ Julian Andres Klode ]
  * python/cache.cc:
    - Support Breaks, Enhances dependency types (Closes: #416247)
  * debian/control:
    - Only recommend libjs-jquery (Closes: #527543)
    - Build-depend on libapt-pkg-dev (>= 0.7.22~)
    - Update Standards-Version to 3.8.2
  * apt/cache.py:
    - Correctly handle rootdir on second and later invocations of
      open(), by calling InitSystem again. (LP: #320665).
    - Provide broken_count, delete_count, install_count, keep_count
      properties (Closes: #532338)
    - Only create Package objects when they are requested, do not keep them in
      a dict. Saves 10MB for 25,000 packages on my machine.
  * apt/package.py:
    - Allow to set the candidate of a package (Closes: #523997)
      + Support assignments to the 'candidate' property of Package objects.
      + Initial patch by Sebastian Heinlein
    - Make comparisons of Version object more robust.
    - Return VersionList objects in Package.versions, which are sequences
      and also provide features of mappings. (partial API BREAK)
      + Allows to get a specific version (Closes: #523998)
  * apt/progress/__init__.py:
    - Do not break out of InstallProgress.waitChild()'s loop just because it
      is hitting EINTR, but only on child exit or on ECHILD.
  * Use debhelper 7 instead of CDBS

  [ Stefano Zacchiroli ]
  * debian/python-apt.doc-base: register the documentation with the
    doc-base system (Closes: #525134)

  [ Sebastian Heinlein ]
  * apt/progress.py: Extract the package name from the status message
    (Closes: #532660)

 -- Julian Andres Klode <jak@debian.org>  Thu, 30 Jul 2009 14:08:30 +0200

python-apt (0.7.11.1) unstable; urgency=low

  [ Stephan Peijnik ]
  * apt/progress/__init__.py:
    - Exception handling fixes in InstallProgress class.

  [ Michael Vogt ]
  * python/tag.cc:
    - merge patch from John Wright that adds FindRaw method
      (closes: #538723)

 -- Michael Vogt <mvo@debian.org>  Wed, 29 Jul 2009 19:15:56 +0200

python-apt (0.7.11.0) unstable; urgency=low

  [ Julian Andres Klode ]
  * data/templates/Debian.info.in: Squeeze will be 6.0, not 5.1

  [ Stephan Peijnik ]
  * apt/progress/__init__.py:
    - add update_status_full() that takes file_size/partial_size as
      additional callback arguments
    - add pulse_items() that takes a addtional "items" tuple that
      gives the user full access to the individual items that are
      fetched
  * python/progress.cc:
    - low level code for update_status_full and pulse_items()
    - better threading support

  [ Michael Vogt ]
  * aptsources/distro.py:
    - fix indent error that causes incorrect sources.list additons
      (LP: #372224)
  * python/progress.cc:
    - fix crash in RunSimpleCallback()
  * apt/cache.py:
    - when the cache is run with a alternative rootdir, create
      required dirs/files automatically

 -- Michael Vogt <mvo@debian.org>  Mon, 20 Jul 2009 15:35:27 +0200

python-apt (0.7.10.4ubuntu1) karmic; urgency=low

  [ Michael Vogt ]
  * merged from debian/unstable
  * apt/cache.py:
    - when the cache is run with a alternative rootdir, create
      required dirs/files automatically
  * python/progress.cc:
    - fix crash in RunSimpleCallback()

  [ Loic Minier ]
  * Merge changes below from Michael Casadevall; note that these changes were
    concurrently uploaded in a different form in 0.7.10.3ubuntu2 which wasn't
    committed in bzr.

  [ Michael Casadevall ]
  * setup.py:
    - Added gcc and gcc_s to work around gcc-4.4 issue on ARM and libstdc++
    - This is a temporary workaround for Karmic Alpha 1. See bug #375334 
      for more details

  [ Loic Minier ]
  * Update mirror list from LP.
  * Unset https_proxy in pre-build.sh to workaround LP #94130.

 -- Michael Vogt <michael.vogt@ubuntu.com>  Mon, 15 Jun 2009 11:02:25 +0200

python-apt (0.7.10.4) unstable; urgency=low

  [ Michael Vogt ]
  * data/templates/Ubuntu.info.in:
    - updated for the new ubuntu karmic version
  * data/templates/Debian.info.in:
    - add squeeze

  [ Otavio Salvador ]
  * utils/get_debian_mirrors.py: updated to support current mirror page.
  * Update Debian mirrors. (Closes: #518071)

 -- Michael Vogt <mvo@debian.org>  Tue, 05 May 2009 12:03:27 +0200

python-apt (0.7.10.3ubuntu1) karmic; urgency=low

  * merged from debian, remaining changes:
    - updated mirrors
    - build python2.4
    - use DH_PYCENTRAL=include-links
    - use --install-layout=deb
    - pre-build.sh: update ubuntu mirrors on bzr-buildpackage
  
 -- Michael Vogt <mvo@debian.org>  Tue, 05 May 2009 12:03:27 +0200

python-apt (0.7.10.3) unstable; urgency=low

  * apt/package.py: Handle cases where no candidate is available, by returning
    None in the candidate property. (Closes: #523801)

 -- Julian Andres Klode <jak@debian.org>  Sun, 12 Apr 2009 19:50:26 +0200

python-apt (0.7.10.2) unstable; urgency=low

  * apt/package.py: Handle cases where no candidate is available and
    one of the deprecated properties (e.g. candidateVersion) is
    requested. (Closes: #523801)
  * setup.py, debian/rules: Support version in setup.py again by getting
    the value from the variable DEBVER (defined in debian/rules), falling
    back to None.

 -- Julian Andres Klode <jak@debian.org>  Sun, 12 Apr 2009 19:00:07 +0200

python-apt (0.7.10.1) unstable; urgency=low

  * Fix FTBFS with python-debian (>= 0.1.13) on Python 2.4 by not using it to
    get a version number in setup.py (Closes: #523473)
  * apt/package.py:
    - (Package.candidateRecord): Fix missing 'd' in 'record'
    - (DeprecatedProperty.__get__): Only warn when used on objects, this
      makes it easier to use e.g. pydoc,sphinx,pychecker.

 -- Julian Andres Klode <jak@debian.org>  Fri, 10 Apr 2009 17:51:07 +0200

python-apt (0.7.10) unstable; urgency=low

  * Build-Depend on python-debian, use it to get version number from changelog
  * Depend on libjs-jquery, and remove internal copy (Closes: #521532)
  * apt/package.py:
    - Introduce Version.{uri,uris,fetch_binary()}
  * debian/control:
    - Remove mdz from Uploaders (Closes: #521477), add myself.
    - Update Standards-Version to 3.8.1
    - Use ${binary:Version} instead of ${Source-Version}
    - Fix spelling error: python -> Python
  * debian/copyright: Switch to machine-interpretable copyright
  * Fix documentation building
    - doc/source/conf.py: Only include directories for current python version.
    - debian/control: Build-Depend on python-gtk2, python-vte.
    - setup.py: If pygtk can not be imported, do not build the documentation.
  * Breaks: debdelta (<< 0.28~) to avoid more problems due to the internal
    API changes from 0.7.9.

 -- Julian Andres Klode <jak@debian.org>  Wed, 01 Apr 2009 15:24:29 +0200

python-apt (0.7.9) unstable; urgency=low

  [ Julian Andres Klode ]
  * apt/gtk/widgets.py:
    - Handle older versions of python-gobject which do not ship glib
  * apt/package.py: Introduce the Version class
    - Deprecate Package.candidate*() and Package.installed*(), except for
      installedFiles.
    - Provide Version.get_source() (LP: #118788)
    - Provide Package.versions (Closes: #513236)
  * apt/progress/: New package, replaces apt.progress and apt.gtk
    - apt/progress/gtk2.py: Moved here from apt/gtk/widgets.py
    - apt/progress/__init__.py: Move here from apt/progress.py
  * doc/source/*: Improve the documentation
    - Document more attributes and functions of apt_pkg (they are all listed)

  [ Michael Vogt ]
  * aptsources/distro.py:
    - use iso_3166.xml instead of iso_3166.tab
    - fix incorrect indent
  * debian/control:
    - add Recommends to iso-codes (for iso_3166.xml)
  * apt/package.py:
    - make sure to set the defaulttimeout back to the
      original value (in getChangelog(), LP: #314212)
      Closes: #513315
  * apt/cache.py:
    - when setting a alternative rootdir, read the
      config from it as well
  * python/configuration.cc, python/apt_pkgmodule.cc:
    - add apt_pkg.ReadConfigDir()
  * python/cache.cc, tests/getcache_mem_corruption.py:
    - test if progress objects have the right methods
      and raise error if not (thanks to Emanuele Rocca)
      closes: #497049
  * apt/package.py:
    - avoid uneeded interal references in the Package objects
  * aptsources/sourceslist.py:
    - fix bug in invalid lines detection (LP: #324614)

 -- Michael Vogt <mvo@debian.org>  Thu, 19 Mar 2009 13:39:21 +0100

python-apt (0.7.9~exp2ubuntu11) karmic; urgency=low

  [ Matthias Klose ]
  * Build for python2.4 as well. LP: #354812.

  [ Michael vogt ]
  * setup.py:
    - only use sphinx for python2.5 or later
  * data/templates/Ubuntu.info.in:
    - updated for karmic

 -- Michael Vogt <michael.vogt@ubuntu.com>  Wed, 06 May 2009 14:28:56 +0200

python-apt (0.7.9~exp2ubuntu10) jaunty; urgency=low

  * .bzr-buildpackage/default.conf:
    - add pre-build hook to update the mirror list from LP

 -- Michael Vogt <michael.vogt@ubuntu.com>  Mon, 30 Mar 2009 17:22:38 +0200

python-apt (0.7.9~exp2ubuntu9) jaunty; urgency=low

  * aptsources/sourceslist.py:
    - fix bug in invalid lines detection (LP: #324614)

 -- Michael Vogt <michael.vogt@ubuntu.com>  Thu, 19 Mar 2009 14:09:50 +0100

bpython-apt (0.7.9~exp2ubuntu8) jaunty; urgency=low

  * Rebuild for python2.6.
  * Call dh_pycentral with "DH_PYCENTRAL=include-links".

 -- Matthias Klose <doko@ubuntu.com>  Sat, 21 Feb 2009 18:31:23 +0000

python-apt (0.7.9~exp2ubuntu7) jaunty; urgency=low

  * apt/package.py:
    - add "not_automatic" flag to the origin
  * debian/control:
    - rebuild against latest apt
  * apt/cache.py:
    - when setting a alternative rootdir, read the
      config from it as well (LP: #243550)
  * python/configuration.cc, python/apt_pkgmodule.cc:
    - add apt_pkg.ReadConfigDir()

 -- Michael Vogt <michael.vogt@ubuntu.com>  Mon, 09 Feb 2009 15:09:17 +0100

python-apt (0.7.9~exp2ubuntu5) jaunty; urgency=low

  * apt/cache.py:
    - revert the InitConfig change, has unintended side-effects

 -- Michael Vogt <michael.vogt@ubuntu.com>  Mon, 26 Jan 2009 12:13:46 +0100

python-apt (0.7.9~exp2ubuntu4) jaunty; urgency=low

  * apt/cache.py:
    - when running with the rootdir option, run
      InitConfig() again to ensure that the config
      from the rootdir is read, not from the host
      (lp: #243550)
  * apt/package.py:
    - make sure to set the defaulttimeout back to the
      original value (in getChangelog(), LP: #314212)

 -- Michael Vogt <michael.vogt@ubuntu.com>  Mon, 26 Jan 2009 08:45:00 +0100

python-apt (0.7.9~exp2ubuntu3) jaunty; urgency=low

  * apt/__init__.py:
    - use iso_3166.xml instead of iso_3166.tab
    - fix incorrect indent 
  * debian/control:
    - add Recommends to iso-codes (for iso_3166.xml)

 -- Michael Vogt <michael.vogt@ubuntu.com>  Thu, 22 Jan 2009 09:37:17 +0100

python-apt (0.7.9~exp2ubuntu2) jaunty; urgency=low

  * apt/__init__.py:
    - remove the future warning 
  * aptsources/distro.py:
    - fix indent breakage (LP: #319714)

 -- Michael Vogt <michael.vogt@ubuntu.com>  Wed, 21 Jan 2009 21:47:21 +0100

python-apt (0.7.9~exp2ubuntu1) jaunty; urgency=low

  * Merged from debian, lots of documentation updates
    and other fixes (thanks to Julian Andres Klode)

 -- Michael Vogt <michael.vogt@ubuntu.com>  Tue, 20 Jan 2009 15:32:54 +0100

python-apt (0.7.9~exp2) experimental; urgency=low

  [ Julian Andres Klode ]
  * apt/*.py:
    - Almost complete cleanup of the code
    - Remove inconsistent use of tabs and spaces (Closes: #505443)
    - Improved documentation
  * apt/debfile.py:
    - Drop get*() methods, as they are deprecated and were
      never in a stable release
    - Make DscSrcPackage working
  * apt/gtk/widgets.py:
    - Fix the code and document the signals
  * Introduce new documentation build with Sphinx
    - Contains style Guide (Closes: #481562)
    - debian/rules: Build the documentation here
    - setup.py: Remove pydoc building and add new docs.
    - debian/examples: Include examples from documentation
    - debian/python-apt.docs:
      + Change html/ to build/doc/html.
      + Add build/doc/text for the text-only documentation
  * setup.py:
    - Only create build/data when building, not all the time
    - Remove build/mo and build/data on clean -a
  * debian/control:
    - Remove the Conflicts on python2.3-apt, python2.4-apt, as
      they are only needed for oldstable (sarge)
    - Build-Depend on python-sphinx (>= 0.5)
  * aptsources/distinfo.py:
    - Allow @ in mirror urls (Closes: #478171) (LP: #223097)
  * Merge Ben Finney's whitespace changes (Closes: #481563)
  * Merge Ben Finney's do not use has_key() (Closes: #481878)
  * Do not use deprecated form of raise statement (Closes: #494259)
  * Add support for PkgRecords.SHA256Hash (Closes: #456113)

  [ Michael Vogt ]
  * apt/package.py:
    - fix bug in candidateInstalledSize property
  * aptsources/distinfo.py:
    - fix too restrictive mirror url check
  * aptsources/distro.py:
    - only add nearest_server and server to the mirrors if
      they are defined

 -- Michael Vogt <mvo@debian.org>  Fri, 16 Jan 2009 11:28:17 +0100

python-apt (0.7.9~exp1) experimental; urgency=low

  * Merged python-apt consolidation branch by Sebastian
    Heinlein (many thanks)
  * apt/cache.py:
    - new method "isVirtualPackage()"
    - new method "getProvidingPackages()"
    - new method "getRequiredDownload()"
    - new method "additionalRequiredSpace()"
  * apt/debfile.py:
    - move a lot of the gdebi code into this file, this
      provides interfaces for querrying and installing
      .deb files and .dsc files
  * apt/package.py:
    - better description parsing
    - new method "installedFiles()"
    - new method "getChangelog()"
  * apt/gtk/widgets.py:
    - new gobject GOpProgress
    - new gobject GFetchProgress
    - new gobject GInstallProgress
    - new gobject GDpkgInstallProgress
    - new widget GtkAptProgress
  * doc/examples/gui-inst.py:
    - updated to use the new widgets
  * debian/control:
    - add suggests for python-gtk2 and python-vte
  * setup.py:
    - build html/ help of the apt and aptsources modules
      into /usr/share/doc/python-apt/html
  * apt/__init__.py:
    - remove the future warning

 -- Michael Vogt <mvo@debian.org>  Mon, 15 Dec 2008 14:29:47 +0100

python-apt (0.7.8ubuntu1) jaunty; urgency=low

  * Merged python-apt consolidation branch by Sebastian
    Heinlein (many thanks)
  * apt/cache.py:
    - new method "isVirtualPackage()" 
    - new method "getProvidingPackages()"
    - new method "getRequiredDownload()"
    - new method "additionalRequiredSpace()"
  * apt/debfile.py:
    - move a lot of the gdebi code into this file, this
      provides interfaces for querrying and installing
      .deb files and .dsc files
  * apt/package.py:
    - better description parsing 
    - new method "installedFiles()"
    - new method "getChangelog()"
  * apt/gtk/widgets.py:
    - new gobject GOpProgress
    - new gobject GFetchProgress
    - new gobject GInstallProgress
    - new gobject GDpkgInstallProgress
    - new widget GtkAptProgress
  * doc/examples/gui-inst.py: 
    - updated to use the new widgets
  * debian/control:
    - add suggests for python-gtk2 and python-vte
  * setup.py:
    - build html/ help of the apt and aptsources modules
      into /usr/share/doc/python-apt/html

 -- Michael Vogt <mvo@debian.org>  Mon, 15 Dec 2008 14:29:47 +0100

python-apt (0.7.8) unstable; urgency=low

  [ Michael Vogt ]
  * python/cache.cc:
    - fix crash if Ver.PriorityType() returns NULL
    - fix GetCandidateVer() reporting incorrect versions after
      SetCandidateVer() was used. Thanks to Julian Andres Klode for
      the test-case (LP: #237372)
  * python/apt_instmodule.cc:
    - do not change working dir in debExtractArchive() (LP: #184093)
  * apt/cache.py:
    - support "in" in apt.Cache() (LP: #251587)
  * apt/package.py:
    - do not return None in sourcePackageName (LP: #123062)
  * python/progress.cc:
    - when pulse() does not return a boolean assume "true"
      (thanks to Martin Pitt for telling me about the problem)
  * python/apt_pkgmodule.cc:
    - add "SelState{Unknown,Install,Hold,DeInstall,Purge}" constants
  * aptsources/__init__.py, aptsources/distinfo.py:
    - run apt_pkg.init() when aptsources gets imported and not
      the distinfo function
    - fix detection of cdrom sources and add test for it
  * python/metaindex.cc
    - fix crash when incorrect attribute is given
  * data/templates/Ubuntu.info.in:
    - updated
  * aptsources/distro.py:
    - add parameter to get_distro() to make unit testing easier
  * tests/test_aptsources_ports.py:
    - add test for arch specific handling (when sub arch is on
      a different mirror than "main" arches)

  [ Julian Andres Klode ]
  * python/acquire.cc (GetPkgAcqFile): Support DestDir and DestFilename.

 -- Michael Vogt <mvo@debian.org>  Mon, 24 Nov 2008 10:24:30 +0200

python-apt (0.7.8~ubuntu2) jaunty; urgency=low

  [ Michael Vogt ]
  * data/templates/Ubuntu.info.in:
    - updated to fix ports.ubuntu.com for powerpc and lpia
      (LP: #220890)
  * aptsources/distro.py:
    - add parameter to get_distro() to make unit testing easier
  * tests/test_aptsources_ports.py:
    - add test for arch specific handling (when sub arch is on
      a different mirror than "main" arches)

  [ Julian Andres Klode ]
  * python/acquire.cc (GetPkgAcqFile): Support DestDir and DestFilename.

 -- Michael Vogt <michael.vogt@ubuntu.com>  Mon, 10 Nov 2008 11:35:03 +0100
  
python-apt (0.7.8~ubuntu1) jaunty; urgency=low

  * python/apt_pkgmodule.cc:
    - add "SelState{Unknown,Install,Hold,DeInstall,Purge}" constants
  * python/metaindex.cc
    - fix crash when incorrect attribute is given
  * data/templates/Ubuntu.info.in:
    - updated for jaunty

 -- Michael Vogt <michael.vogt@ubuntu.com>  Mon, 03 Nov 2008 11:46:54 +0100

python-apt (0.7.7.1+nmu1) unstable; urgency=medium

  * Non-maintainer upload.
  * data/templates/Debian.info.in: Set the BaseURI to security.debian.org for
    lenny/updates, etch/updates and sarge/updates. (Closes: #503237)

 -- Jonny Lamb <jonny@debian.org>  Fri, 24 Oct 2008 12:44:33 +0100

python-apt (0.7.7.1ubuntu4) intrepid; urgency=low

  * apt/package.py:
    - do not return None in sourcePackageName (LP: #123062)
  * python/progress.cc:
    - when pulse() does not return a boolean assume "true"
      (thanks to Martin Pitt for telling me about the problem)
  * aptsources/__init__.py, aptsources/distinfo.py:
    - run apt_pkg.init() when aptsources gets imported and not
      the distinfo function
    - fix detection of cdrom sources and add test for it
 
 -- Michael Vogt <michael.vogt@ubuntu.com>  Thu, 18 Sep 2008 14:42:46 +0200

python-apt (0.7.7.1ubuntu3) intrepid; urgency=low

  * Rebuild against current apt on hppa.

 -- Colin Watson <cjwatson@ubuntu.com>  Mon, 01 Sep 2008 11:37:58 +0100

python-apt (0.7.7.1ubuntu2) intrepid; urgency=low

  * python/cache.cc:
    - fix GetCandidateVer() reporting incorrect versions after
      SetCandidateVer() was used. Thanks to Julian Andres Klode for
      the test-case (LP: #237372)
  * python/apt_instmodule.cc:
    - do not change working dir in debExtractArchive() (LP: #184093)
  * apt/cache.py:
    - support "in" in apt.Cache() (LP: #251587)

 -- Michael Vogt <michael.vogt@ubuntu.com>  Tue, 05 Aug 2008 11:35:32 +0200

python-apt (0.7.7.1ubuntu1) intrepid; urgency=low

  * python/cache.cc:
    - fix crash if Ver.PriorityType() returns NULL  (LP: #253255)

 -- Michael Vogt <michael.vogt@ubuntu.com>  Wed, 30 Jul 2008 10:26:53 +0200

python-apt (0.7.7.1) unstable; urgency=low

  * data/templates/Debian.info.in:
    - add 'lenny' template info (closes: #476364)
  * aptsources/distinfo.py:
    - fix template matching for arch specific code (LP: #244093)

 -- Michael Vogt <mvo@debian.org>  Fri, 25 Jul 2008 18:13:53 +0200

python-apt (0.7.7ubuntu2) intrepid; urgency=low

  * python/metaindex.cc
    - fix crash when incorrect attribute is given
  * data/templates/Ubuntu.info.in:
    - updated
  * aptsources/distro.py:
    - add parameter to get_distro() to make unit testing easier
  * tests/test_aptsources_ports.py:
    - add test for arch specific handling (when sub arch is on
      a different mirror than "main" arches)

  [ Julian Andres Klode ]
  * python/acquire.cc (GetPkgAcqFile): Support DestDir and DestFilename.

 -- Michael Vogt <mvo@debian.org>  Mon, 24 Nov 2008 10:24:30 +0200

python-apt (0.7.7ubuntu1) intrepid; urgency=low

  * merged from debian-sid

 -- Michael Vogt <michael.vogt@ubuntu.com>  Tue, 22 Jul 2008 15:58:37 +0200

python-apt (0.7.7) unstable; urgency=low

  [ Emanuele Rocca ]
  * data/templates/Debian.info.in:
    - s/MatchUri/MatchURI/. Thanks, Gustavo Noronha Silva (closes: #487673)
  * python/cache.cc:
    - Throw an exception rather than segfaulting when GetCache() is called
      before InitSystem() (closes: #369147)
  * doc/examples/config.py:
    - Fix config.py --help (closes: #257007)

  [ Michael Vogt ]
  * python/apt_pkgmodule.cc:
    - fix bug in hashsum calculation when the original string
      contains \0 charackters (thanks to Celso Providelo and
      Ryan Hass for the test-case) LP: #243630
  * tests/test_hashsums.py:
    - add tests for the hashsum code
  * apt/package.py:
    - add "isAutoRemovable()" method
  * python/pkgsrcrecords.cc:
    - add "Record" attribute to the PkgSrcRecord to access the
      full source record
  * debian/rules:
    - remove the arch-build target, we have bzr-builddeb now

 -- Michael Vogt <mvo@debian.org>  Tue, 22 Jul 2008 10:16:03 +0200

python-apt (0.7.6ubuntu3) intrepid; urgency=low

  * apt/package.py:
    - add "isAutoRemovable()" method

 -- Michael Vogt <michael.vogt@ubuntu.com>  Mon, 14 Jul 2008 15:18:03 +0100

python-apt (0.7.6ubuntu2) intrepid; urgency=low

  * python/apt_pkgmodule.cc:
    - fix bug in hashsum calculation when the original string
      contains \0 charackters (thanks to Celso Providelo and 
      Ryan Hass for the test-case) LP: #243630
  * tests/test_hashsums.py:
    - add tests for the hashsum code

 -- Michael Vogt <mvo@debian.org>  Fri, 04 Jul 2008 19:53:28 +0200

python-apt (0.7.6ubuntu1) intrepid; urgency=low

  * merged with debian, remaining changes:
    - more up-to-date mirror list

 -- Michael Vogt <michael.vogt@ubuntu.com>  Fri, 04 Jul 2008 11:00:33 +0200

python-apt (0.7.6) unstable; urgency=low

  * apt/cache.py:
    - add "memonly" option to apt.Cache() to force python-apt to
      not touch the pkgcache.bin file (this works around a possible
      race condition in the pkgcache.bin handling)
  * data/templates/Ubuntu.info.in:
    - added ubuntu 'intrepid'
  * debian/README.source:
    - added (basic) documentation how to build python-apt
  * aptsources/distinfo.py:
    - support arch specific BaseURI, MatchURI and MirrosFile fields
      in the distinfo template
  * debian/control:
    - move bzr branch to bzr.debian.org and update Vcs-Bzr

 -- Michael Vogt <mvo@debian.org>  Wed, 18 Jun 2008 14:46:43 +0200

python-apt (0.7.5ubuntu2) intrepid; urgency=low

  * apt/cache.py:
    - add "memonly" option to apt.Cache() to force python-apt to
      not touch the pkgcache.bin file (this works around a possible
      race condition in the pkgcache.bin handling)

 -- Michael Vogt <michael.vogt@ubuntu.com>  Fri, 13 Jun 2008 12:14:34 +0200

python-apt (0.7.5ubuntu1) intrepid; urgency=low

  * merged from debian-sid

 -- Michael Vogt <michael.vogt@ubuntu.com>  Thu, 12 Jun 2008 12:32:00 +0200

python-apt (0.7.5) unstable; urgency=low

  * use the new ListUpdate() code
  * add example in doc/examples/update.py
  * python/pkgrecords.cc:
    - export the Homepage field
  * python/tar.cc:
    - fix .lzma extraction (thanks to bigjools)
  * python/sourcelist.cc:
    - support GetIndexes() GetAll argument to implement
      something like --print-uris
  * python/apt_pkgmodule.cc:
    - add InstState{Ok,ReInstReq,Hold,HoldReInstReq} constants
  * apt/cache.py:
    - add reqReinstallPkgs property that lists all packages in
      ReInstReq or HoldReInstReq

 -- Michael Vogt <mvo@debian.org>  Tue, 19 Feb 2008 21:06:36 +0100

python-apt (0.7.4ubuntu9) intrepid; urgency=low

  * aptsources/distinfo.py:
    - support arch specific BaseURI, MatchURI and MirrosFile fields
      in the distinfo template (LP: #220890)

 -- Michael Vogt <michael.vogt@ubuntu.com>  Wed, 28 May 2008 12:20:23 +0200

python-apt (0.7.4ubuntu8) intrepid; urgency=low

  * data/templates/Ubuntu.info.in:
    - added ubuntu 'intrepid'
  * debian/README.source: 
    - added (basic) documentation how to build python-apt

 -- Michael Vogt <michael.vogt@ubuntu.com>  Mon, 05 May 2008 10:40:58 +0200

python-apt (0.7.4ubuntu7) hardy; urgency=low

  * data/templates/Ubuntu.mirrors: 
    - updated mirrors list from launchpad (LP: #153284)
  * util/get_ubuntu_mirrors_from_lp.py:
    - rewritten to use +archivemirrors-rss and feedburner

 -- Michael Vogt <michael.vogt@ubuntu.com>  Mon, 07 Apr 2008 16:15:28 +0200

python-apt (0.7.4ubuntu6) hardy; urgency=low

  * rebuild due to python-central problems

 -- Michael Vogt <michael.vogt@ubuntu.com>  Tue, 19 Feb 2008 17:58:29 +0100

python-apt (0.7.4ubuntu5) hardy; urgency=low

  * python/sourcelist.cc:
    - support GetIndexes() GetAll argument to implement
      something like --print-uris
  * python/apt_pkgmodule.cc:
    - add InstState{Ok,ReInstReq,Hold,HoldReInstReq} constants
  * apt/cache.py:
    - add reqReinstallPkgs property that lists all packages in
      ReInstReq or HoldReInstReq

 -- Michael Vogt <michael.vogt@ubuntu.com>  Mon, 18 Feb 2008 16:55:51 +0100

python-apt (0.7.4ubuntu4) hardy; urgency=low

  * python/pkgrecords.cc:
    - export the Homepage field

 -- Michael Vogt <michael.vogt@ubuntu.com>  Mon, 11 Feb 2008 10:34:39 +0100

python-apt (0.7.4ubuntu3) hardy; urgency=low

  * python/tar.cc:
    - fix .lzma extraction (thanks to bigjools for reporting)

 -- Michael Vogt <michael.vogt@ubuntu.com>  Fri, 25 Jan 2008 09:57:31 +0000

python-apt (0.7.4ubuntu2) hardy; urgency=low

  * use the new apt ListUpdate() code
  * add example in doc/examples/update.py

 -- Michael Vogt <mvo@debian.org>  Tue, 19 Feb 2008 21:06:36 +0100

python-apt (0.7.4ubuntu1) hardy; urgency=low

  * merged from debian/unstable, remaining changes:
   - rebuild against latest apt
   - maintainer field changed

 -- Michael Vogt <michael.vogt@ubuntu.com>  Thu, 13 Dec 2007 15:00:22 +0100

python-apt (0.7.4) unstable; urgency=low

  * apt/debfile.py:
    - added wrapper around apt_inst.debExtract()
    - support dictionary like access
  * apt/package.py:
    - fix apt.package.Dependency.relation initialization
  * python/apt_instmodule.cc:
    - added arCheckMember()
    - fix typo
  * aptsources/distro.py:
    - throw NoDistroTemplateException if not distribution template
      can be found
  * python/string.cc:
    - fix overflow in SizeToStr()
  * python/metaindex.cc:
    - added support for the metaIndex objects
  * python/sourceslist.cc:
    - support new "List" attribute that returns the list of
      metaIndex source entries
  * python/depcache.cc:
    - be more threading friendly
  * python/tag.cc
    - support "None" as default in
      ParseSection(control).get(field, default), LP: #44470
  * python/progress.cc:
    - fix refcount problem in OpProgress
    - fix refcount problem in FetchProgress
    - fix refcount problem in CdromProgress
  * apt/README.apt:
    - fix typo (thanks to Thomas Schoepf, closes: #387787)
  * po/fr.po:
    - merge update, thanks to Christian Perrier (closes:  #435918)
  * data/templates/:
    - update templates

 -- Michael Vogt <mvo@debian.org>  Thu, 06 Dec 2007 15:35:46 +0100

python-apt (0.7.3.1ubuntu6) hardy; urgency=low

  * remove python-central pre-depends, this is no longer needed
    during upgrades now that we have "PYCENTRAL_NO_DPKG_QUERY"

 -- Michael Vogt <michael.vogt@ubuntu.com>  Wed, 21 Nov 2007 20:33:42 +0100

python-apt (0.7.3.1ubuntu5) hardy; urgency=low

  * add hardy to the ubuntu sources.list template

 -- Michael Vogt <michael.vogt@ubuntu.com>  Sat, 27 Oct 2007 15:03:18 -0400

python-apt (0.7.3.1ubuntu4) gutsy; urgency=low

  * pre-depend on gutsy version pycentral, this ensures that we get a 
    updated dpkg with triggers support before pycentral uses  
    /usr/bin/dpkg-querry (LP: #152827)

 -- Michael Vogt <michael.vogt@ubuntu.com>  Mon, 15 Oct 2007 11:24:12 +0200

python-apt (0.7.3.1ubuntu3) gutsy; urgency=low

  * data/templates/Ubuntu.mirrors:
    - update the static mirror list from LP (LP: #126148)

 -- Michael Vogt <michael.vogt@ubuntu.com>  Thu, 11 Oct 2007 00:13:00 +0200

python-apt (0.7.3.1ubuntu2) gutsy; urgency=low

  * apt/package.py:
    - fix apt.package.Dependency.relation initialization

 -- Michael Vogt <michael.vogt@ubuntu.com>  Mon, 01 Oct 2007 20:08:47 +0200

python-apt (0.7.3.1ubuntu1) gutsy; urgency=low

  * python/metaindex.cc:
    - added support for the metaIndex objects
  * python/sourceslist.cc:
    - support new "List" attribute that returns the list of
      metaIndex source entries
  * python/string.cc:
    - fix overflow in SizeToStr()

 -- Michael Vogt <michael.vogt@ubuntu.com>  Tue, 04 Sep 2007 16:36:11 +0200

python-apt (0.7.3.1) unstable; urgency=low

  * NMU
  * Fix version to not use CPU and OS since it's not available on APT
    anymore (closes: #435653, #435674)

 -- Otavio Salvador <otavio@debian.org>  Thu, 02 Aug 2007 18:45:25 -0300

python-apt (0.7.3ubuntu2) gutsy; urgency=low

  * rebuild against latest apt

 -- Michael Vogt <michael.vogt@ubuntu.com>  Fri, 03 Aug 2007 14:16:41 +0200

python-apt (0.7.3ubuntu1) gutsy; urgency=low

  * apt/debfile.py:
    - added wrapper around apt_inst.debExtract()
    - support dictionary like access
  * python/apt_instmodule.cc:
    - added arCheckMember()
  * build with latest python-distutils-extra (thanks
    to doko for notifiying about the problem)
  * aptsources/distro.py:
    - throw NoDistroTemplateException if not distribution template
      can be found

 -- Michael Vogt <michael.vogt@ubuntu.com>  Tue, 31 Jul 2007 13:40:04 +0200

python-apt (0.7.3) unstable; urgency=low

  * apt/package.py:
    - added Record class that can be accessed like a dictionary
      and return it in candidateRecord and installedRecord
      (thanks to Alexander Sack for discussing this with me)
  * doc/examples/records.py:
    - added example how to use the new Records class
  * apt/cache.py:
    - throw FetchCancelleException, FetchFailedException,
      LockFailedException exceptions when something goes wrong
  * aptsources/distro.py:
    - generalized some code, bringing it into the Distribution
      class, and wrote some missing methods for the DebianDistribution
      one (thanks to Gustavo Noronha Silva)
  * debian/control:
    - updated for python-distutils-extra (>= 1.9.0)
  * debian/python-apt.install:
    - fix i18n files
  * python/indexfile.cc:
    - increase str buffer in PackageIndexFileRepr

 -- Michael Vogt <michael.vogt@ubuntu.com>  Fri, 27 Jul 2007 16:57:28 +0200

python-apt (0.7.2ubuntu3) gutsy; urgency=low

  * Rebuild against libapt-pkg-libc6.6-6-4.4.

 -- Colin Watson <cjwatson@ubuntu.com>  Mon, 09 Jul 2007 16:36:46 +0100

python-apt (0.7.2ubuntu2) gutsy; urgency=low

  * python/package.py:
    - added Record class that can be accessed like a dictionary
      and return it in candidateRecord and installedRecord
      (thanks to Alexander Sack for discussing this with me)
  * doc/examples/records.py:
    - added example how to use the new Records class
  * python/cache.py:
    - throw FetchCancelleException, FetchFailedException, 
      LockFailedException exceptions when something goes wrong

 -- Michael Vogt <michael.vogt@ubuntu.com>  Thu, 28 Jun 2007 16:03:01 +0200

python-apt (0.7.2ubuntu1) gutsy; urgency=low

  * merged from debian/unstable
  * Remaining changes:
    - data/templates/Ubuntu.info: gutsy repository information
    - set Maintainer field to ubuntu

 -- Michael Vogt <michael.vogt@ubuntu.com>  Thu, 14 Jun 2007 12:08:49 +0200

python-apt (0.7.2) unstable; urgency=low

  * build against the new apt
  * support for new "aptsources" pythn module
    (thanks to Sebastian Heinlein)
  * merged support for translated package descriptions
  * merged support for automatic removal of unused dependencies

 -- Michael Vogt <mvo@debian.org>  Sun, 10 Jun 2007 20:13:38 +0200

python-apt (0.7.1) experimental; urgency=low

  * merged http://glatzor.de/bzr/python-apt/sebi:
    - this means that the new aptsources modules is available

 -- Michael Vogt <mvo@debian.org>  Mon, 14 May 2007 13:33:42 +0200

python-apt (0.7.0) experimental; urgency=low

  * support translated pacakge descriptions
  * support automatic dependency information

 -- Michael Vogt <mvo@debian.org>  Wed,  2 May 2007 18:41:53 +0200

python-apt (0.6.22) unstable; urgency=low

  * python/apt_pkgmodule.cc:
    - added pkgCache::State::PkgCurrentState enums
  * python/pkgrecords.cc:
    - added SourceVer

 -- Michael Vogt <mvo@debian.org>  Wed, 23 May 2007 09:44:03 +0200

python-apt (0.6.21ubuntu1) gutsy; urgency=low

  [Michael Vogt]
  * python/apt_pkgmodule.cc:
    - added pkgCache::State::PkgCurrentState enums
  * data/templates/Ubuntu.info.in:
    - updated for gusty
  [Sebastian Heinlein]
  * Fix the addition of of sources that are already enabled but not with
    all components - fix LP#98795
  * Handle changes of forced servers of child repositories in a more
    sane way - fix LP#85060

 -- Michael Vogt <michael.vogt@ubuntu.com>  Wed,  2 May 2007 14:27:54 +0200

python-apt (0.6.21) unstable; urgency=low

  * apt/cdrom.py:
    - better cdrom handling support
  * apt/package.py:
    - added candidateDependencies, installedDependencies
    - SizeToString supports PyLong too
    - support pkg.architecture
    - support candidateRecord, installedRecord
  * apt/cache.py:
    - fix rootdir
  * apt/cdrom.py:
    - fix bug in cdrom mountpoint handling

 -- Michael Vogt <mvo@debian.org>  Tue, 24 Apr 2007 21:24:28 +0200

python-apt (0.6.20ubuntu16) feisty; urgency=low

  * Fix the addition of of sources that are already enabled but not with
    all components - fix LP#98795

 -- Sebastian Heinlein <glatzor@ubuntu.com>  Wed,  4 Apr 2007 11:31:33 +0200

python-apt (0.6.20ubuntu15) unstable; urgency=low

  [ Sebastian Heinlein ]
  * Update the mirror lists from Launchpad
  * Only include http and ftp servers - LP#99060
  [Michael Vogt]
  * fix error in invalid unicode handler (LP#99753)

 -- Michael Vogt <michael.vogt@ubuntu.com>  Mon,  2 Apr 2007 14:25:31 +0200

python-apt (0.6.20ubuntu14) feisty; urgency=low

  [Michael Vogt]
  * aptsources/distro.py:
    - fix typo (LP#84009)
  * fix gettext import (LP#92764)
  * po/*.po:
    - make update-po
  [ Sebastian Heinlein ]
  * remove an oboslete function
  * fix the url comparision with trainling slashes - LP#95031

 -- Michael Vogt <michael.vogt@ubuntu.com>  Mon, 26 Mar 2007 18:47:22 +0200

python-apt (0.6.20ubuntu13) feisty; urgency=low

  * fix in the duplicated source checking (thanks to Sebastian Heinlein)
  * python/depache.cc:
    - properly support isAutoInstalled flag

 -- Michael Vogt <michael.vogt@ubuntu.com>  Wed, 14 Mar 2007 16:38:22 +0100

python-apt (0.6.20ubuntu12) feisty; urgency=low

  * apt/cdrom.py:
    - fix bug in cdrom __init__ code
  * debian/rules:
    - added "DH_PYCENTRAL=nomove"


 -- Michael Vogt <michael.vogt@ubuntu.com>  Wed,  7 Mar 2007 10:41:00 +0100

python-apt (0.6.20ubuntu11) feisty; urgency=low

  * apt/packages.py:
    - support candidateDependencies, installedDependencies
    - support pkg.architecture
    - support candidateRecord, installedRecord

 -- Michael Vogt <michael.vogt@ubuntu.com>  Tue,  6 Mar 2007 16:22:49 +0100

python-apt (0.6.20ubuntu10) feisty; urgency=low

  * debian/control:
    - added XS-Vcs-Bzr header to make finding the repo easier
  * apt/cache.py:
    - fix rootdir var

 -- Michael Vogt <michael.vogt@ubuntu.com>  Thu,  1 Mar 2007 14:36:33 +0100

python-apt (0.6.20ubuntu9) feisty; urgency=low

  * Re-add debian/python-apt.install (LP: #88134)
    - This seems to have gone missing between 0.6.20ubuntu6 and 0.6.20ubuntu8
    - This probably happened because it wasn't added to bzr

 -- Matt Zimmerman <mdz@ubuntu.com>  Mon, 26 Feb 2007 14:04:15 -0800

python-apt (0.6.20ubuntu8) feisty; urgency=low

  * fix FTBFS

 -- Michael Vogt <michael.vogt@ubuntu.com>  Mon, 26 Feb 2007 18:41:37 +0100

python-apt (0.6.20ubuntu7) feisty; urgency=low

  * aptsources/distro.py:
    - fix crash in add_source (LP#85806)
  * apt/package.py:
    - handle invalid unicode more gracefully (LP#86215)
  * rebuild against latest apt

 -- Michael Vogt <michael.vogt@ubuntu.com>  Mon, 26 Feb 2007 14:31:00 +0100

python-apt (0.6.20ubuntu6) feisty; urgency=low

  * Build the extension for the debug interpreter.
  * Set Ubuntu maintainer address.

 -- Matthias Klose <doko@ubuntu.com>  Sat, 17 Feb 2007 02:10:37 +0100

python-apt (0.6.20ubuntu5) feisty; urgency=low

  * be more robust in has_repository (LP#84897)

 -- Michael Vogt <michael.vogt@ubuntu.com>  Tue, 13 Feb 2007 17:49:55 +0100

python-apt (0.6.20ubuntu4) feisty; urgency=low

  * rebuild against latest libapt

 -- Michael Vogt <michael.vogt@ubuntu.com>  Tue,  6 Feb 2007 16:40:37 +0100

python-apt (0.6.20ubuntu3) feisty; urgency=low

  * fixes in the new 'aptsources' module 
    (thanks to Sebastian Heinlein)
  * apt/cdrom.py:
    - better cdrom handling support
  * python/string.cc:
    - SizeToString supports PyLong too 
  * apt/cache.py:
    - fix rootdir

 -- Michael Vogt <michael.vogt@ubuntu.com>  Mon,  5 Feb 2007 10:29:55 +0100

python-apt (0.6.20ubuntu2) feisty; urgency=low

  * python/depcache.cc:
    - MarkInstall() has new FromUser argument to support marking
      packages as automatically installed
  * merged the 'aptsources' module for sources.list handling 
    (thanks to Sebastian Heinlein)

 -- Michael Vogt <michael.vogt@ubuntu.com>  Fri,  2 Feb 2007 16:26:38 +0100

python-apt (0.6.20ubuntu1) feisty; urgency=low

  * merged from debian

 -- Michael Vogt <michael.vogt@ubuntu.com>  Tue, 19 Dec 2006 13:41:32 +0100

python-apt (0.6.20) unstable; urgency=low

  * python/generic.h:
    - fix incorrect use of PyMem_DEL(), use pyObject_DEL()
      instead. This fixes a nasty segfault with python2.5
      (lp: 63226)
  * python/pkgrecords.cc:
    - export SHA1Hash() as well
  * debian/rules: Remove dh_python call.
  * apt/progress.cc:
    - protect against not-parsable strings send from dpkg (lp: 68553)
  * python/pkgmanager.cc:
    - fix typo (closes: #382853)
  * debian/control:
    - tightend dependency (closes: #383478)
  * apt/progress.py:
    - use os._exit() in the child (lp: #53298)
    - use select() when checking for statusfd (lp: #53282)
  * acknoledge NMU (closes: #378048, #373512)
  * python/apt_pkgmodule.cc:
    - fix missing docstring (closes: #368907),
      Thanks to Josh Triplett
  * make it build against python2.5
  * python/progress.cc:
    - fix memleak (lp: #43096)

 -- Michael Vogt <mvo@debian.org>  Tue, 19 Dec 2006 13:32:11 +0100

python-apt (0.6.19ubuntu9.1) edgy-updates; urgency=low

  * protect against not-parsable strings send from dpkg (lp: 68553)

 -- Michael Vogt <michael.vogt@ubuntu.com>  Fri, 27 Oct 2006 10:41:44 +0200

python-apt (0.6.19ubuntu9) edgy; urgency=low

  * Reupload to restore dependency on python-central.
  * debian/rules: Remove dh_python call.

 -- Matthias Klose <doko@ubuntu.com>  Thu, 12 Oct 2006 14:26:46 +0200

python-apt (0.6.19ubuntu8) edgy; urgency=low

  * support pkgDepCache::ActionGroup()

 -- Michael Vogt <michael.vogt@ubuntu.com>  Fri,  6 Oct 2006 18:03:46 +0200

python-apt (0.6.19ubuntu7) edgy; urgency=low

  * python/generic.h:
    - fix incorrect use of PyMem_DEL(), use PyObject_DEL()
      instead. This fixes a nasty segfault with python2.5
      (lp: 63226)

 -- Michael Vogt <michael.vogt@ubuntu.com>  Wed,  4 Oct 2006 16:45:53 +0200

python-apt (0.6.19ubuntu6) edgy; urgency=low

  * python/progress.cc:
    - fix memleak (lp: #43096)

 -- Michael Vogt <michael.vogt@ubuntu.com>  Mon,  2 Oct 2006 18:33:44 +0200

python-apt (0.6.19ubuntu5) edgy; urgency=low

  * python/pkgmanager.cc:
    - fix typo (closes: #382853)
  * debian/control:
    - tightend dependency (closes: #383478)
  * apt/progress.py:
    - use os._exit() in the child (lp: #53298)
    - use select() when checking for statusfd (lp: #53282)
  * acknoledge NMU (closes: #378048, #373512)
  * python/apt_pkgmodule.cc:
    - fix missing docstring (closes: #368907), 
      Thanks to Josh Triplett
  * make it build against python2.5

 -- Michael Vogt <michael.vogt@ubuntu.com>  Mon, 18 Sep 2006 18:28:19 +0200

python-apt (0.6.19ubuntu4) edgy; urgency=low

  * Rebuild to add support for python2.5.

 -- Matthias Klose <doko@ubuntu.com>  Fri,  8 Sep 2006 13:32:47 +0000
  
python-apt (0.6.19ubuntu3) edgy; urgency=low

  * merged ddtp support

 -- Michael Vogt <michael.vogt@ubuntu.com>  Mon, 14 Aug 2006 16:25:51 +0200

python-apt (0.6.19ubuntu2) edgy; urgency=low

  * tightened build-deps on latest apt

 -- Michael Vogt <michael.vogt@ubuntu.com>  Thu,  3 Aug 2006 17:02:30 +0200

python-apt (0.6.19ubuntu1) edgy; urgency=low

  [ Michael Vogt ]
  * doc/examples/print_uris.py:
    - added a example to show how the indexfile.ArchiveURI() can be used
      with binary packages
  * python/apt_pkgmodule.cc:
    - export sha256 generation
  * added support for the pkgDepCache.IsGarbage() flag

  [ Otavio Salvador ]
  * apt/cache.py:
    - fix commit doc string to also cite the open related callbacks
    - allow change of rootdir for APT database loading
    - add dh_installexamples in package building Closes: #376014

 -- Michael Vogt <michael.vogt@ubuntu.com>  Thu, 27 Jul 2006 15:00:55 +0200

python-apt (0.6.19) unstable; urgency=low

  [ Michael Vogt ]
  * doc/examples/print_uris.py:
    - added a example to show how the indexfile.ArchiveURI() can be used
      with binary packages
  * python/apt_pkgmodule.cc:
    - export sha256 generation

  [ Otavio Salvador ]
  * apt/cache.py:
    - fix commit doc string to also cite the open related callbacks
    - allow change of rootdir for APT database loading
    - add dh_installexamples in package building Closes: #376014
  * python/depcache.cc:
    - "IsGarbage()" method added (to support auto-mark)

 -- Michael Vogt <mvo@debian.org>  Thu, 27 Jul 2006 00:42:20 +0200

python-apt (0.6.18-0.2) unstable; urgency=low

  * Non-maintainer upload.
  * Add ${shlibs:Depends} and ${misc:Depends} (Closes: #377615).

 -- Christoph Berg <myon@debian.org>  Tue, 18 Jul 2006 11:39:52 +0200

python-apt (0.6.18-0.1) unstable; urgency=high

  * Non-maintainer upload.
  * Call dh_pycentral and dh_python before dh_installdeb, to make sure
    the dh_pycentral snippets are put into the maintainer scripts; patch from
    Sam Morris. (Closes: #376416)

 -- Steinar H. Gunderson <sesse@debian.org>  Wed, 12 Jul 2006 23:26:50 +0200

python-apt (0.6.18) unstable; urgency=low

  * Non-maintainer upload.
  * Update for the new Python policy. Closes: #373512

 -- Raphael Hertzog <hertzog@debian.org>  Sat, 17 Jun 2006 15:09:28 +0200

python-apt (0.6.17) unstable; urgency=low

  * apt/progress.py:
    - initialize FetchProgress.eta with the correct type
    - strip the staus str before passing it to InstallProgress.statusChanged()
    - added InstallProgress.statusChange(pkg, percent, status)
    - make DumbInstallProgress a new-style class
      (thanks to kamion for the suggestions)
    - fix various pychecker warnings
  * apt/cache.py:
    - return useful values on Cache.update()
    - Release locks on failure (thanks to Colin Watson)
    - fix various pychecker warnings
  * apt/package.py:
    - fix various pychecker warnings
    - check if looupRecords succeeded
    - fix bug in the return statement of _downloadable()
  * python/srcrecords.cc:
    - add "Restart" method
    - don't run auto "Restart" before performing a Lookup
    - fix the initalization (no need to pass a PkgCacheType to the records)
    - added "Index" attribute
  * python/indexfile.cc:
    - added ArchiveURI() method

 -- Michael Vogt <mvo@debian.org>  Mon,  8 May 2006 22:34:58 +0200

python-apt (0.6.16.2ubuntu9) edgy; urgency=low

  * rebuild against the latest apt (with auto-mark support)
  * the full merge needs a newer python-support 

 -- Michael Vogt <michael.vogt@ubuntu.com>  Mon,  3 Jul 2006 21:33:40 +0200

python-apt (0.6.16.2ubuntu8) dapper; urgency=low

  * apt/package.py:
    - fix return value in {candidate,installed}Downloadable

 -- Michael Vogt <michael.vogt@ubuntu.com>  Wed, 17 May 2006 19:28:44 +0200

python-apt (0.6.16.2ubuntu7) dapper; urgency=low

  * apt/package.py:
    - check if _lookupRecord() succeeded when checking
      maintainer or description (fixes invalid descriptions under 
      rare circumstances in gnome-app-install)

 -- Michael Vogt <michael.vogt@ubuntu.com>  Wed, 17 May 2006 18:12:58 +0200

python-apt (0.6.16.2ubuntu6) dapper; urgency=low

  * debian/control:
    - Replaces: python-apt (<< 0.6.11), instead of Conflicts which is not
      correct here. (closes: #308586).
  * python/srcrecords.cc:
    - don't run auto "Restart" before performing a Lookup (but require
      explicit "Restart", fixes the docs/examples/sources.py example)
    - fix the initalization (no need to pass a PkgCacheType to the records)
  
 -- Michael Vogt <michael.vogt@ubuntu.com>  Mon,  8 May 2006 16:40:14 +0200

python-apt (0.6.16.2ubuntu5) dapper; urgency=low

  * apt/cache.py: Release locks on failure (thanks to Colin Watson)
    (closes: #35867)

 -- Michael Vogt <michael.vogt@ubuntu.com>  Tue, 21 Mar 2006 15:09:14 +0100

python-apt (0.6.16.2ubuntu4) dapper; urgency=low

  * apt/package.py: 
     - added Package.setDelete(purge) option

 -- Michael Vogt <michael.vogt@ubuntu.com>  Mon,  6 Mar 2006 18:59:33 +0000

python-apt (0.6.16.2ubuntu3) dapper; urgency=low

  * apt/package.py: undo some damager from pychecker

 -- Michael Vogt <michael.vogt@ubuntu.com>  Wed,  1 Mar 2006 15:34:23 +0100

python-apt (0.6.16.2ubuntu2) dapper; urgency=low

  * apt/progress.py: 
    - initialize FetchProgress.eta with the correct type
    - strip the staus str before passing it to InstallProgress.statusChanged()
  * apt/cache.py:
    - return useful values on Cache.update()
  * fix FTBFS

 -- Michael Vogt <michael.vogt@ubuntu.com>  Tue, 28 Feb 2006 14:07:06 +0100

python-apt (0.6.16.2ubuntu1) dapper; urgency=low

  * apt/progress.py: 
    - added InstallProgress.statusChange(pkg, percent, status) 
    - make DumbInstallProgress a new-style class 
      (thanks to kamion for the suggestions)
    - fix various pychecker warnings
  * apt/cache.py, apt/package.py: fix various pychecker warnings

 -- Michael Vogt <michael.vogt@ubuntu.com>  Tue, 28 Feb 2006 12:04:37 +0100

python-apt (0.6.16.2) unstable; urgency=low

  * Non-maintainer upload.
  * debian/control:
    + Replaces: python-apt (<< 0.6.11), instead of Conflicts which is not
      correct here. (closes: #308586).

 -- Pierre Habouzit <madcoder@debian.org>  Fri, 14 Apr 2006 19:30:51 +0200

python-apt (0.6.16.1) unstable; urgency=low

  * memleak fixed when pkgCache objects are deallocated
  * typos fixed (thanks to Gustavo Franco)
  * pkgRecords.Record added to get raw record data
  * python/cache.cc: "key" in pkgCache::VerIterator.DependsList[key] is
                     no longer locale specific but always english

 -- Michael Vogt <mvo@debian.org>  Wed, 22 Feb 2006 10:41:13 +0100

python-apt (0.6.16ubuntu2) dapper; urgency=low

  * Drop python2.3 package.

 -- Matthias Klose <doko@ubuntu.com>  Tue, 14 Feb 2006 15:27:26 +0000

python-apt (0.6.16ubuntu1) dapper; urgency=low

  * memleak fixed when pkgCache objects are deallocated

 -- Michael Vogt <michael.vogt@ubuntu.com>  Thu, 12 Jan 2006 00:08:05 +0100

python-apt (0.6.16) unstable; urgency=low

  * added GetPkgAcqFile to queue individual file downloads with the
    system (dosn't make use of the improved pkgAcqFile yet)
  * added SourceList.GetIndexes()
  * rewrote apt.cache.update() to use the improved aquire interface
  * apt/ API change: apt.Package.candidateOrigin returns a list of origins
    now instead of a single one
  * apt_pkg.Cdrom.Add() returns a boolean now, CdromProgress has totalSteps
  * added support for pkgIndexFile and added SourcesList.FindIndex()
  * added "trusted" to the Origin class

 -- Michael Vogt <michael.vogt@ubuntu.com>  Thu,  5 Jan 2006 00:56:36 +0100

python-apt (0.6.15) unstable; urgency=low

  * rewrote cache.Commit() and make it raise proper Exception if stuff
    goes wrong
  * fix a invalid return from cache.commit(), fail if a download failed
  * apt.Package.candidateOrigin returns a class now
  * added pkgAcquire, pkgPackageManager and a example (acquire.py)
  * tightend build-dependencies for new apt and the c++ transition

 -- Michael Vogt <mvo@debian.org>  Mon, 28 Nov 2005 23:48:37 +0100

python-apt (0.6.14) unstable; urgency=low

  * doc/examples/build-deps.py:
    - fixed/improved (thanks to Martin Michlmayr, closes: #321507)
  * apt_pkg.Cache.Update() does no longer reopen the cache
    (this is the job of the caller now)
  * python/srcrecords.cc:
    - support for "srcrecords.Files" added
    - always run "Restart" before performing a Lookup
  * export locking via: GetLock(),PkgSystem{Lock,UnLock}
  * apt/cache.py:
    - added  __iter__ to make "for pkg in apt.Cache:" stuff possible

 -- Michael Vogt <mvo@debian.org>  Wed,  9 Nov 2005 04:52:08 +0100

python-apt (0.6.13) unstable; urgency=low

  * support for depcache added
  * support for the PkgProblemResolver added
  * support for PkgSrcRecord.BuildDepends added
  * support for cdrom handling (add, ident) added
  * support for progress reporting from operations added
    (e.g. OpProgress, FetchProgress, InstallProgress, CdromProgress)
  * added tests/ directory with various tests for the code
  * native apt/ python directory added that contains
    a more pythonic interface to apt_pkg
  * made the apt/ python code PEP08 conform
  * python exceptions return the apt error message now
    (thanks to Chris Halls for the patch)

 -- Michael Vogt <mvo@debian.org>  Fri,  5 Aug 2005 10:30:31 +0200

python-apt (0.6.12.2) unstable; urgency=low

   * rebuild against the latest apt (c++ transition)

 -- Michael Vogt <mvo@debian.org>  Mon, 1 Aug 2005 11:06:03 +0200

python-apt (0.6.12.1) unstable; urgency=low

   * rebuild against the latest apt

 -- Michael Vogt <mvo@debian.org>  Tue, 28 Jun 2005 18:29:57 +0200

python-apt (0.6.12ubuntu1) breezy; urgency=low

  * Greek0@gmx.net--2005-main/python-apt--debian--0.6:
    - python2.{3,4}-apt conflicts with python-apt (<< 0.6.11)
      (closes: #308586)
      (closes ubuntu: #11380)

 -- Michael Vogt <michael.vogt@ubuntu.com>  Thu, 12 May 2005 11:34:05 +0200

python-apt (0.6.12) breezy; urgency=low

  * added a tests/ directory
  * added tests/pkgsrcrecords.py that will check if the pkgsrcrecords
    interface does not segfault
  * new native python "apt" interface that hides the details of apt_pkg

 -- Michael Vogt <michael.vogt@ubuntu.com>  Fri,  6 May 2005 10:11:52 +0200

python-apt (0.6.11) experimental; urgency=low

  * fixed some reference count problems in the depcache and
    pkgsrcrecords code
  * DepCache.Init() is never called implicit now
  * merged with python-apt tree from Greek0@gmx.net--2005-main

 -- Michael Vogt <mvo@debian.org>  Fri,  6 May 2005 10:04:38 +0200

python-apt (0.5.36ubuntu2) hoary; urgency=low

  * return "None" in GetCandidateVer() if no Candidate is found

 -- Michael Vogt <michael.vogt@ubuntu.com>  Tue, 15 Mar 2005 12:30:06 +0100

python-apt (0.5.36ubuntu1) hoary; urgency=low

  * DepCache.ReadPinFile() added
  * Fixed a bug in DepCache.Upgrade()

 -- Michael Vogt <michael.vogt@ubuntu.com>  Wed,  2 Mar 2005 11:32:15 +0100

python-apt (0.5.36) hoary; urgency=low

  * Fix build-depends, somehow lost in merge

 -- Matt Zimmerman <mdz@ubuntu.com>  Sat, 26 Feb 2005 18:53:54 -0800

python-apt (0.5.35) hoary; urgency=low

  * Target hoary this time

 -- Matt Zimmerman <mdz@ubuntu.com>  Sat, 26 Feb 2005 15:57:21 -0800

python-apt (0.5.34) unstable; urgency=low

  * Restore Ubuntu changes
    - Build python 2.4 as default, add python2.3-apt
    - Typo fix (Ubuntu #4677)

 -- Matt Zimmerman <mdz@ubuntu.com>  Sat, 26 Feb 2005 15:53:30 -0800

python-apt (0.5.33) unstable; urgency=low

  * Merge michael.vogt@ubuntu.com--2005/python-apt--pkgDepCache--0
    - Basic depcache API (Ubuntu #6889)

 -- Matt Zimmerman <mdz@ubuntu.com>  Sat, 26 Feb 2005 15:37:48 -0800

python-apt (0.5.32) unstable; urgency=low

  * Update to work with apt 0.5.32 (bzip2 deb support)

 -- Matt Zimmerman <mdz@debian.org>  Sun, 12 Dec 2004 09:44:45 -0800

python-apt (0.5.10) unstable; urgency=low

  * Recompile with apt 0.5

 -- Matt Zimmerman <mdz@debian.org>  Fri, 26 Dec 2003 09:09:40 -0800

python-apt (0.5.9) unstable; urgency=low

  * Fix broken object initialization in sourcelist.cc and srcrecords.cc
    (Closes: #215792)

 -- Matt Zimmerman <mdz@debian.org>  Thu, 25 Dec 2003 12:12:04 -0800

python-apt (0.5.8) unstable; urgency=low

  * Adjust build-depends to build with python2.3.  No other changes.
  * This seems to break the new source package support, probably because
    the new source package support is buggy.

 -- Matt Zimmerman <mdz@debian.org>  Fri,  8 Aug 2003 09:01:12 -0400

python-apt (0.5.5.2) unstable; urgency=low

  * Add myself to Uploaders so that bugs don't get tagged as NMU-fixed anymore
  * Initial support for working with source packages (Closes: #199716)

 -- Matt Zimmerman <mdz@debian.org>  Tue, 22 Jul 2003 22:20:00 -0400

python-apt (0.5.5.1) unstable; urgency=low

  * DepIterator::GlobOr increments the iterator; don't increment it again.
    This caused every other dependency to be skipped (Closes: #195805)
  * Avoid a null pointer dereference when calling keys() on an empty
    configuration (Closes: #149380)

 -- Matt Zimmerman <mdz@debian.org>  Mon,  2 Jun 2003 23:18:53 -0400

python-apt (0.5.5) unstable; urgency=low

  * Rebuild with apt 0.5.5

 -- Matt Zimmerman <mdz@debian.org>  Tue,  6 May 2003 10:01:22 -0400

python-apt (0.5.4.9) unstable; urgency=low

  * Parse /var/lib/dpkg/status in examples/tagfile.py, so that it works
    out of the box (Closes: #175340)
  * Rebuild with apt 0.5.4.9 (libapt-pkg-libc6.3-5-3.3)

 -- Matt Zimmerman <mdz@debian.org>  Tue, 18 Feb 2003 16:42:24 -0500

python-apt (0.5.4.4) unstable; urgency=low

  * Fix for memory leak with TmpGetCache.
    Closes: #151489
  * Include additional examples from Moshe Zadka <m@moshez.org>
    Closes: #150091, #152048
  * Rebuild for python2.2, which is now the default version
    Closes: #158460
  * No CVS directories in source tarball
    Closes: #157773

 -- Matt Zimmerman <mdz@debian.org>  Tue, 27 Aug 2002 19:22:10 -0400

python-apt (0.5.4.3) unstable; urgency=low

  * #include <new> in python/generic.h so that we can build on ia64, which
    uses g++-2.96 (Closes: #137467)

 -- Matt Zimmerman <mdz@debian.org>  Sat,  9 Mar 2002 23:34:13 -0500

python-apt (0.5.4.2) unstable; urgency=high

  * Fix g++-3.0 compilation issues (Closes: #134020)

 -- Matt Zimmerman <mdz@debian.org>  Sun, 24 Feb 2002 00:20:22 -0500

python-apt (0.5.4.1) unstable; urgency=low

  * Add apt-utils to build-depends, since libapt-pkg-dev doesn't pull it
    in.  This should allow python-apt to be autobuilt more readily.

 -- Matt Zimmerman <mdz@debian.org>  Sat, 23 Feb 2002 19:01:15 -0500

python-apt (0.5.4) unstable; urgency=low

  * Initial release.
  * Initial packaging by Jason Gunthorpe, et al.

 -- Matt Zimmerman <mdz@debian.org>  Wed, 16 Jan 2002 01:37:56 -0500<|MERGE_RESOLUTION|>--- conflicted
+++ resolved
@@ -1,8 +1,21 @@
-<<<<<<< HEAD
 python-apt (0.8.9~exp1) UNRELEASED; urgency=low
-=======
-python-apt (0.8.8ubuntu5) raring; urgency=low
-
+
+  [ Michael Vogt ]
+  * python/tag.cc:
+    - make TagSecString_FromStringAndSize, TagSecString_FromString
+      static, thanks to jcristau
+  * python/cache.cc:
+    - add "Codename" to PackageFile object
+  * add dep8 style autopkgtest support
+  * build fixes for python3.3
+  * data/templates/Ubuntu.info.in:
+    - add raring
+  
+  [ Jason Conti ]
+  * lp:~jconti/python-apt/closeable-cache:
+    - add apt.Cache.close() method
+  
+  [ Martin Pitt ]
   * tests/*.py: Do not prepend None to sys.path, Python 3.3 redeems that with
     an unintelligible crash.
   * tests/test_auth.py: In test_add_key_from_server_mitm(), show the exception
@@ -13,10 +26,7 @@
   * tests/test_auth.py: Temporarily disable $http_proxy for the tests, as
     gnupg does not get along with proxies (LP #789049)
 
- -- Martin Pitt <martin.pitt@ubuntu.com>  Tue, 20 Nov 2012 12:01:08 +0100
-
-python-apt (0.8.8ubuntu4) raring; urgency=low
-
+  [ Colin Watson ]
   * tests/test_apt_cache.py, tests/test_lp659438.py, tests/test_progress.py:
     - Clear out APT::Update::Post-Invoke and
       APT::Update::Post-Invoke-Success in tests that call cache.update to
@@ -34,46 +44,12 @@
     - Write general test status output to stdout, not stderr.
   * tests/test_aptsources.py:
     - Clean up file object in test_enable_component.
-
- -- Colin Watson <cjwatson@ubuntu.com>  Mon, 19 Nov 2012 14:17:02 +0000
-
-python-apt (0.8.8ubuntu3) raring; urgency=low
-
   * tests/test_lp659438.py:
     - Add an Architecture: line to the test Packages file so that apt
       doesn't get upset with it.
-
- -- Colin Watson <cjwatson@ubuntu.com>  Thu, 08 Nov 2012 15:03:36 +0000
-
-python-apt (0.8.8ubuntu2) raring; urgency=low
-
   * data/templates/Ubuntu.info.in:
     - Fix descriptions of quantal and raring.
-
- -- Colin Watson <cjwatson@ubuntu.com>  Wed, 07 Nov 2012 13:16:33 +0000
-
-python-apt (0.8.8ubuntu1) raring; urgency=low
->>>>>>> c7eb97c2
-
-  [ Michael Vogt ]
-  * merged from the debian-sid branch:
-    - do not build-depend on python-unittest2, only needed for python2.6
-  * merged from the debian-experimental branch
-  * python/tag.cc:
-    - make TagSecString_FromStringAndSize, TagSecString_FromString
-      static, thanks to jcristau
-  * python/cache.cc:
-    - add "Codename" to PackageFile object
-  * add dep8 style autopkgtest support
-  * build fixes for python3.3
-  * data/templates/Ubuntu.info.in:
-    - add raring
   
-  [ Jason Conti ]
-  * lp:~jconti/python-apt/closeable-cache:
-    - add apt.Cache.close() method
-
-<<<<<<< HEAD
  -- Michael Vogt <mvo@debian.org>  Mon, 15 Oct 2012 10:03:21 +0200
 
 python-apt (0.8.8.2) UNRELEASED; urgency=low
@@ -93,10 +69,6 @@
 
  -- Michael Vogt <mvo@debian.org>  Thu, 15 Nov 2012 09:55:24 +0100
 
-=======
- -- Michael Vogt <michael.vogt@ubuntu.com>  Tue, 23 Oct 2012 12:58:13 +0200
-  
->>>>>>> c7eb97c2
 python-apt (0.8.8) unstable; urgency=low
 
   [ Program translation updates ]
@@ -107,6 +79,12 @@
   * merged lp:~sampo555/python-apt/fix_1042916 reuse existing but
     disabled sources.list entries instead of duplicating them.
     Thanks to "sampo555", LP: #1042916
+  * lp:~mvo/python-apt/fix-debfile-crash:
+    - fix crash on missing candidates in the multiarch check
+  * lp:~mvo/python-apt/recv-key-lp1016643:
+    - Only support long (v4) keyids when downloading keys and
+      check the keys fingerprint before importing. This avoids
+      man-in-the-middle attacks (LP: #1016643)
   * consolidate tests/test_lp1030278.py into the new 
     tests/test_size_to_str.py
   * apt/auth.py:
@@ -131,46 +109,6 @@
 
  -- Michael Vogt <mvo@debian.org>  Fri, 12 Oct 2012 10:47:11 +0200
 
-python-apt (0.8.7ubuntu4) quantal; urgency=low
-
-  * apt/auth.py:
-    - do not fail to import keys that start with "0x" (LP: #1065015)
-
- -- Michael Vogt <michael.vogt@ubuntu.com>  Wed, 10 Oct 2012 15:55:55 +0200
-
-python-apt (0.8.7ubuntu3) quantal; urgency=low
-
-  * lp:~mvo/python-apt/recv-key-lp1016643:
-    - Only support long (v4) keyids when downloading keys and
-      check the keys fingerprint before importing. This avoids
-      man-in-the-middle attacks (LP: #1016643)
-  * lp:~mvo/python-apt/fix-debfile-crash:
-    - fix crash on missing candidates in the multiarch check
-
- -- Michael Vogt <michael.vogt@ubuntu.com>  Tue, 02 Oct 2012 11:35:02 +0200
-
-python-apt (0.8.7ubuntu2) quantal; urgency=low
-
-  * python/string.cc, tests/test_lp1030278.py: Fix StrSizeToStr() so that
-    1) it first checks for PyLong-ness so that in Python 3 on i386, it
-    will be able to convert larger numbers (via doubles rather than ints);
-    2) before doing the conversions through the apt API, check to see if a
-    Python exception occurred, e.g. OverflowError, and return an error
-    condition in that case instead of masking it.  (LP: #1030278)
-
- -- Barry Warsaw <barry@ubuntu.com>  Mon, 01 Oct 2012 18:04:35 -0400
-
-python-apt (0.8.7ubuntu1) quantal; urgency=low
-
-  [ James Hunt ]
-  * python/cache.cc: PkgCacheGetIsMultiArch(): Return calculated
-    value rather than a random one.
-
-  [ Michael Vogt ]
-  * merged fixes from the debian-sid branch
-
- -- Michael Vogt <michael.vogt@ubuntu.com>  Mon, 01 Oct 2012 13:47:43 +0200
-
 python-apt (0.8.7) unstable; urgency=low
 
   [ Translation updates ]
@@ -187,25 +125,13 @@
 
  -- Julian Andres Klode <jak@debian.org>  Mon, 30 Jul 2012 13:29:17 +0200
 
-python-apt (0.8.6ubuntu1) quantal; urgency=low
-
-  * merged from the debian-sid branch
-
- -- Michael Vogt <michael.vogt@ubuntu.com>  Fri, 29 Jun 2012 16:05:52 +0200
-
 python-apt (0.8.6) unstable; urgency=low
 
   [ Michael Vogt ]
   * debian/control:
     - add build-dep for apt (>= 0.9.6) to make test_auth.py test
       work reliable
-  * python/cache.cc:
-  [ Colin Watson ]
-  * aptsources/*.py, setup.py: Make aptsources modules work directly in
-    either Python 2 or 3, and exclude the "future" 2to3 fixer so that 2to3
-    doesn't need to modify them.  This makes life a little easier for the
-    strange tricks update-manager plays with its dist-upgrader tarball.
-    - Use Popen.communicate() instead of stdin, stdout
+
   [ Julian Andres Klode ]
   * apt/auth.py:
     - Use tempfile.NamedTemporaryFile to create temporary file
@@ -222,25 +148,6 @@
     - Fixup the translations for wheezy again
 
  -- Michael Vogt <mvo@debian.org>  Fri, 29 Jun 2012 15:57:20 +0200
-
-python-apt (0.8.5~ubuntu2) quantal; urgency=low
-
-  * xz-lzma has been rolled into xz-utils, as of 5.1.1alpha+20120614-1
-
- -- Adam Conrad <adconrad@ubuntu.com>  Tue, 19 Jun 2012 19:12:18 -0600
-
-python-apt (0.8.5~ubuntu1) quantal-proposed; urgency=low
-
-  * Merge from unreleased Debian branch, remaining changes:
-    - drop recommends on python2.6
-    - build with COMPAT_0_7, which might still be needed by some code in the
-      Ubuntu archive.  We need to scan the archive for this, add liberal
-      Breaks, and analyze the dist-upgrader case before disabling.
-  * Revert change from lp:~ev/python-apt/dont-leak-fds; as discussed on IRC
-    during the Python3 porting sprint, the cure here is worse than the
-    disease.
-
- -- Steve Langasek <steve.langasek@ubuntu.com>  Tue, 12 Jun 2012 08:23:06 -0700
 
 python-apt (0.8.5) unstable; urgency=low
 
@@ -311,44 +218,9 @@
 
  -- Julian Andres Klode <jak@debian.org>  Fri, 22 Jun 2012 10:37:23 +0200
 
-python-apt (0.8.3ubuntu8) quantal; urgency=low
-
-  * data/templates/Ubuntu.info.in:
-    - add quantal
-
- -- Stéphane Graber <stgraber@ubuntu.com>  Wed, 02 May 2012 21:09:05 -0400
-
-python-apt (0.8.3ubuntu7) precise; urgency=low
-
-  [ Michael Vogt ]
-  * python/cache.cc:
-    - ensure that pkgApplyStatus is called when the cache is opened
-      Thanks to Sebastian Heinlein for finding this bug, providing a fix
-      and adding a regression test, LP: #659438
-
- -- Michael Vogt <michael.vogt@ubuntu.com>  Wed, 18 Apr 2012 10:26:06 +0200
-
-python-apt (0.8.3ubuntu6) precise; urgency=low
-
-  * apt/cache.py:
-    - fix _have_multi_arch flag (thanks to Sebastian Heinlein) LP: #966916
-
- -- Michael Vogt <michael.vogt@ubuntu.com>  Mon, 02 Apr 2012 14:33:50 +0200
-
-python-apt (0.8.3ubuntu5) precise; urgency=low
-
-  [ Michael Vogt ]
-  * apt/package.py:
-    - if there is no Version.uri return None
-
-  [ Julian Andres Klode ]
-  * python/apt_pkgmodule.cc:
-    - Fix apt_pkg.Dependency.TYPE_RECOMMENDS, had Suggests value previously
-
- -- Michael Vogt <michael.vogt@ubuntu.com>  Tue, 27 Mar 2012 13:34:19 +0200
-
-python-apt (0.8.3ubuntu4) precise; urgency=low
-
+python-apt (0.8.4) unstable; urgency=low
+
+  [ Michael Vogt ]
   * doc/examples/build-deps.py:
     - update the build-deps.py example to use the apt API more
   * add support for apt_pkg.Policy.get_priority(PkgFileIterator)
@@ -362,30 +234,39 @@
   * python/tag.cc, tests/test_tagfile.py:
     - add support a filename argument in apt_pkg.TagFile() (in addition
       to the file object currently supported)
+  * apt/package.py:
+    - if there is no Version.uri return None
+  * apt/cache.py:
+    - fix _have_multi_arch flag (thanks to Sebastian Heinlein)
+  * build against apt 0.9.0
+
+  [Julian Andres Klode ]
+  * python/apt_pkgmodule.cc:
+    - Fix apt_pkg.Dependency.TYPE_RECOMMENDS, had Suggests value previously
+
+ -- Michael Vogt <mvo@debian.org>  Mon, 16 Apr 2012 19:06:48 +0200
+
+python-apt (0.8.4~exp1) experimental; urgency=low
+
   * tests/test_apt_cache.py:
     - fix tests on kfreebsd/ia64
   * apt/debfile.py: 
     - fix crash in dep multiarch handling
 
- -- Michael Vogt <michael.vogt@ubuntu.com>  Tue, 14 Feb 2012 09:37:18 +0100
-
-python-apt (0.8.3ubuntu3) precise; urgency=low
-
-  * rebuild against latest libapt
-
- -- Michael Vogt <michael.vogt@ubuntu.com>  Mon, 30 Jan 2012 10:56:44 +0100
-
-python-apt (0.8.3ubuntu2) precise; urgency=low
-
-  * debian/control: Drop unnecessary Recommends: python2.6 again.
-
- -- Martin Pitt <martin.pitt@ubuntu.com>  Fri, 09 Dec 2011 12:59:15 +0100
-
-python-apt (0.8.3ubuntu1) precise; urgency=low
-
-  * merged from debian/sid
-
- -- Michael Vogt <michael.vogt@ubuntu.com>  Thu, 08 Dec 2011 20:44:30 +0100
+ -- Michael Vogt <mvo@debian.org>  Tue, 24 Jan 2012 14:02:46 +0100
+
+python-apt (0.8.3ubuntu9) UNRELEASED; urgency=low
+
+  [ Steve Langasek ]
+  * Don't leak file descriptors.
+
+  [ Colin Watson ]
+  * aptsources/*.py, setup.py: Make aptsources modules work directly in
+    either Python 2 or 3, and exclude the "future" 2to3 fixer so that 2to3
+    doesn't need to modify them.  This makes life a little easier for the
+    strange tricks update-manager plays with its dist-upgrader tarball.
+
+ -- Evan Dandrea <ev@ubuntu.com>  Mon, 11 Jun 2012 17:00:37 +0100
 
 python-apt (0.8.3) unstable; urgency=low
 
@@ -394,7 +275,7 @@
   
   [ Michael Vogt ]
   * lp:~mvo/python-apt/debfile-multiarch:
-    - add multiarch support to the debfile.py code (LP: #854839)
+    - add multiarch support to the debfile.py code
   * tests/test_apt_cache.py:
     - add additional check if provides test can actually be run
 
@@ -455,15 +336,6 @@
 
  -- Michael Vogt <mvo@debian.org>  Thu, 01 Dec 2011 14:14:42 +0100
 
-python-apt (0.8.1ubuntu1) precise; urgency=low
-
-  * aptsources/sourceslist.py:
-    - import distinfo from the same dir (LP: #871007)
-  * data/templates/Ubuntu.info.in:
-    - add precise
-
- -- Michael Vogt <michael.vogt@ubuntu.com>  Wed, 19 Oct 2011 17:46:18 +0200
-
 python-apt (0.8.1) unstable; urgency=low
 
   [ Julian Andres Klode ]
@@ -495,90 +367,6 @@
 
  -- Michael Vogt <mvo@debian.org>  Wed, 19 Oct 2011 16:39:13 +0200
 
-python-apt (0.8.0ubuntu9) oneiric; urgency=low
-
-  * apt/progress/gtk2.py:
-    - update to the latest vte API for child-exited (LP: #865388)
-
- -- Michael Vogt <michael.vogt@ubuntu.com>  Tue, 04 Oct 2011 16:35:52 +0200
-
-python-apt (0.8.0ubuntu8) oneiric; urgency=low
-
-  * add concept of "ParentComponent" for e.g. ubuntu/multiverse
-    that needs universe enabled as well (plus add test)
-    LP: #829284
-
- -- Michael Vogt <michael.vogt@ubuntu.com>  Wed, 28 Sep 2011 16:27:20 +0200
-
-python-apt (0.8.0ubuntu7) oneiric; urgency=low
-
-  * aptsources/distinfo.py:
-    - make mirror a valid protocol name
-  * utils/get_ubuntu_mirrors_from_lp.py:
-    - add "mirror://mirrors.ubuntu.com/mirrors.txt" to the 
-      default mirror list
-
- -- Michael Vogt <michael.vogt@ubuntu.com>  Thu, 11 Aug 2011 15:38:06 +0200
-
-python-apt (0.8.0ubuntu6) oneiric; urgency=low
-
-  * debian/control:
-    - remove recommends of python2.6
-  * tests/test_all.py:
-    - print library dir during the tests to hunt down mysterious build
-      failure on amd64
-
- -- Michael Vogt <michael.vogt@ubuntu.com>  Wed, 10 Aug 2011 06:12:30 +0200
-
-python-apt (0.8.0ubuntu5) oneiric; urgency=low
-
-  * setup.py:
-    - enable extra builds too
-
- -- Michael Vogt <michael.vogt@ubuntu.com>  Tue, 09 Aug 2011 16:05:09 +0200
-
-python-apt (0.8.0ubuntu4) oneiric; urgency=low
-
-  * apt/package.py:
-    - fix py3 compatbility with print
-
- -- Michael Vogt <michael.vogt@ubuntu.com>  Tue, 09 Aug 2011 16:04:04 +0200
-
-python-apt (0.8.0ubuntu3) oneiric; urgency=low
-
-  * aptsources/sourceslist.py:
-    - fix py3.2 compat issue that causes FTBFS on amd64 tests
-
- -- Michael Vogt <michael.vogt@ubuntu.com>  Mon, 08 Aug 2011 22:48:43 +0200
-
-python-apt (0.8.0ubuntu2) oneiric; urgency=low
-
-  * disable tests if /etc/apt/sources.list is not readable
-
- -- Michael Vogt <michael.vogt@ubuntu.com>  Mon, 08 Aug 2011 18:51:50 +0200
-
-python-apt (0.8.0ubuntu1) oneiric; urgency=low
-
-  [ Julian Andres Klode ]
-  * Breaks: debsecan (<< 0.4.15) [not only << 0.4.14] (Closes: #629512)
-  
-  [ Michael Vogt ]
-  * python/arfile.cc:
-    - use APT::Configuration::getCompressionTypes() instead of duplicating
-      the supported methods here
-  * tests/test_debfile.py:
-    - add test for raise on unknown data.tar.xxx
-  * tests/test_aptsources_ports.py, tests/test_aptsources.py:
-    - use tmpdir during the tests to fix test failure with apt from
-      experimental
-  * tests/test_apt_cache.py:
-    - fix test by providing proper fixture data
-    - fix test if sources.list is not readable (as is the case on some
-      PPA buildds)
-  * build against the latest libapt
-
- -- Michael Vogt <michael.vogt@ubuntu.com>  Mon, 08 Aug 2011 14:24:29 +0200
-
 python-apt (0.8.0) unstable; urgency=low
 
   * Upload to unstable
@@ -602,21 +390,6 @@
   * Esperanto (Closes: #626430)
 
  -- Julian Andres Klode <jak@debian.org>  Fri, 27 May 2011 16:12:46 +0200
-
-python-apt (0.8.0~exp4ubuntu2) UNRELEASED; urgency=low
-
-  * add missing bits for the xz compression support for the 
-    0.7 API, thanks to Colin Watson for the fix! (LP: #805389)
-
- -- Michael Vogt <michael.vogt@ubuntu.com>  Wed, 13 Jul 2011 11:51:47 +0200
-
-python-apt (0.8.0~exp4ubuntu1) oneiric; urgency=low
-
-  * Merged from debian/experimental, remaining changes:
-    - updated mirror list
-    - do not disable 0.7 compat API yet
-
- -- Michael Vogt <michael.vogt@ubuntu.com>  Tue, 24 May 2011 10:08:56 +0200
 
 python-apt (0.8.0~exp4) experimental; urgency=low
 
@@ -673,60 +446,6 @@
 
  -- Julian Andres Klode <jak@debian.org>  Tue, 05 Apr 2011 16:21:45 +0200
 
-python-apt (0.7.100.3ubuntu7) oneiric; urgency=low
-
-  * data/templates/Ubuntu.info.in:
-    - add oneiric templates
-
- -- Michael Vogt <michael.vogt@ubuntu.com>  Fri, 29 Apr 2011 17:30:29 +0200
-
-python-apt (0.7.100.3ubuntu6) natty; urgency=low
-
-  * Add missing _Description entry to Ubuntu.info for new deb-src entries.
-    (LP: #768363)
-
- -- Stéphane Graber <stgraber@ubuntu.com>  Sun, 24 Apr 2011 13:24:53 -0400
-
-python-apt (0.7.100.3ubuntu5) natty; urgency=low
-
-  [ Stéphane Graber ]
-  * fix enable_components for deb-src entries on ports.ubuntu.com
-    (LP: #760035)
-
- -- Michael Vogt <michael.vogt@ubuntu.com>  Wed, 20 Apr 2011 18:05:51 +0200
-
-python-apt (0.7.100.3ubuntu4) natty; urgency=low
-
-  * Update enable_component to also apply to -src entries (LP: #758732)
-
- -- Stéphane Graber <stgraber@ubuntu.com>  Tue, 12 Apr 2011 10:49:34 -0400
-
-python-apt (0.7.100.3ubuntu3) natty; urgency=low
-
-  [ Michael Vogt ]
-  * cherry pick multiarch support for aptsources from debian
-  
-  [ Julian Andres Klode ]
-  * aptsources: Parse multi-arch sources.list files correctly
-  * aptsources: Allow insertion of new multi-arch entries
-
- -- Michael Vogt <michael.vogt@ubuntu.com>  Wed, 06 Apr 2011 16:59:07 +0200
-
-python-apt (0.7.100.3ubuntu2) natty; urgency=low
-
-  * Rename Vcs-* to XS-Debian-Vcs-*.
-  * No other changes upload to build against latest apt and hopefully fix
-    LP #733741.
-
- -- Loïc Minier <loic.minier@linaro.org>  Tue, 05 Apr 2011 18:11:40 +0200
-
-python-apt (0.7.100.3ubuntu1) natty; urgency=low
-
-  * merge fixes from debian-sid, most notably the fixes
-    to support multiarch (thanks to Julian Andres Klode)
-
- -- Michael Vogt <michael.vogt@ubuntu.com>  Mon, 04 Apr 2011 16:15:15 +0200
-
 python-apt (0.7.100.3) unstable; urgency=low
 
   [ Barry Warsaw ]
@@ -764,39 +483,6 @@
 
  -- Julian Andres Klode <jak@debian.org>  Mon, 04 Apr 2011 12:52:03 +0200
 
-python-apt (0.7.100.2ubuntu4) natty; urgency=low
-
-  * fix incorrect tab, this fixes a FTBFS
-
- -- Michael Vogt <michael.vogt@ubuntu.com>  Thu, 31 Mar 2011 18:17:07 +0200
-
-python-apt (0.7.100.2ubuntu3) natty; urgency=low
-
-  [ Michael Vogt ]
-  * python/arfile.cc, apt/debfile.py:
-    - add support for .xz archives
-  * tests/test_debfile.py:
-    - add test for xz compression
-  * update priority of python3-apt to match the archive
-
- -- Michael Vogt <michael.vogt@ubuntu.com>  Wed, 30 Mar 2011 17:16:00 +0200
-
-python-apt (0.7.100.2ubuntu2) natty; urgency=low
-
-  [ Barry Warsaw ]
-  * PyFetchProgress::Pulse(): When ignoring a false return value from
-    PyArg_Parse() after running the simple callback pulse(), there can be
-    an exception on the stack, which must be cleared.  (LP: #711225)
-
- -- Barry Warsaw <barry@ubuntu.com>  Mon, 28 Mar 2011 18:17:11 -0400
-
-python-apt (0.7.100.2ubuntu1) natty; urgency=low
-
-  * merged fix for parse_depends() in a multiarch environment
-    from debian/sid branch
-
- -- Michael Vogt <michael.vogt@ubuntu.com>  Mon, 21 Mar 2011 15:23:59 +0100
-
 python-apt (0.7.100.2) unstable; urgency=low
 
   * apt/progress/text.py:
@@ -827,59 +513,6 @@
 
  -- Michael Vogt <mvo@debian.org>  Mon, 21 Mar 2011 14:56:01 +0100
 
-python-apt (0.7.100.1ubuntu5) natty; urgency=low
-
-  * python/depcache.cc:
-    - provide bindings for new libapt SetCandidateRelease()
-  * debian/control:
-    - require new libapt-pkg-dev SetCandidateRelease()
-
- -- Michael Vogt <michael.vogt@ubuntu.com>  Fri, 18 Feb 2011 17:26:47 +0100
-
-python-apt (0.7.100.1ubuntu4) natty; urgency=low
-
-  [ Michael Bienia ]
-  * Use the new "except Exception as e" syntax from Python 2.6 (and later) to
-    allow building with Python 3.2.
-  * Bump XS-Python-Version to >= 2.6 therefor.   
-  
-  [ Michael Vogt ]
-  * debian/python3-apt.install:
-    - fix py3 extension module install location (thanks to
-      Barry)
-
- -- Michael Vogt <michael.vogt@ubuntu.com>  Thu, 13 Jan 2011 22:58:43 +0100
-
-python-apt (0.7.100.1ubuntu3) natty; urgency=low
-
-  * python/depcache.cc:
-    - fix another refcount problem
-
- -- Michael Vogt <michael.vogt@ubuntu.com>  Wed, 22 Dec 2010 16:39:49 +0100
-
-python-apt (0.7.100.1ubuntu2) natty; urgency=low
-
-  * python/depcache.cc:
-    - when using the actiongroup as a contextmanager incref/decref
-      on enter and leave. this should fix the instablity issues
-      that aptdaemon runs into (LP: #691134)
-   * debian/control:
-     - really dropped python2.6 recommends
-
- -- Michael Vogt <michael.vogt@ubuntu.com>  Wed, 22 Dec 2010 11:03:07 +0100
-
-python-apt (0.7.100.1ubuntu1) natty; urgency=low
-
-  * merged from debian
-  * dropped python2.6 recommends
-  * apt/progress/text.py:
-    - only run ioctl for termios.TIOCGWINSZ if the fd is a tty
-  * apt/debfile.py, tests/test_debfile.py:
-    - strip "./" from _get_content and add tests, this fixes a control
-      file extraction bug in gdebi
-    
- -- Michael Vogt <michael.vogt@ubuntu.com>  Tue, 21 Dec 2010 18:18:59 +0100
-
 python-apt (0.7.100.1) unstable; urgency=low
 
   [ Julian Andres Klode ]
@@ -898,24 +531,6 @@
 
  -- Julian Andres Klode <jak@debian.org>  Sun, 12 Dec 2010 14:30:33 +0100
 
-python-apt (0.7.100ubuntu2) natty; urgency=low
-
-  * python/generic.h:
-    - set Object to NULL in CppDeallocPtr
-  * python/depcache.cc:
-    - don't run "actiongroup.release()" if the object was already
-      deallocated
-    
- -- Michael Vogt <michael.vogt@ubuntu.com>  Tue, 07 Dec 2010 14:49:42 +0100
-
-python-apt (0.7.100ubuntu1) natty; urgency=low
-
-  * re-merged from debian/sid
-  * tests/test_apt_cache.py:
-    - fix tests to work if apt compressed indexes are enabled
-
- -- Michael Vogt <michael.vogt@ubuntu.com>  Wed, 24 Nov 2010 10:58:05 +0100
-
 python-apt (0.7.100) unstable; urgency=low
 
   * Final 0.7.100 release; targeted at Squeeze.
@@ -931,25 +546,6 @@
     - Update sl.po (Closes: #603359)
 
  -- Julian Andres Klode <jak@debian.org>  Wed, 17 Nov 2010 16:53:55 +0100
-
-python-apt (0.7.98.1ubuntu2) natty; urgency=low
-
-  * rebuild for python2.7
-
- -- Michael Vogt <michael.vogt@ubuntu.com>  Wed, 10 Nov 2010 17:49:45 +0100
-
-python-apt (0.7.98.1ubuntu1) natty; urgency=low
-
-  [ Michael Vogt ]
-  * merged from debian/sid, remaining changes:
-    - updated mirror list
-    - compat fixes for 3.x (pending upstream inclusion)
-
-  [ Jeremy Bicha ]
-  * data/templates/Ubuntu.info.in:
-   - add natty, LP:661578
-
- -- Michael Vogt <michael.vogt@ubuntu.com>  Mon, 18 Oct 2010 10:55:00 +0200
 
 python-apt (0.7.98.1) unstable; urgency=low
 
@@ -1039,130 +635,6 @@
 
  -- Julian Andres Klode <jak@debian.org>  Thu, 26 Aug 2010 12:32:54 +0200
 
-python-apt (0.7.96.1ubuntu12) maverick; urgency=low
-
-  * merge fix from Steven Chamberlain <steven@pyro.eu.org> for
-    crash in unattended-upgrades, many many thanks (closes: #596408)
-  * python/acquire-item.cc:
-    - fix two more int -> long long change to follow the changes
-      from libapt
-    - use strprintf() from libapt instead of PyString_FromFormat()
-      because PyString_FromFormat() does not support %llu in python
-      versions below 2.7
-
- -- Michael Vogt <michael.vogt@ubuntu.com>  Tue, 28 Sep 2010 16:01:21 +0200
-
-python-apt (0.7.96.1ubuntu11) maverick; urgency=low
-
-  * Fix return type of DebSize() and UsrSize(), its long long,
-    not float. Thanks to Sebastian Heinlein, LP: #642936
-
- -- Michael Vogt <michael.vogt@ubuntu.com>  Mon, 20 Sep 2010 10:43:47 +0200
-
-python-apt (0.7.96.1ubuntu10) maverick; urgency=low
-
-  * data/templates/Ubuntu.info.in:
-    - add extras.ubuntu.com and archvie.canonical.com to the
-      templates
-  * aptsources/distinfo.py, aptsources/distro.py:
-    - support non-official templates (like extras.ubuntu.com)
-  * python/tag.cc:
-    - accept "byte" type as well in TacSecNew (for py3)
-
- -- Michael Vogt <michael.vogt@ubuntu.com>  Mon, 13 Sep 2010 11:28:24 +0200
-
-python-apt (0.7.96.1ubuntu9) maverick; urgency=low
-
-  [ Kiwinote ]
-  * apt/debfile:
-    - don't fail if we conflict with the pkgs we are reinstalling
-
-  [ Michael Vogt ]
-  * add "provides" property to the apt.Version objects
-  * apt/debfile.py:
-    - fix error when reading binary content and add regresion test
-  * merged patch from Samuel Lidén Borell to fix crash if there utf8 
-    in the control file (LP: #624290) and add test
-  * apt/cache.py:
-    - add "sources_list" parameter to cache.update() to force updating
-      a single sources.list entry only
-  * debian/control:
-    - add missing build-depends on python-debian (needed to run the
-      tests for apt.debfile.DebPackage()
-
- -- Michael Vogt <michael.vogt@ubuntu.com>  Tue, 07 Sep 2010 13:47:03 +0200
-
-python-apt (0.7.96.1ubuntu8) maverick; urgency=low
-
-  * debian/control:
-    - add missing build-depends on python-debian (needed to run the
-      tests for apt.debfile.DebPackage()
-
- -- Michael Vogt <michael.vogt@ubuntu.com>  Fri, 03 Sep 2010 18:33:50 +0200
-
-python-apt (0.7.96.1ubuntu7) maverick; urgency=low
-
-  * cherry pick debfile fix from lp:~mvo/python-apt/mvo (402..405):
-    * apt/debfile.py:
-      - fix error when reading binary content and add regresion test
-
- -- Michael Vogt <michael.vogt@ubuntu.com>  Thu, 02 Sep 2010 10:53:46 +0200
-
-python-apt (0.7.96.1ubuntu6) maverick; urgency=low
-
-  * apt/debfile.py:
-    - add missing init for _installed_conflicts (LP: #618597)
-
- -- Michael Vogt <michael.vogt@ubuntu.com>  Fri, 27 Aug 2010 11:18:13 +0200
-
-python-apt (0.7.96.1ubuntu5) maverick; urgency=low
-
-  * python/acquire.cc:
-    - return long long when calling TotalNeeded(), FetchNeeded() and 
-      PartialPresent() from pkgAcquire(). This follows the change
-      in libapt.
-
- -- Michael Vogt <michael.vogt@ubuntu.com>  Tue, 10 Aug 2010 11:08:14 +0200
-
-python-apt (0.7.96.1ubuntu4) maverick; urgency=low
-
-  * apt/debfile.py:
-    - fix crash in DscFile handling and add regression test
-
- -- Michael Vogt <michael.vogt@ubuntu.com>  Thu, 05 Aug 2010 23:36:53 +0200
-
-python-apt (0.7.96.1ubuntu3) maverick; urgency=low
-
-  * rebuild against lastest libapt
-
- -- Michael Vogt <michael.vogt@ubuntu.com>  Thu, 29 Jul 2010 12:23:27 +0200
-
-python-apt (0.7.96.1ubuntu2) maverick; urgency=low
-
-  [ Michael Vogt ]
-  * python/configuration.cc:
-    - add binding for the "dump()" method to configruation objects
-
- -- Michael Vogt <michael.vogt@ubuntu.com>  Thu, 29 Jul 2010 09:31:10 +0200
-
-python-apt (0.7.96.1ubuntu1) maverick; urgency=low
-
-  [ Julian Andres Klode ]
-  * python/tag.cc:
-    - Support gzip compression for control files (Closes: #383617),
-      requires APT (>> 0.7.26~exp10) to work.
-  * doc/conf.py:
-    - Correctly handle non-digit characters in version (ignore everything
-      after them).
-  * python/apt_pkgmodule.cc:
-    - Bind pkgAcquire::Item::StatTransientNetworkError (Closes: #589010)
-
-  [ Michael Vogt ]
-  * merge from debian-sid bzr branch, remaining changes:
-    - do not build for python2.5
-  
- -- Michael Vogt <michael.vogt@ubuntu.com>  Wed, 28 Jul 2010 10:54:25 +0200
-
 python-apt (0.7.96.1) unstable; urgency=low
 
   * tests/test_debfile.py:
@@ -1216,26 +688,6 @@
   * Re-enable Python 3 support for latest python-default changes (hack).
 
  -- Michael Vogt <mvo@debian.org>  Mon, 12 Jul 2010 08:58:42 +0200
-
-python-apt (0.7.95ubuntu2) maverick; urgency=low
-
-  * apt/utils.py:
-    - fix end date calculation for releases in june
-
- -- Michael Vogt <michael.vogt@ubuntu.com>  Thu, 10 Jun 2010 11:50:21 +0200
-
-python-apt (0.7.95ubuntu1) maverick; urgency=low
-
-  * merge from debian bzr, remaining changes:
-    - different mirror list
-  * revert commit 346 (this re-enable the deprecation warnings)
-  * data/templates/gNewSense.info.in,
-    data/templates/gNewSense.mirrors:
-    - add gNewSense template and mirrors, thanks to Karl Goetz
-  * doc/source/conf.py:
-    - do not fail for non digit version numbers like 0.7.95ubuntu1
-
- -- Michael Vogt <michael.vogt@ubuntu.com>  Tue, 01 Jun 2010 17:36:56 +0200
 
 python-apt (0.7.95) unstable; urgency=low
 
@@ -1286,123 +738,6 @@
     - add simple test for basic cache/dependency iteration
 
  -- Julian Andres Klode <jak@debian.org>  Wed, 19 May 2010 15:43:09 +0200
-
-python-apt (0.7.94.2ubuntu7) maverick; urgency=low
-
-  * data/templates/Ubuntu.info.in:
-    - add maverick
-
- -- Colin Watson <cjwatson@ubuntu.com>  Sun, 09 May 2010 13:17:03 +0200
-
-python-apt (0.7.94.2ubuntu6.3) lucid-proposed; urgency=low
-
-  * backport xz compression support the debian-sid bzr branch
-    (LP: #805389)
-
- -- Michael Vogt <michael.vogt@ubuntu.com>  Thu, 07 Jul 2011 10:59:49 +0200
-
-python-apt (0.7.94.2ubuntu6.2) lucid-proposed; urgency=low
-
-  * apt/utils.py:
-    - fix end date calculation for releases in june (LP: #602469)
-
- -- Jean-Baptiste Lallement <jeanbaptiste.lallement@gmail.com>  Tue, 06 Jul 2010 23:46:49 +0200
-
-python-apt (0.7.94.2ubuntu6.1) lucid-proposed; urgency=low
-
-  [ Sebastian Heinlein ]
-  * apt/package.py:
-    - Fix the changelog downloading if there are several source package
-      versions available which provide the binary (LP: #377535).
-      See http://bugs.debian.org/581831 for further details
-
-  [ Michael Vogt ]
-  * debian/control:
-    - update Vcs-Bzr location
-
- -- Michael Vogt <michael.vogt@ubuntu.com>  Mon, 17 May 2010 15:37:44 +0200
-
-python-apt (0.7.94.2ubuntu6) lucid; urgency=low
-
-  Cherry pick fix from the debian branch:
-  
-  [ Julian Andres Klode ]
-  * python/cache.cc:
-    - Fix PackageFile.not_automatic to use NotAutomatic instead of NotSource.
-
- -- Michael Vogt <michael.vogt@ubuntu.com>  Wed, 14 Apr 2010 17:45:11 +0200
-
-python-apt (0.7.94.2ubuntu5) lucid; urgency=low
-
-  [ Julian Andres Klode ]
-  * apt/package.py:
-    - Decode using utf-8 in installed_files (LP: #407953).
-    - Fix fetch_source() to work when source name = binary name (LP: #552400).
-  * python/cache.cc:
-    - Check that 2nd argument to Cache.update() really is a SourceList object.
-  * python/generic.cc:
-    - Map ArchiveURI property to archive_uri
-  * utils/migrate-0.8.py:
-    - Open files in universal newline support and pass filename to ast.parse.
-    - Add has_key to the list of deprecated functions.
-    - Don't abort if parsing failed.
-    - do not require files to end in .py if they are passed on the command
-      line or if they contain python somewhere in the shebang line.
-
- -- Michael Vogt <michael.vogt@ubuntu.com>  Wed, 31 Mar 2010 22:11:38 +0200
-
-python-apt (0.7.94.2ubuntu4) lucid; urgency=low
-
-  * If PYTHON_APT_DEPRECATION_WARNINGS is unset, also disable the
-    deprecation warnings in apt_pkg directly; and don't just
-    disable any deprecation warning in apt/__init__.py (LP: #548623)
-
- -- Julian Andres Klode <juliank@ubuntu.com>  Mon, 29 Mar 2010 13:18:20 +0200
-
-python-apt (0.7.94.2ubuntu3) lucid; urgency=low
-
-  * python/indexfile.cc:
-    - add missing 0.7 compat indexfile.ArchiveURI method 
-      (LP: #545848)
-  
- -- Michael Vogt <michael.vogt@ubuntu.com>  Thu, 25 Mar 2010 10:44:31 +0100
-
-python-apt (0.7.94.2ubuntu2) lucid; urgency=low
-
-  * debian/control:
-    - build against "XS-Python-Versions: all" to ensure we only
-      build/test against supported python versions (fixes FTBFS)
-
- -- Michael Vogt <michael.vogt@ubuntu.com>  Tue, 23 Mar 2010 21:24:46 +0100
-
-python-apt (0.7.94.2ubuntu1) lucid; urgency=low
-
-  Updated to the 0.7.9x series (FFe LP: #531518), this
-  brings us python3 support and a more PEP08 conform
-  API
-  
-  [ Julian Andres Klode ]
-  * python/generic.cc:
-    - Fix a memory leak when using old attribute names.
-  * debian/control:
-    - Change priority to standard, keep -doc and -dev on optional.
-
-  [ Michael Vogt ]
-  * apt/cache.py:
-    - make cache open silent by default (use apt.progress.base.OpProgress)
-  * tests/data/aptsources_ports/sources.list:
-    - fix ports test-data
-  * debian/control
-    - build against XS-Python-Versions: 2.6, 3.1
-  * tests/test_apt_cache.py:
-    - add simple test for basic cache/dependency iteration
-  * apt/__init__.py:
-    - only show deprecation warnings if PYTHON_APT_DEPRECATION_WARNINGS
-      is set in the environment. While we do want to have the new API its
-      not feasible to port all apps in the lucid timeframe. Once lucid
-      is released we turn the warnings on by default again
-  
- -- Michael Vogt <michael.vogt@ubuntu.com>  Tue, 23 Mar 2010 20:01:22 +0100
 
 python-apt (0.7.94.2) unstable; urgency=low
 
@@ -1683,64 +1018,6 @@
 
  -- Julian Andres Klode <jak@debian.org>  Wed, 15 Apr 2009 13:47:42 +0200
 
-python-apt (0.7.13.4ubuntu5) lucid; urgency=low
-
-  [ Michael Vogt ]
-  * data/templates/Ubuntu.info.in:
-    - make armel point to ports.ubuntu.com (LP: #531876)
-
-  [ Emmet Hikory ]
-  * data/templates/Ubuntu.info.in:
-    - refactor to use ports by default for gutsy and newer releases
-    - Set appropriate exceptions to defaults for warty-lucid
-
- -- Emmet Hikory <persia@ubuntu.com>  Fri, 05 Mar 2010 10:22:05 +0900
-
-python-apt (0.7.13.4ubuntu4) lucid; urgency=low
-
-  * Drop build dependency on python2.4.
-
- -- Matthias Klose <doko@ubuntu.com>  Mon, 01 Feb 2010 20:30:14 +0100
-
-python-apt (0.7.13.4ubuntu3) lucid; urgency=low
-
-  * apt/utils.py:
-    - add some misc utils like get_release_filename_for_pkg()
-
- -- Michael Vogt <michael.vogt@ubuntu.com>  Fri, 22 Jan 2010 12:18:29 +0100
-
-python-apt (0.7.13.4ubuntu2) lucid; urgency=low
-
-  [ Michael Vogt ]
-  * apt/cache.py: 
-    - improved docstring for the cache
-    - add "enhances" property
-  * data/templates/Ubuntu.info.in:
-    - add lucid
-  * python/cache.cc:
-    - add UntranslatedDepType attribute to DependencyType
-    - add DepTypeEnum that returns a value from 
-      {DepDepends, DepPreDepends, ...}
-  * python/apt_pkgmodule.cc:
-    - add DepDpkgBreaks, DepEnhances constants
-  * doc/source/apt_pkg/{cache.rst, index.rst}:
-    - update documentation as well
-
- -- Michael Vogt <michael.vogt@ubuntu.com>  Fri, 15 Jan 2010 15:06:10 +0100
-
-python-apt (0.7.13.4ubuntu1) lucid; urgency=low
-
-  [ Michael Vogt ]
-  * merge from debian, remaining changes:
-    - different mirror list
-  
-  [ Colin Watson ]
-  * apt/progress/__init__.py:
-    - Fix InstallProgress.updateInterface() to cope with read() returning 0
-      on non-blocking file descriptors (LP: #491027).
-
- -- Michael Vogt <michael.vogt@ubuntu.com>  Wed, 02 Dec 2009 17:02:37 +0100
-
 python-apt (0.7.13.4) unstable; urgency=low
 
   [ Michael Vogt ]
@@ -1782,58 +1059,6 @@
     - Correctly ignore ECHILD by checking before EINTR (Closes: #546007)
 
  -- Julian Andres Klode <jak@debian.org>  Tue, 15 Sep 2009 15:18:45 +0200
-
-python-apt (0.7.13.2ubuntu5) lucid; urgency=low
-
-  * python/progress.cc:
-    - if the mediaChange() does not return anything or is not implemented
-      send "false" to libapt (LP: #462771)
-  * data/templates/Ubuntu.info.in:
-    - add lucid
-
- -- Michael Vogt <michael.vogt@ubuntu.com>  Thu, 05 Nov 2009 18:38:36 +0100
-
-python-apt (0.7.13.2ubuntu4) karmic; urgency=low
-
-  * No change rebuild to fix misbuilt binaries on armel.
-
- -- Loïc Minier <loic.minier@ubuntu.com>  Wed, 21 Oct 2009 14:52:36 +0200
-
-python-apt (0.7.13.2ubuntu3) karmic; urgency=low
-
-  * rebuild against latest libapt
-
- -- Michael Vogt <michael.vogt@ubuntu.com>  Fri, 25 Sep 2009 22:17:35 +0200
-
-python-apt (0.7.13.2ubuntu2) karmic; urgency=low
-
-  [ Michael Vogt ]
-  * apt/cache.py:
-    - re-work the logic in commit() to fail if installArchives() returns
-      a unexpected result
-  * apt/progress/__init__.py:
-    - catch exceptions in pm.DoInstall()
-
-  [ Sebastian Heinlein ]
-  * apt/package.py:
-    - Export if a package is an essential one (Closes: #543428)
-
- -- Michael Vogt <michael.vogt@ubuntu.com>  Fri, 04 Sep 2009 10:32:19 +0200
-
-python-apt (0.7.13.2ubuntu1) karmic; urgency=low
-
-  * merged from the debian-sid bzr branch
-
-  [ Michael Vogt ]
-  * apt/cache.py:
-    - add actiongroup() method (backport from 0.7.92)
-
-  [ Julian Andres Klode ]
-  * python/depcache.cc:
-    - Make ActionGroups context managers so apt.Cache.actiongroup() has
-      the same behavior as in 0.7.92
-
- -- Michael Vogt <michael.vogt@ubuntu.com>  Mon, 24 Aug 2009 16:53:16 +0200
 
 python-apt (0.7.13.2) unstable; urgency=low
 
@@ -1880,36 +1105,6 @@
    - Build with DH_PYCENTRAL=include-links instead of nomove.
 
  -- Julian Andres Klode <jak@debian.org>  Fri, 21 Aug 2009 16:22:34 +0200
-
-python-apt (0.7.12.1ubuntu2) karmic; urgency=low
-
-  * apt/package.py:
-    - fix bug in BaseDependency initialization (LP: #416362)
-  * debian/control:
-    - add break for packagekit-backend-apt (<= 0.4.8-0ubuntu4)
-      packagekit usees some internal API that changed
-
- -- Michael Vogt <michael.vogt@ubuntu.com>  Thu, 20 Aug 2009 14:23:40 +0200
-
-python-apt (0.7.12.1ubuntu1) karmic; urgency=low
-
-  [ Michael Vogt ]
-  * apt/package.py:
-    - add "recommends" property
-  * debian/control:
-    - change build-dep for libapt-pkg-dev to >= 0.7.21
-  * merged with debian/unstable
-
-  [ Loïc Minier ]
-  * Revert addition of gcc and gcc_s to python-apt libs as the toolchain has
-    been fixed; LP: #375334.
-
-  [ Julian Andres Klode ]
-  * apt/package.py:
-   - Introduce Version.get_dependencies() which takes one or more types
-     of dependencies and returns a list of Dependency objects.
-
- -- Michael Vogt <michael.vogt@ubuntu.com>  Wed, 19 Aug 2009 11:33:59 +0200
 
 python-apt (0.7.12.1) unstable; urgency=low
 
@@ -2004,33 +1199,6 @@
 
  -- Michael Vogt <mvo@debian.org>  Mon, 20 Jul 2009 15:35:27 +0200
 
-python-apt (0.7.10.4ubuntu1) karmic; urgency=low
-
-  [ Michael Vogt ]
-  * merged from debian/unstable
-  * apt/cache.py:
-    - when the cache is run with a alternative rootdir, create
-      required dirs/files automatically
-  * python/progress.cc:
-    - fix crash in RunSimpleCallback()
-
-  [ Loic Minier ]
-  * Merge changes below from Michael Casadevall; note that these changes were
-    concurrently uploaded in a different form in 0.7.10.3ubuntu2 which wasn't
-    committed in bzr.
-
-  [ Michael Casadevall ]
-  * setup.py:
-    - Added gcc and gcc_s to work around gcc-4.4 issue on ARM and libstdc++
-    - This is a temporary workaround for Karmic Alpha 1. See bug #375334 
-      for more details
-
-  [ Loic Minier ]
-  * Update mirror list from LP.
-  * Unset https_proxy in pre-build.sh to workaround LP #94130.
-
- -- Michael Vogt <michael.vogt@ubuntu.com>  Mon, 15 Jun 2009 11:02:25 +0200
-
 python-apt (0.7.10.4) unstable; urgency=low
 
   [ Michael Vogt ]
@@ -2043,17 +1211,6 @@
   * utils/get_debian_mirrors.py: updated to support current mirror page.
   * Update Debian mirrors. (Closes: #518071)
 
- -- Michael Vogt <mvo@debian.org>  Tue, 05 May 2009 12:03:27 +0200
-
-python-apt (0.7.10.3ubuntu1) karmic; urgency=low
-
-  * merged from debian, remaining changes:
-    - updated mirrors
-    - build python2.4
-    - use DH_PYCENTRAL=include-links
-    - use --install-layout=deb
-    - pre-build.sh: update ubuntu mirrors on bzr-buildpackage
-  
  -- Michael Vogt <mvo@debian.org>  Tue, 05 May 2009 12:03:27 +0200
 
 python-apt (0.7.10.3) unstable; urgency=low
@@ -2147,100 +1304,6 @@
     - fix bug in invalid lines detection (LP: #324614)
 
  -- Michael Vogt <mvo@debian.org>  Thu, 19 Mar 2009 13:39:21 +0100
-
-python-apt (0.7.9~exp2ubuntu11) karmic; urgency=low
-
-  [ Matthias Klose ]
-  * Build for python2.4 as well. LP: #354812.
-
-  [ Michael vogt ]
-  * setup.py:
-    - only use sphinx for python2.5 or later
-  * data/templates/Ubuntu.info.in:
-    - updated for karmic
-
- -- Michael Vogt <michael.vogt@ubuntu.com>  Wed, 06 May 2009 14:28:56 +0200
-
-python-apt (0.7.9~exp2ubuntu10) jaunty; urgency=low
-
-  * .bzr-buildpackage/default.conf:
-    - add pre-build hook to update the mirror list from LP
-
- -- Michael Vogt <michael.vogt@ubuntu.com>  Mon, 30 Mar 2009 17:22:38 +0200
-
-python-apt (0.7.9~exp2ubuntu9) jaunty; urgency=low
-
-  * aptsources/sourceslist.py:
-    - fix bug in invalid lines detection (LP: #324614)
-
- -- Michael Vogt <michael.vogt@ubuntu.com>  Thu, 19 Mar 2009 14:09:50 +0100
-
-bpython-apt (0.7.9~exp2ubuntu8) jaunty; urgency=low
-
-  * Rebuild for python2.6.
-  * Call dh_pycentral with "DH_PYCENTRAL=include-links".
-
- -- Matthias Klose <doko@ubuntu.com>  Sat, 21 Feb 2009 18:31:23 +0000
-
-python-apt (0.7.9~exp2ubuntu7) jaunty; urgency=low
-
-  * apt/package.py:
-    - add "not_automatic" flag to the origin
-  * debian/control:
-    - rebuild against latest apt
-  * apt/cache.py:
-    - when setting a alternative rootdir, read the
-      config from it as well (LP: #243550)
-  * python/configuration.cc, python/apt_pkgmodule.cc:
-    - add apt_pkg.ReadConfigDir()
-
- -- Michael Vogt <michael.vogt@ubuntu.com>  Mon, 09 Feb 2009 15:09:17 +0100
-
-python-apt (0.7.9~exp2ubuntu5) jaunty; urgency=low
-
-  * apt/cache.py:
-    - revert the InitConfig change, has unintended side-effects
-
- -- Michael Vogt <michael.vogt@ubuntu.com>  Mon, 26 Jan 2009 12:13:46 +0100
-
-python-apt (0.7.9~exp2ubuntu4) jaunty; urgency=low
-
-  * apt/cache.py:
-    - when running with the rootdir option, run
-      InitConfig() again to ensure that the config
-      from the rootdir is read, not from the host
-      (lp: #243550)
-  * apt/package.py:
-    - make sure to set the defaulttimeout back to the
-      original value (in getChangelog(), LP: #314212)
-
- -- Michael Vogt <michael.vogt@ubuntu.com>  Mon, 26 Jan 2009 08:45:00 +0100
-
-python-apt (0.7.9~exp2ubuntu3) jaunty; urgency=low
-
-  * apt/__init__.py:
-    - use iso_3166.xml instead of iso_3166.tab
-    - fix incorrect indent 
-  * debian/control:
-    - add Recommends to iso-codes (for iso_3166.xml)
-
- -- Michael Vogt <michael.vogt@ubuntu.com>  Thu, 22 Jan 2009 09:37:17 +0100
-
-python-apt (0.7.9~exp2ubuntu2) jaunty; urgency=low
-
-  * apt/__init__.py:
-    - remove the future warning 
-  * aptsources/distro.py:
-    - fix indent breakage (LP: #319714)
-
- -- Michael Vogt <michael.vogt@ubuntu.com>  Wed, 21 Jan 2009 21:47:21 +0100
-
-python-apt (0.7.9~exp2ubuntu1) jaunty; urgency=low
-
-  * Merged from debian, lots of documentation updates
-    and other fixes (thanks to Julian Andres Klode)
-
- -- Michael Vogt <michael.vogt@ubuntu.com>  Tue, 20 Jan 2009 15:32:54 +0100
 
 python-apt (0.7.9~exp2) experimental; urgency=low
 
@@ -2323,39 +1386,6 @@
 
  -- Michael Vogt <mvo@debian.org>  Mon, 15 Dec 2008 14:29:47 +0100
 
-python-apt (0.7.8ubuntu1) jaunty; urgency=low
-
-  * Merged python-apt consolidation branch by Sebastian
-    Heinlein (many thanks)
-  * apt/cache.py:
-    - new method "isVirtualPackage()" 
-    - new method "getProvidingPackages()"
-    - new method "getRequiredDownload()"
-    - new method "additionalRequiredSpace()"
-  * apt/debfile.py:
-    - move a lot of the gdebi code into this file, this
-      provides interfaces for querrying and installing
-      .deb files and .dsc files
-  * apt/package.py:
-    - better description parsing 
-    - new method "installedFiles()"
-    - new method "getChangelog()"
-  * apt/gtk/widgets.py:
-    - new gobject GOpProgress
-    - new gobject GFetchProgress
-    - new gobject GInstallProgress
-    - new gobject GDpkgInstallProgress
-    - new widget GtkAptProgress
-  * doc/examples/gui-inst.py: 
-    - updated to use the new widgets
-  * debian/control:
-    - add suggests for python-gtk2 and python-vte
-  * setup.py:
-    - build html/ help of the apt and aptsources modules
-      into /usr/share/doc/python-apt/html
-
- -- Michael Vogt <mvo@debian.org>  Mon, 15 Dec 2008 14:29:47 +0100
-
 python-apt (0.7.8) unstable; urgency=low
 
   [ Michael Vogt ]
@@ -2394,34 +1424,6 @@
 
  -- Michael Vogt <mvo@debian.org>  Mon, 24 Nov 2008 10:24:30 +0200
 
-python-apt (0.7.8~ubuntu2) jaunty; urgency=low
-
-  [ Michael Vogt ]
-  * data/templates/Ubuntu.info.in:
-    - updated to fix ports.ubuntu.com for powerpc and lpia
-      (LP: #220890)
-  * aptsources/distro.py:
-    - add parameter to get_distro() to make unit testing easier
-  * tests/test_aptsources_ports.py:
-    - add test for arch specific handling (when sub arch is on
-      a different mirror than "main" arches)
-
-  [ Julian Andres Klode ]
-  * python/acquire.cc (GetPkgAcqFile): Support DestDir and DestFilename.
-
- -- Michael Vogt <michael.vogt@ubuntu.com>  Mon, 10 Nov 2008 11:35:03 +0100
-  
-python-apt (0.7.8~ubuntu1) jaunty; urgency=low
-
-  * python/apt_pkgmodule.cc:
-    - add "SelState{Unknown,Install,Hold,DeInstall,Purge}" constants
-  * python/metaindex.cc
-    - fix crash when incorrect attribute is given
-  * data/templates/Ubuntu.info.in:
-    - updated for jaunty
-
- -- Michael Vogt <michael.vogt@ubuntu.com>  Mon, 03 Nov 2008 11:46:54 +0100
-
 python-apt (0.7.7.1+nmu1) unstable; urgency=medium
 
   * Non-maintainer upload.
@@ -2429,46 +1431,6 @@
     lenny/updates, etch/updates and sarge/updates. (Closes: #503237)
 
  -- Jonny Lamb <jonny@debian.org>  Fri, 24 Oct 2008 12:44:33 +0100
-
-python-apt (0.7.7.1ubuntu4) intrepid; urgency=low
-
-  * apt/package.py:
-    - do not return None in sourcePackageName (LP: #123062)
-  * python/progress.cc:
-    - when pulse() does not return a boolean assume "true"
-      (thanks to Martin Pitt for telling me about the problem)
-  * aptsources/__init__.py, aptsources/distinfo.py:
-    - run apt_pkg.init() when aptsources gets imported and not
-      the distinfo function
-    - fix detection of cdrom sources and add test for it
- 
- -- Michael Vogt <michael.vogt@ubuntu.com>  Thu, 18 Sep 2008 14:42:46 +0200
-
-python-apt (0.7.7.1ubuntu3) intrepid; urgency=low
-
-  * Rebuild against current apt on hppa.
-
- -- Colin Watson <cjwatson@ubuntu.com>  Mon, 01 Sep 2008 11:37:58 +0100
-
-python-apt (0.7.7.1ubuntu2) intrepid; urgency=low
-
-  * python/cache.cc:
-    - fix GetCandidateVer() reporting incorrect versions after
-      SetCandidateVer() was used. Thanks to Julian Andres Klode for
-      the test-case (LP: #237372)
-  * python/apt_instmodule.cc:
-    - do not change working dir in debExtractArchive() (LP: #184093)
-  * apt/cache.py:
-    - support "in" in apt.Cache() (LP: #251587)
-
- -- Michael Vogt <michael.vogt@ubuntu.com>  Tue, 05 Aug 2008 11:35:32 +0200
-
-python-apt (0.7.7.1ubuntu1) intrepid; urgency=low
-
-  * python/cache.cc:
-    - fix crash if Ver.PriorityType() returns NULL  (LP: #253255)
-
- -- Michael Vogt <michael.vogt@ubuntu.com>  Wed, 30 Jul 2008 10:26:53 +0200
 
 python-apt (0.7.7.1) unstable; urgency=low
 
@@ -2478,29 +1440,6 @@
     - fix template matching for arch specific code (LP: #244093)
 
  -- Michael Vogt <mvo@debian.org>  Fri, 25 Jul 2008 18:13:53 +0200
-
-python-apt (0.7.7ubuntu2) intrepid; urgency=low
-
-  * python/metaindex.cc
-    - fix crash when incorrect attribute is given
-  * data/templates/Ubuntu.info.in:
-    - updated
-  * aptsources/distro.py:
-    - add parameter to get_distro() to make unit testing easier
-  * tests/test_aptsources_ports.py:
-    - add test for arch specific handling (when sub arch is on
-      a different mirror than "main" arches)
-
-  [ Julian Andres Klode ]
-  * python/acquire.cc (GetPkgAcqFile): Support DestDir and DestFilename.
-
- -- Michael Vogt <mvo@debian.org>  Mon, 24 Nov 2008 10:24:30 +0200
-
-python-apt (0.7.7ubuntu1) intrepid; urgency=low
-
-  * merged from debian-sid
-
- -- Michael Vogt <michael.vogt@ubuntu.com>  Tue, 22 Jul 2008 15:58:37 +0200
 
 python-apt (0.7.7) unstable; urgency=low
 
@@ -2529,31 +1468,6 @@
     - remove the arch-build target, we have bzr-builddeb now
 
  -- Michael Vogt <mvo@debian.org>  Tue, 22 Jul 2008 10:16:03 +0200
-
-python-apt (0.7.6ubuntu3) intrepid; urgency=low
-
-  * apt/package.py:
-    - add "isAutoRemovable()" method
-
- -- Michael Vogt <michael.vogt@ubuntu.com>  Mon, 14 Jul 2008 15:18:03 +0100
-
-python-apt (0.7.6ubuntu2) intrepid; urgency=low
-
-  * python/apt_pkgmodule.cc:
-    - fix bug in hashsum calculation when the original string
-      contains \0 charackters (thanks to Celso Providelo and 
-      Ryan Hass for the test-case) LP: #243630
-  * tests/test_hashsums.py:
-    - add tests for the hashsum code
-
- -- Michael Vogt <mvo@debian.org>  Fri, 04 Jul 2008 19:53:28 +0200
-
-python-apt (0.7.6ubuntu1) intrepid; urgency=low
-
-  * merged with debian, remaining changes:
-    - more up-to-date mirror list
-
- -- Michael Vogt <michael.vogt@ubuntu.com>  Fri, 04 Jul 2008 11:00:33 +0200
 
 python-apt (0.7.6) unstable; urgency=low
 
@@ -2572,21 +1486,6 @@
     - move bzr branch to bzr.debian.org and update Vcs-Bzr
 
  -- Michael Vogt <mvo@debian.org>  Wed, 18 Jun 2008 14:46:43 +0200
-
-python-apt (0.7.5ubuntu2) intrepid; urgency=low
-
-  * apt/cache.py:
-    - add "memonly" option to apt.Cache() to force python-apt to
-      not touch the pkgcache.bin file (this works around a possible
-      race condition in the pkgcache.bin handling)
-
- -- Michael Vogt <michael.vogt@ubuntu.com>  Fri, 13 Jun 2008 12:14:34 +0200
-
-python-apt (0.7.5ubuntu1) intrepid; urgency=low
-
-  * merged from debian-sid
-
- -- Michael Vogt <michael.vogt@ubuntu.com>  Thu, 12 Jun 2008 12:32:00 +0200
 
 python-apt (0.7.5) unstable; urgency=low
 
@@ -2606,80 +1505,6 @@
       ReInstReq or HoldReInstReq
 
  -- Michael Vogt <mvo@debian.org>  Tue, 19 Feb 2008 21:06:36 +0100
-
-python-apt (0.7.4ubuntu9) intrepid; urgency=low
-
-  * aptsources/distinfo.py:
-    - support arch specific BaseURI, MatchURI and MirrosFile fields
-      in the distinfo template (LP: #220890)
-
- -- Michael Vogt <michael.vogt@ubuntu.com>  Wed, 28 May 2008 12:20:23 +0200
-
-python-apt (0.7.4ubuntu8) intrepid; urgency=low
-
-  * data/templates/Ubuntu.info.in:
-    - added ubuntu 'intrepid'
-  * debian/README.source: 
-    - added (basic) documentation how to build python-apt
-
- -- Michael Vogt <michael.vogt@ubuntu.com>  Mon, 05 May 2008 10:40:58 +0200
-
-python-apt (0.7.4ubuntu7) hardy; urgency=low
-
-  * data/templates/Ubuntu.mirrors: 
-    - updated mirrors list from launchpad (LP: #153284)
-  * util/get_ubuntu_mirrors_from_lp.py:
-    - rewritten to use +archivemirrors-rss and feedburner
-
- -- Michael Vogt <michael.vogt@ubuntu.com>  Mon, 07 Apr 2008 16:15:28 +0200
-
-python-apt (0.7.4ubuntu6) hardy; urgency=low
-
-  * rebuild due to python-central problems
-
- -- Michael Vogt <michael.vogt@ubuntu.com>  Tue, 19 Feb 2008 17:58:29 +0100
-
-python-apt (0.7.4ubuntu5) hardy; urgency=low
-
-  * python/sourcelist.cc:
-    - support GetIndexes() GetAll argument to implement
-      something like --print-uris
-  * python/apt_pkgmodule.cc:
-    - add InstState{Ok,ReInstReq,Hold,HoldReInstReq} constants
-  * apt/cache.py:
-    - add reqReinstallPkgs property that lists all packages in
-      ReInstReq or HoldReInstReq
-
- -- Michael Vogt <michael.vogt@ubuntu.com>  Mon, 18 Feb 2008 16:55:51 +0100
-
-python-apt (0.7.4ubuntu4) hardy; urgency=low
-
-  * python/pkgrecords.cc:
-    - export the Homepage field
-
- -- Michael Vogt <michael.vogt@ubuntu.com>  Mon, 11 Feb 2008 10:34:39 +0100
-
-python-apt (0.7.4ubuntu3) hardy; urgency=low
-
-  * python/tar.cc:
-    - fix .lzma extraction (thanks to bigjools for reporting)
-
- -- Michael Vogt <michael.vogt@ubuntu.com>  Fri, 25 Jan 2008 09:57:31 +0000
-
-python-apt (0.7.4ubuntu2) hardy; urgency=low
-
-  * use the new apt ListUpdate() code
-  * add example in doc/examples/update.py
-
- -- Michael Vogt <mvo@debian.org>  Tue, 19 Feb 2008 21:06:36 +0100
-
-python-apt (0.7.4ubuntu1) hardy; urgency=low
-
-  * merged from debian/unstable, remaining changes:
-   - rebuild against latest apt
-   - maintainer field changed
-
- -- Michael Vogt <michael.vogt@ubuntu.com>  Thu, 13 Dec 2007 15:00:22 +0100
 
 python-apt (0.7.4) unstable; urgency=low
 
@@ -2719,53 +1544,6 @@
 
  -- Michael Vogt <mvo@debian.org>  Thu, 06 Dec 2007 15:35:46 +0100
 
-python-apt (0.7.3.1ubuntu6) hardy; urgency=low
-
-  * remove python-central pre-depends, this is no longer needed
-    during upgrades now that we have "PYCENTRAL_NO_DPKG_QUERY"
-
- -- Michael Vogt <michael.vogt@ubuntu.com>  Wed, 21 Nov 2007 20:33:42 +0100
-
-python-apt (0.7.3.1ubuntu5) hardy; urgency=low
-
-  * add hardy to the ubuntu sources.list template
-
- -- Michael Vogt <michael.vogt@ubuntu.com>  Sat, 27 Oct 2007 15:03:18 -0400
-
-python-apt (0.7.3.1ubuntu4) gutsy; urgency=low
-
-  * pre-depend on gutsy version pycentral, this ensures that we get a 
-    updated dpkg with triggers support before pycentral uses  
-    /usr/bin/dpkg-querry (LP: #152827)
-
- -- Michael Vogt <michael.vogt@ubuntu.com>  Mon, 15 Oct 2007 11:24:12 +0200
-
-python-apt (0.7.3.1ubuntu3) gutsy; urgency=low
-
-  * data/templates/Ubuntu.mirrors:
-    - update the static mirror list from LP (LP: #126148)
-
- -- Michael Vogt <michael.vogt@ubuntu.com>  Thu, 11 Oct 2007 00:13:00 +0200
-
-python-apt (0.7.3.1ubuntu2) gutsy; urgency=low
-
-  * apt/package.py:
-    - fix apt.package.Dependency.relation initialization
-
- -- Michael Vogt <michael.vogt@ubuntu.com>  Mon, 01 Oct 2007 20:08:47 +0200
-
-python-apt (0.7.3.1ubuntu1) gutsy; urgency=low
-
-  * python/metaindex.cc:
-    - added support for the metaIndex objects
-  * python/sourceslist.cc:
-    - support new "List" attribute that returns the list of
-      metaIndex source entries
-  * python/string.cc:
-    - fix overflow in SizeToStr()
-
- -- Michael Vogt <michael.vogt@ubuntu.com>  Tue, 04 Sep 2007 16:36:11 +0200
-
 python-apt (0.7.3.1) unstable; urgency=low
 
   * NMU
@@ -2773,27 +1551,6 @@
     anymore (closes: #435653, #435674)
 
  -- Otavio Salvador <otavio@debian.org>  Thu, 02 Aug 2007 18:45:25 -0300
-
-python-apt (0.7.3ubuntu2) gutsy; urgency=low
-
-  * rebuild against latest apt
-
- -- Michael Vogt <michael.vogt@ubuntu.com>  Fri, 03 Aug 2007 14:16:41 +0200
-
-python-apt (0.7.3ubuntu1) gutsy; urgency=low
-
-  * apt/debfile.py:
-    - added wrapper around apt_inst.debExtract()
-    - support dictionary like access
-  * python/apt_instmodule.cc:
-    - added arCheckMember()
-  * build with latest python-distutils-extra (thanks
-    to doko for notifiying about the problem)
-  * aptsources/distro.py:
-    - throw NoDistroTemplateException if not distribution template
-      can be found
-
- -- Michael Vogt <michael.vogt@ubuntu.com>  Tue, 31 Jul 2007 13:40:04 +0200
 
 python-apt (0.7.3) unstable; urgency=low
 
@@ -2819,35 +1576,6 @@
 
  -- Michael Vogt <michael.vogt@ubuntu.com>  Fri, 27 Jul 2007 16:57:28 +0200
 
-python-apt (0.7.2ubuntu3) gutsy; urgency=low
-
-  * Rebuild against libapt-pkg-libc6.6-6-4.4.
-
- -- Colin Watson <cjwatson@ubuntu.com>  Mon, 09 Jul 2007 16:36:46 +0100
-
-python-apt (0.7.2ubuntu2) gutsy; urgency=low
-
-  * python/package.py:
-    - added Record class that can be accessed like a dictionary
-      and return it in candidateRecord and installedRecord
-      (thanks to Alexander Sack for discussing this with me)
-  * doc/examples/records.py:
-    - added example how to use the new Records class
-  * python/cache.py:
-    - throw FetchCancelleException, FetchFailedException, 
-      LockFailedException exceptions when something goes wrong
-
- -- Michael Vogt <michael.vogt@ubuntu.com>  Thu, 28 Jun 2007 16:03:01 +0200
-
-python-apt (0.7.2ubuntu1) gutsy; urgency=low
-
-  * merged from debian/unstable
-  * Remaining changes:
-    - data/templates/Ubuntu.info: gutsy repository information
-    - set Maintainer field to ubuntu
-
- -- Michael Vogt <michael.vogt@ubuntu.com>  Thu, 14 Jun 2007 12:08:49 +0200
-
 python-apt (0.7.2) unstable; urgency=low
 
   * build against the new apt
@@ -2881,21 +1609,6 @@
 
  -- Michael Vogt <mvo@debian.org>  Wed, 23 May 2007 09:44:03 +0200
 
-python-apt (0.6.21ubuntu1) gutsy; urgency=low
-
-  [Michael Vogt]
-  * python/apt_pkgmodule.cc:
-    - added pkgCache::State::PkgCurrentState enums
-  * data/templates/Ubuntu.info.in:
-    - updated for gusty
-  [Sebastian Heinlein]
-  * Fix the addition of of sources that are already enabled but not with
-    all components - fix LP#98795
-  * Handle changes of forced servers of child repositories in a more
-    sane way - fix LP#85060
-
- -- Michael Vogt <michael.vogt@ubuntu.com>  Wed,  2 May 2007 14:27:54 +0200
-
 python-apt (0.6.21) unstable; urgency=low
 
   * apt/cdrom.py:
@@ -2911,145 +1624,6 @@
     - fix bug in cdrom mountpoint handling
 
  -- Michael Vogt <mvo@debian.org>  Tue, 24 Apr 2007 21:24:28 +0200
-
-python-apt (0.6.20ubuntu16) feisty; urgency=low
-
-  * Fix the addition of of sources that are already enabled but not with
-    all components - fix LP#98795
-
- -- Sebastian Heinlein <glatzor@ubuntu.com>  Wed,  4 Apr 2007 11:31:33 +0200
-
-python-apt (0.6.20ubuntu15) unstable; urgency=low
-
-  [ Sebastian Heinlein ]
-  * Update the mirror lists from Launchpad
-  * Only include http and ftp servers - LP#99060
-  [Michael Vogt]
-  * fix error in invalid unicode handler (LP#99753)
-
- -- Michael Vogt <michael.vogt@ubuntu.com>  Mon,  2 Apr 2007 14:25:31 +0200
-
-python-apt (0.6.20ubuntu14) feisty; urgency=low
-
-  [Michael Vogt]
-  * aptsources/distro.py:
-    - fix typo (LP#84009)
-  * fix gettext import (LP#92764)
-  * po/*.po:
-    - make update-po
-  [ Sebastian Heinlein ]
-  * remove an oboslete function
-  * fix the url comparision with trainling slashes - LP#95031
-
- -- Michael Vogt <michael.vogt@ubuntu.com>  Mon, 26 Mar 2007 18:47:22 +0200
-
-python-apt (0.6.20ubuntu13) feisty; urgency=low
-
-  * fix in the duplicated source checking (thanks to Sebastian Heinlein)
-  * python/depache.cc:
-    - properly support isAutoInstalled flag
-
- -- Michael Vogt <michael.vogt@ubuntu.com>  Wed, 14 Mar 2007 16:38:22 +0100
-
-python-apt (0.6.20ubuntu12) feisty; urgency=low
-
-  * apt/cdrom.py:
-    - fix bug in cdrom __init__ code
-  * debian/rules:
-    - added "DH_PYCENTRAL=nomove"
-
-
- -- Michael Vogt <michael.vogt@ubuntu.com>  Wed,  7 Mar 2007 10:41:00 +0100
-
-python-apt (0.6.20ubuntu11) feisty; urgency=low
-
-  * apt/packages.py:
-    - support candidateDependencies, installedDependencies
-    - support pkg.architecture
-    - support candidateRecord, installedRecord
-
- -- Michael Vogt <michael.vogt@ubuntu.com>  Tue,  6 Mar 2007 16:22:49 +0100
-
-python-apt (0.6.20ubuntu10) feisty; urgency=low
-
-  * debian/control:
-    - added XS-Vcs-Bzr header to make finding the repo easier
-  * apt/cache.py:
-    - fix rootdir var
-
- -- Michael Vogt <michael.vogt@ubuntu.com>  Thu,  1 Mar 2007 14:36:33 +0100
-
-python-apt (0.6.20ubuntu9) feisty; urgency=low
-
-  * Re-add debian/python-apt.install (LP: #88134)
-    - This seems to have gone missing between 0.6.20ubuntu6 and 0.6.20ubuntu8
-    - This probably happened because it wasn't added to bzr
-
- -- Matt Zimmerman <mdz@ubuntu.com>  Mon, 26 Feb 2007 14:04:15 -0800
-
-python-apt (0.6.20ubuntu8) feisty; urgency=low
-
-  * fix FTBFS
-
- -- Michael Vogt <michael.vogt@ubuntu.com>  Mon, 26 Feb 2007 18:41:37 +0100
-
-python-apt (0.6.20ubuntu7) feisty; urgency=low
-
-  * aptsources/distro.py:
-    - fix crash in add_source (LP#85806)
-  * apt/package.py:
-    - handle invalid unicode more gracefully (LP#86215)
-  * rebuild against latest apt
-
- -- Michael Vogt <michael.vogt@ubuntu.com>  Mon, 26 Feb 2007 14:31:00 +0100
-
-python-apt (0.6.20ubuntu6) feisty; urgency=low
-
-  * Build the extension for the debug interpreter.
-  * Set Ubuntu maintainer address.
-
- -- Matthias Klose <doko@ubuntu.com>  Sat, 17 Feb 2007 02:10:37 +0100
-
-python-apt (0.6.20ubuntu5) feisty; urgency=low
-
-  * be more robust in has_repository (LP#84897)
-
- -- Michael Vogt <michael.vogt@ubuntu.com>  Tue, 13 Feb 2007 17:49:55 +0100
-
-python-apt (0.6.20ubuntu4) feisty; urgency=low
-
-  * rebuild against latest libapt
-
- -- Michael Vogt <michael.vogt@ubuntu.com>  Tue,  6 Feb 2007 16:40:37 +0100
-
-python-apt (0.6.20ubuntu3) feisty; urgency=low
-
-  * fixes in the new 'aptsources' module 
-    (thanks to Sebastian Heinlein)
-  * apt/cdrom.py:
-    - better cdrom handling support
-  * python/string.cc:
-    - SizeToString supports PyLong too 
-  * apt/cache.py:
-    - fix rootdir
-
- -- Michael Vogt <michael.vogt@ubuntu.com>  Mon,  5 Feb 2007 10:29:55 +0100
-
-python-apt (0.6.20ubuntu2) feisty; urgency=low
-
-  * python/depcache.cc:
-    - MarkInstall() has new FromUser argument to support marking
-      packages as automatically installed
-  * merged the 'aptsources' module for sources.list handling 
-    (thanks to Sebastian Heinlein)
-
- -- Michael Vogt <michael.vogt@ubuntu.com>  Fri,  2 Feb 2007 16:26:38 +0100
-
-python-apt (0.6.20ubuntu1) feisty; urgency=low
-
-  * merged from debian
-
- -- Michael Vogt <michael.vogt@ubuntu.com>  Tue, 19 Dec 2006 13:41:32 +0100
 
 python-apt (0.6.20) unstable; urgency=low
 
@@ -3079,94 +1653,6 @@
 
  -- Michael Vogt <mvo@debian.org>  Tue, 19 Dec 2006 13:32:11 +0100
 
-python-apt (0.6.19ubuntu9.1) edgy-updates; urgency=low
-
-  * protect against not-parsable strings send from dpkg (lp: 68553)
-
- -- Michael Vogt <michael.vogt@ubuntu.com>  Fri, 27 Oct 2006 10:41:44 +0200
-
-python-apt (0.6.19ubuntu9) edgy; urgency=low
-
-  * Reupload to restore dependency on python-central.
-  * debian/rules: Remove dh_python call.
-
- -- Matthias Klose <doko@ubuntu.com>  Thu, 12 Oct 2006 14:26:46 +0200
-
-python-apt (0.6.19ubuntu8) edgy; urgency=low
-
-  * support pkgDepCache::ActionGroup()
-
- -- Michael Vogt <michael.vogt@ubuntu.com>  Fri,  6 Oct 2006 18:03:46 +0200
-
-python-apt (0.6.19ubuntu7) edgy; urgency=low
-
-  * python/generic.h:
-    - fix incorrect use of PyMem_DEL(), use PyObject_DEL()
-      instead. This fixes a nasty segfault with python2.5
-      (lp: 63226)
-
- -- Michael Vogt <michael.vogt@ubuntu.com>  Wed,  4 Oct 2006 16:45:53 +0200
-
-python-apt (0.6.19ubuntu6) edgy; urgency=low
-
-  * python/progress.cc:
-    - fix memleak (lp: #43096)
-
- -- Michael Vogt <michael.vogt@ubuntu.com>  Mon,  2 Oct 2006 18:33:44 +0200
-
-python-apt (0.6.19ubuntu5) edgy; urgency=low
-
-  * python/pkgmanager.cc:
-    - fix typo (closes: #382853)
-  * debian/control:
-    - tightend dependency (closes: #383478)
-  * apt/progress.py:
-    - use os._exit() in the child (lp: #53298)
-    - use select() when checking for statusfd (lp: #53282)
-  * acknoledge NMU (closes: #378048, #373512)
-  * python/apt_pkgmodule.cc:
-    - fix missing docstring (closes: #368907), 
-      Thanks to Josh Triplett
-  * make it build against python2.5
-
- -- Michael Vogt <michael.vogt@ubuntu.com>  Mon, 18 Sep 2006 18:28:19 +0200
-
-python-apt (0.6.19ubuntu4) edgy; urgency=low
-
-  * Rebuild to add support for python2.5.
-
- -- Matthias Klose <doko@ubuntu.com>  Fri,  8 Sep 2006 13:32:47 +0000
-  
-python-apt (0.6.19ubuntu3) edgy; urgency=low
-
-  * merged ddtp support
-
- -- Michael Vogt <michael.vogt@ubuntu.com>  Mon, 14 Aug 2006 16:25:51 +0200
-
-python-apt (0.6.19ubuntu2) edgy; urgency=low
-
-  * tightened build-deps on latest apt
-
- -- Michael Vogt <michael.vogt@ubuntu.com>  Thu,  3 Aug 2006 17:02:30 +0200
-
-python-apt (0.6.19ubuntu1) edgy; urgency=low
-
-  [ Michael Vogt ]
-  * doc/examples/print_uris.py:
-    - added a example to show how the indexfile.ArchiveURI() can be used
-      with binary packages
-  * python/apt_pkgmodule.cc:
-    - export sha256 generation
-  * added support for the pkgDepCache.IsGarbage() flag
-
-  [ Otavio Salvador ]
-  * apt/cache.py:
-    - fix commit doc string to also cite the open related callbacks
-    - allow change of rootdir for APT database loading
-    - add dh_installexamples in package building Closes: #376014
-
- -- Michael Vogt <michael.vogt@ubuntu.com>  Thu, 27 Jul 2006 15:00:55 +0200
-
 python-apt (0.6.19) unstable; urgency=low
 
   [ Michael Vogt ]
@@ -3236,83 +1722,6 @@
 
  -- Michael Vogt <mvo@debian.org>  Mon,  8 May 2006 22:34:58 +0200
 
-python-apt (0.6.16.2ubuntu9) edgy; urgency=low
-
-  * rebuild against the latest apt (with auto-mark support)
-  * the full merge needs a newer python-support 
-
- -- Michael Vogt <michael.vogt@ubuntu.com>  Mon,  3 Jul 2006 21:33:40 +0200
-
-python-apt (0.6.16.2ubuntu8) dapper; urgency=low
-
-  * apt/package.py:
-    - fix return value in {candidate,installed}Downloadable
-
- -- Michael Vogt <michael.vogt@ubuntu.com>  Wed, 17 May 2006 19:28:44 +0200
-
-python-apt (0.6.16.2ubuntu7) dapper; urgency=low
-
-  * apt/package.py:
-    - check if _lookupRecord() succeeded when checking
-      maintainer or description (fixes invalid descriptions under 
-      rare circumstances in gnome-app-install)
-
- -- Michael Vogt <michael.vogt@ubuntu.com>  Wed, 17 May 2006 18:12:58 +0200
-
-python-apt (0.6.16.2ubuntu6) dapper; urgency=low
-
-  * debian/control:
-    - Replaces: python-apt (<< 0.6.11), instead of Conflicts which is not
-      correct here. (closes: #308586).
-  * python/srcrecords.cc:
-    - don't run auto "Restart" before performing a Lookup (but require
-      explicit "Restart", fixes the docs/examples/sources.py example)
-    - fix the initalization (no need to pass a PkgCacheType to the records)
-  
- -- Michael Vogt <michael.vogt@ubuntu.com>  Mon,  8 May 2006 16:40:14 +0200
-
-python-apt (0.6.16.2ubuntu5) dapper; urgency=low
-
-  * apt/cache.py: Release locks on failure (thanks to Colin Watson)
-    (closes: #35867)
-
- -- Michael Vogt <michael.vogt@ubuntu.com>  Tue, 21 Mar 2006 15:09:14 +0100
-
-python-apt (0.6.16.2ubuntu4) dapper; urgency=low
-
-  * apt/package.py: 
-     - added Package.setDelete(purge) option
-
- -- Michael Vogt <michael.vogt@ubuntu.com>  Mon,  6 Mar 2006 18:59:33 +0000
-
-python-apt (0.6.16.2ubuntu3) dapper; urgency=low
-
-  * apt/package.py: undo some damager from pychecker
-
- -- Michael Vogt <michael.vogt@ubuntu.com>  Wed,  1 Mar 2006 15:34:23 +0100
-
-python-apt (0.6.16.2ubuntu2) dapper; urgency=low
-
-  * apt/progress.py: 
-    - initialize FetchProgress.eta with the correct type
-    - strip the staus str before passing it to InstallProgress.statusChanged()
-  * apt/cache.py:
-    - return useful values on Cache.update()
-  * fix FTBFS
-
- -- Michael Vogt <michael.vogt@ubuntu.com>  Tue, 28 Feb 2006 14:07:06 +0100
-
-python-apt (0.6.16.2ubuntu1) dapper; urgency=low
-
-  * apt/progress.py: 
-    - added InstallProgress.statusChange(pkg, percent, status) 
-    - make DumbInstallProgress a new-style class 
-      (thanks to kamion for the suggestions)
-    - fix various pychecker warnings
-  * apt/cache.py, apt/package.py: fix various pychecker warnings
-
- -- Michael Vogt <michael.vogt@ubuntu.com>  Tue, 28 Feb 2006 12:04:37 +0100
-
 python-apt (0.6.16.2) unstable; urgency=low
 
   * Non-maintainer upload.
@@ -3331,18 +1740,6 @@
                      no longer locale specific but always english
 
  -- Michael Vogt <mvo@debian.org>  Wed, 22 Feb 2006 10:41:13 +0100
-
-python-apt (0.6.16ubuntu2) dapper; urgency=low
-
-  * Drop python2.3 package.
-
- -- Matthias Klose <doko@ubuntu.com>  Tue, 14 Feb 2006 15:27:26 +0000
-
-python-apt (0.6.16ubuntu1) dapper; urgency=low
-
-  * memleak fixed when pkgCache objects are deallocated
-
- -- Michael Vogt <michael.vogt@ubuntu.com>  Thu, 12 Jan 2006 00:08:05 +0100
 
 python-apt (0.6.16) unstable; urgency=low
 
