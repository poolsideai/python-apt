<<<<<<< HEAD
python-apt (0.8.8) UNRELEASED; urgency=low

  [ Program translation updates ]
  * po/pl.po: Polish (Michał Kułach) (closes: #684308)
  
  [ Michael Vogt ]
  * merged lp:~sampo555/python-apt/fix_1042916 reuse existing but
    disabled sources.list entries instead of duplicating them.
    Thanks to "sampo555", LP: #1042916

 -- David Prévot <taffit@debian.org>  Wed, 08 Aug 2012 12:05:52 -0400

python-apt (0.8.7) unstable; urgency=low

  [ Translation updates ]
  * po/es.po: Spanish translation updated by Omar Campagne (closes: #679285)
  * po/ja.po: Japanese translation updated by Kenshi Muto (closes: #679652)

  [ Jakub Wilk ]
  * Fix typos: the the -> the (closes: #679432)

  [ Julian Andres Klode ]
  * apt/auth.py:
    - Do not merge stdout and stderr (Closes: #678706)
    - Forward stderr from apt-key to our stderr if non-empty

 -- Julian Andres Klode <jak@debian.org>  Mon, 30 Jul 2012 13:29:17 +0200

python-apt (0.8.6) unstable; urgency=low

  [ Michael Vogt ]
  * debian/control:
    - add build-dep for apt (>= 0.9.6) to make test_auth.py test
      work reliable

  [ Julian Andres Klode ]
  * apt/auth.py:
    - Use tempfile.NamedTemporaryFile to create temporary file
    - Use Popen.communicate() instead of stdin, stdout
  * tests/fakeroot-apt-key:
    - exec apt-key, otherwise we ignore the return value
  * debian/control:
    - Build-depend on fakeroot, needed for the apt.auth tests
  * data/templates/Debian.info.in:
    - Add wheezy
    - Add wheezy-updates as Recommended Updates
    - Order wheezy-proposed-updates after wheezy/updates and wheezy-updates
  * po:
    - Fixup the translations for wheezy again

 -- Michael Vogt <mvo@debian.org>  Fri, 29 Jun 2012 15:57:20 +0200
=======
python-apt (0.8.5ubuntu1) UNRELEASED; urgency=low

  * python/cache.cc: PkgCacheGetIsMultiArch(): Return calculated
    value rather than a random one.

 -- James Hunt <james.hunt@ubuntu.com>  Mon, 01 Oct 2012 09:10:02 +0100
>>>>>>> e1c3b6b4

python-apt (0.8.5) unstable; urgency=low

  [ Michael Vogt ]
  * python/cache.cc:
    - ensure that pkgApplyStatus is called when the cache is opened
      (thanks to Sebastian Heinlein for finding this bug), LP: #659438

  [ Stéphane Graber ]
  * data/templates/Ubuntu.info.in:
    - add quantal

  [ Steve Langasek ]
  * utils/get_ubuntu_mirrors_from_lp.py: move this script to python3
  * pre-build.sh: call dpkg-checkbuilddeps with the list of our 
    source-build-dependencies; this may save someone else an hour down the
    line scratching their head over gratuitous test-suite failures...
  
  [ Sebastian Heinlein ]
  * lp:~glatzor/python-apt/auth:
    - this is a port of the software-properties AptAuth module to python-apt
      with some cleanups. It provides a wrapper API for the apt-key command

  [ David Prévot ]
  * po/*.po: update PO files against current POT file
  * po/be.po: Belarusian translation by Viktar Siarheichyk (closes: #678286)
  * po/de.po: German translation updated by Holger Wansing (closes: #677916)
  * po/el.po: Greek translation updated by Thomas Vasileiou (closes: #677331)
  * po/en_GB.po: Remove useless file <20120610190618.GA1387@burratino>
  * po/eo.po: Esperanto translation by Kristjan Schmidt and Michael Moroni
  * po/fi.po: Finnish translation updated by Timo Jyrinki
  * po/fr.po: French translation updated (closes: #567765)
  * po/hu.po: Hungarian translation updated by Gabor Kelemen
  * po/id.po: Indonesian translation by Andika Triwidada (closes: #676960)
  * po/nl.po: Dutch translation updated by Jeroen Schot (closes: #652335)
  * po/pt_BR.po: Brazilian translation updated by Sérgio Cipolla
  * po/ru.po: incomplete Russian translation updated by Andrey
  * po/sk.po: Slovak translation updated by Ivan Masár (closes: #676973)
  * po/sl.po: Slovenian translation updated by Matej Urbančič
  * po/sr.po: incomplete Serbian translation updated by Nikola Nenadic
  * po/tl.po: Tagalog translation updated by Ariel S. Betan
  * po/am.po po/br.po po/et.po po/eu.po po/fa.po po/fur.po po/hi.po
    po/mr.po po/ms.po po/nn.po po/pa.po po/ps.po po/qu.po po/rw.po po/ta.po
    po/ur.po po/xh.po: remove useless (empty) translations

  [ Julian Andres Klode ]
  * Merge patch from Colin Watson to handle non-UTF8 tag files in
    Python 3, by using bytes instead of str when requested; and
    document this in the RST documentation (Closes: #656288)
  * debian/control:
    - Drop Recommends on python2.6 (Closes: #645970)
    - Replace xz-lzma Recommends by xz-utils (Closes: #677934)
  * python/configuration.cc:
    - Handle the use of "del" on configuration values. Those are represented
      by calling the setter with NULL, which we did not handle before, causing
      a segmentation fault (Closes: #661062)
  * python/tag.cc:
    - Correctly handle file descriptor 0 aka stdin (Closes: #669458)
  * python/acquire.cc:
    - Use pkgAcquire::Setup() to setup the acquire class and handle errors
      from this (Closes: #629624)
  * debian/control:
    - Set Standards-Version to 3.9.3
  * utils/get_ubuntu_mirrors_from_lp.py:
    - Revert move to Python 3, python3-feedparser is not in the archive yet
  * tests:
    - Fix new tests from Sebastian to work with Python 2.6

 -- Julian Andres Klode <jak@debian.org>  Fri, 22 Jun 2012 10:37:23 +0200

python-apt (0.8.4) unstable; urgency=low

  [ Michael Vogt ]
  * doc/examples/build-deps.py:
    - update the build-deps.py example to use the apt API more
  * add support for apt_pkg.Policy.get_priority(PkgFileIterator)
  * apt/debfile.py:
    - use apt_inst for reading the control_filelist
  * debian/control:
    - remove no longer needed dependency on python-debian
  * tests/test_tagfile.py:
    - add test for apt_pkg.TagFile() both for compressed/uncompressed
      files
  * python/tag.cc, tests/test_tagfile.py:
    - add support a filename argument in apt_pkg.TagFile() (in addition
      to the file object currently supported)
  * apt/package.py:
    - if there is no Version.uri return None
  * apt/cache.py:
    - fix _have_multi_arch flag (thanks to Sebastian Heinlein)
  * build against apt 0.9.0

  [Julian Andres Klode ]
  * python/apt_pkgmodule.cc:
    - Fix apt_pkg.Dependency.TYPE_RECOMMENDS, had Suggests value previously

 -- Michael Vogt <mvo@debian.org>  Mon, 16 Apr 2012 19:06:48 +0200

python-apt (0.8.4~exp1) experimental; urgency=low

  * tests/test_apt_cache.py:
    - fix tests on kfreebsd/ia64
  * apt/debfile.py: 
    - fix crash in dep multiarch handling

 -- Michael Vogt <mvo@debian.org>  Tue, 24 Jan 2012 14:02:46 +0100

python-apt (0.8.3ubuntu9) UNRELEASED; urgency=low

  [ Steve Langasek ]
  * Don't leak file descriptors.

  [ Colin Watson ]
  * aptsources/*.py, setup.py: Make aptsources modules work directly in
    either Python 2 or 3, and exclude the "future" 2to3 fixer so that 2to3
    doesn't need to modify them.  This makes life a little easier for the
    strange tricks update-manager plays with its dist-upgrader tarball.

 -- Evan Dandrea <ev@ubuntu.com>  Mon, 11 Jun 2012 17:00:37 +0100

python-apt (0.8.3) unstable; urgency=low

  [ Alexey Feldgendler ] 
  * handle architecture-specific conflicts correctly (LP: #829138)
  
  [ Michael Vogt ]
  * lp:~mvo/python-apt/debfile-multiarch:
    - add multiarch support to the debfile.py code
  * tests/test_apt_cache.py:
    - add additional check if provides test can actually be run

 -- Michael Vogt <mvo@debian.org>  Thu, 08 Dec 2011 20:31:52 +0100

python-apt (0.8.2) unstable; urgency=low

  [ Michael Vogt ]
  * merged from ubuntu:
    - use logging instead of print
    - update distro template Ubuntu.info.in
    - add xz compression support
  * po/python-apt.pot:
    - refreshed
  * po/pt_BR.po:
    - updated, thanks to Sergio Cipolla (closes: #628398)
  * po/da.po:
    - updated, thanks to Joe Dalton (closes: #631309)
  * po/sr.po:
    - updated, thanks to Nikola Nenadic (closes: #638308)
  * python/apt_pkgmodule.cc:
    - add apt_pkg.get_architectures() call
  * apt/cache.py:
    - remove "print" when creating dirs in apt.Cache(rootdir=dir),
      thanks to Martin Pitt
    - add __lt__ to apt.Package so that sort() sorts by name
      on list of package objects
  * debian/control:
    - add recommends to xz-lzma to ensure we have the unlzma command
  * apt/cache.py:
    - set Dir::bin::dpkg if a alternate rootdir is given
      (LP: #885895)
  * build fixes for the apt in experimental
  * apt/debfile.py: 
    - raise error when accessing require_changes and 
      missing_deps without calling check() before, thanks to 
      Tshepang Lekhonkhobe (closes: #624379)
  * apt/package.py:
    - add new "suggests" property, thanks to Christop Groth
    - allow Dependency object to be iteratable, this allows to write
      code like:
      for or_dep_group in pkg.candidate.dependencies:
          for dep in or_dep_group: 
              do_something()
      (thanks to Christop Groth)
  * apt/progress/base.py:
    - write exception text to stderr to avoid hidding exceptions
      like "pre-configure failed" from libapt (thanks to Jean-Baptiste
      Lallement)
  
  [ Tshepang Lekhonkhobe ]
  * rm usage of camelcase in cache.py doc (closes: #626617)
  * grammar fix in the cache.py doc (closes: #626610)

  [ Nikola Pavlović ]
  * fixed a typo, changed "Open Source software" to 
    "free and open-source software"  (LP: #500940)

 -- Michael Vogt <mvo@debian.org>  Thu, 01 Dec 2011 14:14:42 +0100

python-apt (0.8.1) unstable; urgency=low

  [ Julian Andres Klode ]
  * Breaks: debsecan (<< 0.4.15) [not only << 0.4.14] (Closes: #629512)
  
  [ Michael Vogt ]
  * python/arfile.cc:
    - use APT::Configuration::getCompressionTypes() instead of duplicating
      the supported methods here
  * tests/test_debfile.py:
    - add test for raise on unknown data.tar.xxx
  * tests/test_aptsources_ports.py, tests/test_aptsources.py:
    - use tmpdir during the tests to fix test failure with apt from
      experimental
  * tests/test_apt_cache.py:
    - fix test by providing proper fixture data
    - fix test if sources.list is not readable (as is the case on some
      PPA buildds)
  * apt/package.py:
    - fix py3 compatiblity with print
  * tests/test_all.py:
    - skip all tests if sources.list is not readable (as is the case on
      some builds)
    - packages in marked_install state can also be auto-removable
  * add concept of "ParentComponent" for e.g. ubuntu/multiverse
    that needs universe enabled as well (plus add test)
  * apt/progress/gtk2.py:
    - update to the latest vte API for child-exited (LP: #865388)

 -- Michael Vogt <mvo@debian.org>  Wed, 19 Oct 2011 16:39:13 +0200

python-apt (0.8.0) unstable; urgency=low

  * Upload to unstable

  [ Julian Andres Klode ]
  * Increase Breaks for update-notifier to 0.99.3debian9
  * utils/get_debian_mirrors.py: Adjust for new Alioth SCM urls
  * debian/control: Standards-Version 3.9.2
  * Fix Lintian overrides
  * Fix spelling errors reported by Lintian (sep[a->e]rated, overrid[d]en)
  * po/urd.po: Remove, ur.po is the correct file
  * debian/source/format: Add, set it to "3.0 (native)"

  [ Tshepang Lekhonkhobe ]
  * Fix get_changelog in Python 3 (Closes: #626532)
  * apt/package.py: fix a few typos [formated->formatted] (Closes: #597054)
  * doc/source/tutorials/contributing.rst: minor improvements (Closes: #625225)
    - one typo [2to => 2to3], one broken link [pep8.py link]

  [ Translation updates ]
  * Esperanto (Closes: #626430)

 -- Julian Andres Klode <jak@debian.org>  Fri, 27 May 2011 16:12:46 +0200

python-apt (0.8.0~exp4) experimental; urgency=low

  * apt_pkg: Add OrderList, wanted for mancoosi (Closes: #623485)
  * apt_pkg: Add subclassing fun to PackageManager, for #623485 as well
  * apt.cache: Emit change signals in ProblemResolver
  * apt.Cache: Add a _changes_count member for later use

 -- Julian Andres Klode <jak@debian.org>  Fri, 29 Apr 2011 13:57:30 +0200

python-apt (0.8.0~exp3) experimental; urgency=low

  [ Stéphane Graber ]
  * Update enable_component to also apply to -src entries (LP: #758732)
  
  [ Julian Andres Klode ]
  * apt_pkg: Add apt_pkg.Version.multi_arch and friends

 -- Julian Andres Klode <jak@debian.org>  Thu, 21 Apr 2011 15:33:38 +0200

python-apt (0.8.0~exp2) experimental; urgency=low

  * aptsources: Parse multi-arch sources.list files correctly
  * aptsources: Allow insertion of new multi-arch entries
  * aptsources: Various cleanup work
  * all: Fix all instances of ResourceWarning about unclosed files
  * tests/test_apt_cache.py: Use assertTrue() instead of assert_()
  * apt_pkg: Raise error when parse_commandline gets empty argv (LP: #707416)
  * apt_pkg: Fix time_to_str, time_rfc1123 to accept more correct values
    (time_to_str accepts unsigned long, time_rfc1123 long long, y2k31-correct).
  * apt.progress: Use long for ETA, natural type for size (LP: #377375)
  * aptsources/sourceslist.py: s/aptsource.py/sourceslist.py/ (LP: #309603)
  * doc/examples: Add example on how to get architecture names (LP: #194374)
  * apt_pkg: Fix unsigned/long-vs-int issues (LP: #610820)
  * apt.cache: Document that update() may need an open() (Closes: #622342)
  * apt.cache: Add a fetch_archives() method (Closes: #622347)
  * doc: Fix a minor formatting error, patch by Jakub Wilk (Closes: #608914)
  * apt.package: Add 'tasks' to Version, improve doc (Closes: #619574)
  * doc: Fix documentation of BaseDependency.relation (Closes: #607031)

 -- Julian Andres Klode <jak@debian.org>  Tue, 12 Apr 2011 15:25:38 +0200

python-apt (0.8.0~exp1) experimental; urgency=low

  * Disable the old-style API, and break all packages using it
  * Add an 'is_multi_arch' attribute to apt_pkg.Cache
  * Add apt_pkg.Group class, wrapping pkgCache::GrpIterator
  * Change apt_pkg.Cache() so that passing None for 'progress' results in
    no progress output
  * Support (name, arch) tuples in apt_pkg.Cache mappings, wrapping
    FindPkg() with two string parameters.
  * Introduce apt_pkg.Cache.groups and apt_pkg.Cache.group_count
  * Fix debian/rules to work correctly with tilde in version number

 -- Julian Andres Klode <jak@debian.org>  Tue, 05 Apr 2011 16:21:45 +0200

python-apt (0.7.100.3) unstable; urgency=low

  [ Barry Warsaw ]
  * PyFetchProgress::Pulse(): When ignoring a false return value from
    PyArg_Parse() after running the simple callback pulse(), there can be
    an exception on the stack, which must be cleared.  (LP: #711225)

  [ Michael Vogt ]
  * python/arfile.cc, apt/debfile.py:
    - add support for .xz archives
  * tests/test_debfile.py:
    - add test for xz compression
  * update priority of python3-apt to match the archive

  [ Julian Andres Klode ]
  * python/cache.cc:
    - Add Package.get_fullname() and Package.architecture
  * apt/cache.py, apt/package.py:
    - Add architecture property to apt.Package (LP: #703472)
    - Change apt.Package.name to use get_fullname(pretty=True) (LP: #740072)
  * tests/test_debfile.py:
    - Disable multi-arch for the test, it fails when run via test_all.py
    - Fix mixed tab/spaces indentation in xz test
  * tests/test_apt_cache.py:
    - Package records 'Package' field now corresponds to shortname
  * debian/python3-apt-dbg.install
    - Do not try to install old-style debugging files.
  * debian/rules:
    - Support the nocheck build option and ignore test failures on hurd
      (Closes: #610448)
    - Move Python 3 debug files before installing other files (Closes: #619528)

  [ Scott Kitterman ]
   * Removed ${python:Breaks} - No longer used in dh_python2

 -- Julian Andres Klode <jak@debian.org>  Mon, 04 Apr 2011 12:52:03 +0200

python-apt (0.7.100.2) unstable; urgency=low

  * apt/progress/text.py:
    - only run ioctl for termios.TIOCGWINSZ if the fd is a tty
  * apt/debfile.py, tests/test_debfile.py:
    - strip "./" from _get_content and add tests, this fixes a control
      file extraction bug in gdebi
  * python/depcache.cc:
    - when using the actiongroup as a contextmanager incref/decref
      on enter and leave. this should fix the instablity issues
      that aptdaemon runs into (LP: #691134)
  * debian/python3-apt.install:
    - fix py3 extension module install location (thanks to
      Barry)
  * python/depcache.cc:
    - provide bindings for new libapt SetCandidateRelease()
  * debian/control:
    - require new libapt-pkg-dev SetCandidateRelease()
  * py3 compatible exception handline
  * debian/control:
    - bump minimal python version to >= 2.6
  * python/apt_pkgmodule.cc:
    - strip multiarch by default in RealParseDepends
    - add optional parameter to allow parse_depends() to keep the
      multiarch parameter
  * tests/test_deps.py:
    - add test forapt_pkg.parse_depends(strip_multiarch=True)

 -- Michael Vogt <mvo@debian.org>  Mon, 21 Mar 2011 14:56:01 +0100

python-apt (0.7.100.1) unstable; urgency=low

  [ Julian Andres Klode ]
  * python/generic.h: Fix a memory leak (leaking on every unicode string).
  * debian/control: add Replaces to python-apt-common, python3-apt; to
    avoid file conflicts with files previously in python-apt (Closes: #605136).

  [ Michael Vogt ]
  * python/generic.h:
    - set Object to NULL in CppDeallocPtr
  * python/depcache.cc:
    - don't run "actiongroup.release()" if the object was already
      deallocated
  * tests/test_apt_cache.py:
    - fix tests to work if apt compressed indexes are enabled

 -- Julian Andres Klode <jak@debian.org>  Sun, 12 Dec 2010 14:30:33 +0100

python-apt (0.7.100) unstable; urgency=low

  * Final 0.7.100 release; targeted at Squeeze.
  * apt/debfile.py:
    - Replace (undocumented) use of python-debian debfile.DebFile API with
      the equivalent apt_inst.DebFile API (Closes: #603043)
  * apt/package.py:
    - Fix docstring of Package.mark_delete() (Closes: #599042)
  * doc:
    - Various documentation updates.
    - The C++ API/ABI is stable now.
  * po
    - Update sl.po (Closes: #603359)

 -- Julian Andres Klode <jak@debian.org>  Wed, 17 Nov 2010 16:53:55 +0100

python-apt (0.7.98.1) unstable; urgency=low

  [ Piotr Ozarowski ]
  * Use dh_python3 to handle Python 3 files
    - bump minimum required versions of python-central and python3-all-dev
    - add new python3-apt, python3-apt-bdg and python-common binary packages
  * Replace python-central with dh_python2

 -- Michael Vogt <mvo@debian.org>  Wed, 29 Sep 2010 20:38:25 +0200

python-apt (0.7.98) unstable; urgency=low

  [ Michael Vogt ]
  * python/acquire.cc:
    - return long long when calling TotalNeeded(), FetchNeeded() and
      PartialPresent() from pkgAcquire(). This follows the change
      in libapt.
  * apt/debfile.py:
    - add missing init for _installed_conflicts (LP: #618597)
  * add "provides" property to the apt.Version objects
  * apt/debfile.py:
    - fix error when reading binary content and add regresion test
  * merged patch from Samuel Lidén Borell to fix crash if there utf8 
    in the control file (LP: #624290) and add test
  * apt/cache.py:
    - add "sources_list" parameter to cache.update() to force updating
      a single sources.list entry only
  * debian/control:
    - add missing build-depends on python-debian (needed to run the
      tests for apt.debfile.DebPackage()
  * data/templates/Ubuntu.info.in:
    - add extras.ubuntu.com and archvie.canonical.com to the
      templates
  * aptsources/distinfo.py, aptsources/distro.py:
    - support non-official templates (like extras.ubuntu.com)
  * fix return type of DebSize() and UsrSize(), thanks to
    Sebastian Heinlein, LP: #642936
  * merge fix from Steven Chamberlain <steven@pyro.eu.org> for
    crash in unattended-upgrades, many many thanks (closes: #596408)
  * python/acquire-item.cc:
    - fix two more int -> long long change to follow the changes
      from libapt
    - do use PyString_FromFormat(), in python versions below 2.7 it
      does not support long long (%llu), use strprintf() from libapt
      instead

  [ Kiwinote ]
  * apt/debfile:
    - don't fail if we conflict with the pkgs we are reinstalling

 -- Michael Vogt <mvo@debian.org>  Tue, 28 Sep 2010 15:47:51 +0200

python-apt (0.7.97.1) unstable; urgency=low

  * tests/test_apt_cache.py:
    - Do not insert ".." into sys.path, fixes FTBFS

 -- Julian Andres Klode <jak@debian.org>  Thu, 26 Aug 2010 14:08:01 +0200

python-apt (0.7.97) unstable; urgency=low

  [ Julian Andres Klode ]
  * python/tag.cc:
    - Support gzip compression for control files (Closes: #383617),
      requires APT (>> 0.7.26~exp10) to work.
  * doc/conf.py:
    - Correctly handle non-digit characters in version (ignore everything
      after them).
  * python/apt_pkgmodule.cc:
    - Bind pkgAcquire::Item::StatTransientNetworkError (Closes: #589010)
  * doc/library/apt_pkg.rst:
    - Document Configuration.dump().
  * debian/control:
    - Adapt to new Python 3 handling (Closes: #593042)
    - Build-depend on APT >= 0.8 to get gzip compression enabled (optional,
      can be reverted for backports)
    - Set Standards-Version to 3.9.1
  
  [ Michael Vogt ]
  * python/configuration.cc:
    - add binding for the "dump()" method to configruation objects
  * apt/debfile.py:
    - fix crash in DscFile handling and add regression test
  * po/pt_BR.po:
    - updated, thanks to Sergio Cipolla (Closes: #593754)

 -- Julian Andres Klode <jak@debian.org>  Thu, 26 Aug 2010 12:32:54 +0200

python-apt (0.7.96.1) unstable; urgency=low

  * tests/test_debfile.py:
   - properly setup fixture data to make debfile test pass 
     (closes: #588796)

 -- Michael Vogt <mvo@debian.org>  Mon, 12 Jul 2010 14:14:51 +0200

python-apt (0.7.96) unstable; urgency=low

  [ Michael Vogt ]
  * data/templates/gNewSense.info.in,
    data/templates/gNewSense.mirrors:
    - add gNewSense template and mirrors, thanks to Karl Goetz
  * data/templates/Ubuntu.info.in, 
    data/templates/Ubuntu.mirrors:
    - updated for Ubuntu maverick
  * doc/source/conf.py:
    - do not fail on non-digits in the version number
  * utils/get_debian_mirrors.py:
    - ignore mirrors without a county
  * apt/cache.py:
    - add new "dpkg_journal_dirty" property that can be used to
      detect a interrupted dpkg (the famous 
     "E: dpkg was interrupted, you must manually run 'dpkg --configure -a'")
  * merged lp:~kiwinote/python-apt/merge-gdebi-changes, this port the
    DebPackage class fixes from gdebi into python-apt so that gdebi can
    use the class from python-apt directly
  * apt/debfile.py:
    - check if the debfiles provides are in conflict with the systems
      packages
    - fix py3 compatibility
  * tests/test_debs/*.deb, tests/test_debfile.py:
    - add automatic test based on the test debs from gdebi
  * python/progress.cc:
    - deal with missing return value from the acquire progress in pulse()

  [ Martin Pitt ]
  * tests/test_apt_cache.py: Test accessing the record of all packages during
    iteration. This both ensures that it's well-formatted and structured, and
    also that accessing it does not take an inordinate amount of time. This
    exposes a severe performance problem when using gzip compressed package
    indexes.
  * apt/cache.py: When iterating over the cache, do so sorted by package name.
    With this we read the the package lists linearly if we need to access the
    package records, instead of having to do thousands of random seeks; the
    latter is disastrous if we use compressed package indexes, and slower than
    necessary for uncompressed indexes.

  [ Julian Andres Klode ]
  * Re-enable Python 3 support for latest python-default changes (hack).

 -- Michael Vogt <mvo@debian.org>  Mon, 12 Jul 2010 08:58:42 +0200

python-apt (0.7.95) unstable; urgency=low

  [ Julian Andres Klode ]
  * apt/cache.py:
    - Make Cache.get_changes() much (~35x) faster (Closes: #578074).
    - Make Cache.req_reinstall_pkgs much faster as well.
    - Make Cache.get_providing_packages() about 1000 times faster.
    - Use has_versions and has_provides from apt_pkg.Package where possible.
  * apt/package.py:
    - Decode using utf-8 in installed_files (LP: #407953).
    - Fix fetch_source() to work when source name = binary name (LP: #552400).
    - Merge a patch from Sebastian Heinlein to make get_changelog() only
      check sources where source version >= binary version (Closes: #581831).
    - Add Version.source_version and enhance Sebastian's patch to make use
      of it, in order to find the best changelog for the package.
  * python:
    - Return bool instead of int to Python where possible, looks better.
    - Document every class, function, property.
  * python/cache.cc:
    - Check that 2nd argument to Cache.update() really is a SourceList object.
    - Fix PackageFile.not_automatic to use NotAutomatic instead of NotSource.
    - Add Package.has_versions to see which packages have at least one version,
      and Package.has_provides for provides.
    - Add rich compare methods to the Version object.
  * python/generic.cc:
    - Fix a memory leak when using old attribute names.
    - Map ArchiveURI property to archive_uri
  * python/progress.cc:
    - Do not pass arguments to InstallProgress.wait_child().
  * doc:
    - Update the long documentation.
  * debian/control:
    - Change priority to standard, keep -doc and -dev on optional.
  * utils/migrate-0.8.py:
    - Open files in universal newline support and pass filename to ast.parse.
    - Add has_key to the list of deprecated functions.
    - Don't abort if parsing failed.
    - do not require files to end in .py if they are passed on the command
      line or if they contain python somewhere in the shebang line.

  [ Michael Vogt ]
  * apt/cache.py:
    - make cache open silent by default (use apt.progress.base.OpProgress)
  * tests/data/aptsources_ports/sources.list:
    - fix ports test-data
  * tests/test_apt_cache.py:
    - add simple test for basic cache/dependency iteration

 -- Julian Andres Klode <jak@debian.org>  Wed, 19 May 2010 15:43:09 +0200

python-apt (0.7.94.2) unstable; urgency=low

  * Revert 0.7.93.3 and just set APT::Architecture to i386 for
    test_aptsources; fixes FTBFS on powerpc.

 -- Julian Andres Klode <jak@debian.org>  Fri, 12 Mar 2010 19:22:57 +0100

python-apt (0.7.94.1) unstable; urgency=low

  * Pass --exclude=migrate-0.8.py to dh_pycentral; in order to not depend
    on python2.6; but recommend python2.6.
  * Use dh_link instead of ln for python-apt-doc (Closes: #573523).
  * Pass --link-doc=python-apt to dh_installdocs.
  * Install examples to python-apt-doc instead of python-apt.
  * tests/test_all.py: Write information header to stderr, not stdout.
  * Build documentation only when needed (when building python-apt-doc).

 -- Julian Andres Klode <jak@debian.org>  Fri, 12 Mar 2010 14:36:48 +0100

python-apt (0.7.94) unstable; urgency=low

  * Move documentation into python-apt-doc (Closes: #572617)
  * Build documentation only once on the default Python version.
  * python/acquire-item.cc:
    - Add AcquireItem.partialsize member.
  * python/apt_pkgmodule.cc:
    - Treat '>>' and '>', '<<' and '<' as identical in check_dep (LP: #535667).
  * python/generic.cc:
    - Map UntranslatedDepType to dep_type_untranslated.
  * python/tag.cc:
    - Hack the TagFile iterator to not use shared storage (Closes: #572596):
      Scan once, duplicate the section data, and scan again.
  * apt/package.py:
    - Create a string class BaseDependency.__dstr which makes '>' equal to
      '>>' and '<' equal to '<<' (compatibility).
    - Use the binary package version in Version.fetch_source() if the
      source version is not specified (i.e. in the normal case).
    - Always return unicode strings in Package.get_changelog (Closes: #572998).
  * apt/progress/text.py:
    - Drop InstallProgress, it's useless to keep this alias around.
  * apt/progress/old.py:
    - Let the new method call the old one; e.g. status_update() now calls
      self.statusUpdate(). This improves compatibility for sub classes.
  * Merge with Ubuntu:
    - util/get_ubuntu_mirrors_from_lp.py:
      + rewritten to use +archivemirrors-rss and feedburner
    - pre-build.sh: update ubuntu mirrors on bzr-buildpackage (and also do this
      for Debian mirrors)
    - add break for packagekit-backend-apt (<= 0.4.8-0ubuntu4)
  * tests:
    - test_deps: Add tests for apt_pkg.CheckDep, apt_pkg.check_dep,
      apt_pkg.parse_depends and apt_pkg.parse_src_depends.
  * tests/data/aptsources/sources.list.testDistribution:
    - change one mirror which is not on the mirror list anymore.
  * utils/get_debian_mirrors.py:
    - Parse Mirrors.masterlist instead of the HTML web page.
  * utils/get_ubuntu_mirrors_from_lp.py:
    - Sort the mirror list of each country.

 -- Julian Andres Klode <jak@debian.org>  Wed, 10 Mar 2010 16:10:27 +0100

python-apt (0.7.93.3) unstable; urgency=low

  * data/templates/Ubuntu.info.in:
    - Use generic MirrorsFile key instead of per-architecture ones in
      order to fix FTBFS on !amd64 !i386 (Closes: #571752)

 -- Julian Andres Klode <jak@debian.org>  Sat, 27 Feb 2010 23:26:45 +0100

python-apt (0.7.93.2) unstable; urgency=low

  [ Julian Andres Klode ]
  * Fix some places where the old API was still used:
    - apt/utils.py: Completely ported, previous one was old-API from Ubuntu.
    - apt/cache.py: Use the new progress classes instead of the old ones.
    - apt/package.py: Various smaller issues fixed, probably caused by merge.
  * utils/migrate-0.8.py:
    - Improve C++ parsing and add apt.progress.old to the modules, reduces
      false positives.
    - Ship the list of deprecated things in the apt_pkg and apt_inst modules
      inside the script itself, so we don't have to parse the source code
      anymore.
  * python:
    - Handle deprecated attributes and methods in the tp_gettattro slot, this
      allows us to easily warn if a deprecated function is used.
  * python/tagfile.cc:
    - Implement the iterator protocol in TagFile.
  * python/cache.cc:
    - Implement Cache.__len__() and Cache.__contains__() (Closes: #571443).
  * data/templates/Debian.info.in:
    - Replace the MatchURI with one that really matches something.
  * aptsources/distro.py:
    - Call lsb_release with -idrc instead of --all.
  * tests:
    - Fix aptsources tests to use local data files if available.
    - test_all.py: Use local modules instead of system ones if possible.
  * data/templates/*.in: Switch MirrorsFile to relative filenames.
    - setup.py: Copy the mirror lists to the build directory
    - aptsources/distinfo.py: Support relative filenames for MirrorsFile.
  * debian/rules:
    - Run tests during build time.
  * debian/python-apt.install:
    - Install utils/migrate-0.8.py to /usr/share/python-apt/.
  
  [ Michael Vogt ]
  * apt/cache.py:
    - call install_progress.startUpdate()/finishUpdate() to keep
      compatibility with older code
  * apt/progress/base.py:
    - restore "self.statusfd, self.writefd" type, provide additional
      self.status_stream and self.write_stream file like objects
  * python/progress.cc:
    - try to call compatibility functions first, then new functions

 -- Julian Andres Klode <jak@debian.org>  Sat, 27 Feb 2010 18:33:11 +0100

python-apt (0.7.93.1) unstable; urgency=low

  [ Julian Andres Klode ]
  * Fix reference counting for old progress classes (Closes: #566370).
  * apt/cache.py:
    - Fix Cache.update() to not raise errors on successful updates.
  * python/progress.cc:
    - Fix some threading issues (add some missing PyCbObj_BEGIN_ALLOW_THREADS)
  * python/acquire-item.cc:
    - Support items without an owner set.
  * python/tarfile.cc:
    - When extracting, only allocate a new buffer if the old one was too small.
    - Do not segfault if TarFile.go() is called without a member name.
    - Clone all pkgDirStream::Item's so apt_pkg.TarMember object can be used
      outside of the callback function passed to go().
    - If only one member is requested, extract just that one.
  * Drop the segfault prevention measures from the Acquire code, as they fail
    to work. A replacement will be added once destruction callbacks are added
    in APT.
  * Merge the CppOwnedPyObject C++ class into CppPyObject.
  * Remove inline functions from the C++ API, export them instead.
  * Localization
    - de.po: Update against new template
  * python/arfile.cc:
    - Handle the case where ararchive_new returns NULL in debfile_new.
  * apt/progress/base.py:
    - select.error objects do not have an errno attribute (Closes: #568005)
  * doc/client-example.cc: Update against the new API.
  * Fix typos of separated in multiple files (reported by lintian).
  * debian/control:
    - Make python-apt-dev depend on ${misc:Depends} and recommend python-dev.
    - Set Standards-Version to 3.8.4.

  [ Michael Vogt ]
  * apt/utils.py:
    - add some misc utils like get_release_filename_for_pkg()

 -- Julian Andres Klode <jak@debian.org>  Fri, 05 Feb 2010 17:45:39 +0100

python-apt (0.7.93) unstable; urgency=low

  [ Julian Andres Klode ]
  * Merge debian-sid and debian-experimental.
  * Add a tutorial on how to do things which are possible with apt-get,
    like apt-get --print-uris update (cf. #551164).
  * Build for Python 2.5, 2.6 and 3.1; 2.6 and 3.1 hit unstable on Jan 16.
    - Use DH_PYCENTRAL=nomove for now because include-links seems broken
  * Merge lp:~forest-bond/python-apt/cache-is-virtual-package-catch-key-error
    - Return False in Cache.is_virtual_package if the package does not exist.
  * Make all class-level constants have uppercase names.
  * Rewrite apt.progress.gtk2 documentation by hand and drop python-gtk2
    build-time dependency.
  * aptsources:
    - Make all classes subclasses of object.
    - distro.py: Support Python 3, decode lsb_release results using utf-8.
  * apt/progress/base.py:
    - Fix some parsing of dpkg status fd.
  * apt/progress/text.py:
    - Replace one print statement with a .write() call.
  * Rename apt_pkg.PackageIndexFile to apt_pkg.IndexFile.

  [ Colin Watson ]
  * apt/progress/__init__.py:
    - Fix InstallProgress.updateInterface() to cope with read() returning 0
      on non-blocking file descriptors (LP: #491027).
  
  [ Michael Vogt ]
  * apt/cache.py: 
    - improved docstring for the cache
    - add "enhances" property
  * data/templates/Ubuntu.info.in:
    - add lucid
  * python/cache.cc:
    - add UntranslatedDepType attribute to DependencyType
    - add DepTypeEnum that returns a value from 
      {DepDepends, DepPreDepends, ...}
  * python/apt_pkgmodule.cc:
    - add DepDpkgBreaks, DepEnhances constants
  * doc/source/apt_pkg/{cache.rst, index.rst}:
    - update documentation as well

 -- Julian Andres Klode <jak@debian.org>  Wed, 20 Jan 2010 17:06:20 +0100

python-apt (0.7.92) experimental; urgency=low

  * New features:
    - Provide a C++ API in the package python-apt-dev (Closes: #334923).
    - Add apt_pkg.HashString and apt_pkg.IndexRecords (Closes: #456141).
    - Add apt_pkg.Policy class (Closes: #382725).
    - Add apt_pkg.Hashes class.
    - Allow types providing __new__() to be subclassed.
    - Add apt_pkg.DepCache.mark_auto() and apt.Package.mark_auto() methods to
      mark a package as automatically installed.
    - Make AcquireFile a subclass of AcquireItem, thus inheriting attributes.
    - New progress handling in apt.progress.base and apt.progress.text. Still
      missing Qt4 progress handlers.
    - Classes in apt_inst (Closes: #536096)
      + You can now use apt_inst.DebFile.data to access the data.tar.* member
        regardless of its compression (LP: #44493)

  * Unification of dependency handling:
    - apt_pkg.parse_[src_]depends() now use CompType instead of CompTypeDeb
      (i.e. < instead of <<) to match the interface of Version.depends_list_str
    - apt_pkg.SourceRecords.build_depends matches exactly the interface of
      Version.depends_list_str just with different keys (e.g. Build-Depends).
      + Closes: #468123 - there is no need anymore for binding CompType or
        CompTypeDeb, because we don't return integer values for CompType
        anymore.

  * Bugfixes:
    - Delete pointers correctly, fixing memory leaks (LP: #370149).
    - Drop open() and close() in apt_pkg.Cache as they cause segfaults.
    - Raise ValueError in AcquireItem if the Acquire process is shut down
      instead of segfaulting.

  * Other stuff:
    - Merge releases 0.7.10.4 - 0.7.12.1 from unstable.
    - Merge Configuration,ConfigurationPtr,ConfigurationSub into one type.
    - Simplify the whole build process by using a single setup.py.
    - The documentation has been restructured and enhanced with tutorials.
    - Only recommend lsb-release instead of depending on it. Default to
      Debian unstable if lsb_release is not available.

 -- Julian Andres Klode <jak@debian.org>  Tue, 18 Aug 2009 16:42:56 +0200

python-apt (0.7.91) experimental; urgency=low

  [ Julian Andres Klode ]
  * Rename where needed according to PEP 8 conventions (Closes: #481061)
  * Where possible, derive apt.package.Record from collections.Mapping.
  * ActionGroups can be used as a context manager for the 'with' statement.
  * utils/migrate-0.8.py: Helper to check Python code for deprecated functions,
    attributes,etc. Has to be run from the python-apt source tree, but can be
    used for all Python code using python-apt.
  * debian/control: Only recommend libjs-jquery (Closes: #527543).

  [ Stefano Zacchiroli ]
  * debian/python-apt.doc-base: register the documentation with the
    doc-base system (Closes: #525134)

  [ Sebastian Heinlein ]
  * apt/package.py: Add Package.get_version() which returns a Version instance
    for the given version string or None (Closes: #523998)

 -- Julian Andres Klode <jak@debian.org>  Fri, 05 Jun 2009 19:36:45 +0200

python-apt (0.7.90) experimental; urgency=low

  * Introduce support for Python 3 (Closes: #523645)

  * Support the 'in' operator (e.g. "k in d") in Configuration{,Ptr,Sub}
    objects (e.g. apt_pkg.Config) and in TagSections (apt_pkg.ParseSection())
  * Replace support for file objects with a more generic support for any object
    providing a fileno() method and for file descriptors (integers).
  * Add support for the Breaks fields
  * Only create Package objects when they are requested, do not keep them in
    a dict. Saves 10MB for 25,000 packages on my machine.
  * apt/package.py: Allow to set the candidate of a package (Closes: #523997)
    - Support assignments to the 'candidate' property of Package objects.
    - Initial patch by Sebastian Heinlein

 -- Julian Andres Klode <jak@debian.org>  Wed, 15 Apr 2009 13:47:42 +0200

python-apt (0.7.13.4) unstable; urgency=low

  [ Michael Vogt ]
  * po/zh_CN.po:
    - updated, thanks to Feng Chao
  * python/progress.cc:
    - if the mediaChange() does not return anything or is not implemented
      send "false" to libapt

  [ Julian Andres Klode ]
  * apt/package.py: Fix dictionary access of VersionList, patch
    by Sebastian Heinlein (Closes: #554895).

 -- Julian Andres Klode <jak@debian.org>  Sun, 29 Nov 2009 20:26:31 +0100

python-apt (0.7.13.3) unstable; urgency=low

  [ Michael Vogt ]
  * apt/cache.py:
    - add actiongroup() method (backport from 0.7.92)
    - re-work the logic in commit() to fail if installArchives() returns
      a unexpected result
  * apt/progress/__init__.py:
    - catch exceptions in pm.DoInstall()

  [ Sebastian Heinlein ]
  * apt/package.py:
    - Export if a package is an essential one (Closes: #543428)

  [ Julian Andres Klode ]
  * python/depcache.cc:
    - Make ActionGroups context managers so apt.Cache.actiongroup() has
      the same behavior as in 0.7.92
  * apt/cache.py:
    - Add raiseOnError option to Cache.update() (Closes: #545474)
  * apt/package.py:
    - Use the source version instead of the binary version in fetch_source().
  * apt/progress/__init__.py:
    - Correctly ignore ECHILD by checking before EINTR (Closes: #546007)

 -- Julian Andres Klode <jak@debian.org>  Tue, 15 Sep 2009 15:18:45 +0200

python-apt (0.7.13.2) unstable; urgency=low

  * apt/cache.py:
   - Convert argument to str in __getitem__() (Closes: #542965).

 -- Julian Andres Klode <jak@debian.org>  Sat, 22 Aug 2009 22:47:30 +0200

python-apt (0.7.13.1) unstable; urgency=low

  * apt/package.py:
   - Fix Version.get_dependencies() to not ignore the arguments.

 -- Julian Andres Klode <jak@debian.org>  Fri, 21 Aug 2009 16:59:08 +0200

python-apt (0.7.13.0) unstable; urgency=low

  [ Michael Vogt ]
  * apt/package.py:
    - add "recommends" property
  * apt/cache.py, python/cache.cc:
    - add optional pulseInterval option to "update()"

  [ Sebastian Heinlein ]
  * apt/cache.py:
   - Fix the (inst|keep|broken|del)_count attributes (Closes: #542773).

  [ Julian Andres Klode ]
  * apt/package.py:
   - Introduce Version.get_dependencies() which takes one or more types
     of dependencies and returns a list of Dependency objects.
   - Do not mark the package as manually installed on upgrade (Closes: #542699)
   - Add Package.is_now_broken and Package.is_inst_broken.
  * apt/cache.py:
   - Introduce ProblemResolver class (Closes: #542705)
  * python/pkgsrcrecords.cc:
   - Fix spelling error (begining should be beginning).
  * po:
   - Update template and the translations de.po, fr.po (Closes: #467120),
     ja.po (Closes: #454293).
  * debian/control:
   - Update Standards-Version to 3.8.3.
  * debian/rules:
   - Build with DH_PYCENTRAL=include-links instead of nomove.

 -- Julian Andres Klode <jak@debian.org>  Fri, 21 Aug 2009 16:22:34 +0200

python-apt (0.7.12.1) unstable; urgency=low

  * apt/debfile.py:
    - Fix missing space in message (Closes: #539704)
  * apt/package.py:
    - Add missing argument to Version.__le__() and Version.__ge__()
  * debian/control:
    - Do not build-depend on python-gtk2 and python-vte on kfreebsd-*.
  * setup.py:
    - Always build documentation, even if python-gtk2 is not installed.

 -- Julian Andres Klode <jak@debian.org>  Mon, 03 Aug 2009 15:17:43 +0200

python-apt (0.7.12.0) unstable; urgency=low

  [ Julian Andres Klode ]
  * python/cache.cc:
    - Support Breaks, Enhances dependency types (Closes: #416247)
  * debian/control:
    - Only recommend libjs-jquery (Closes: #527543)
    - Build-depend on libapt-pkg-dev (>= 0.7.22~)
    - Update Standards-Version to 3.8.2
  * apt/cache.py:
    - Correctly handle rootdir on second and later invocations of
      open(), by calling InitSystem again. (LP: #320665).
    - Provide broken_count, delete_count, install_count, keep_count
      properties (Closes: #532338)
    - Only create Package objects when they are requested, do not keep them in
      a dict. Saves 10MB for 25,000 packages on my machine.
  * apt/package.py:
    - Allow to set the candidate of a package (Closes: #523997)
      + Support assignments to the 'candidate' property of Package objects.
      + Initial patch by Sebastian Heinlein
    - Make comparisons of Version object more robust.
    - Return VersionList objects in Package.versions, which are sequences
      and also provide features of mappings. (partial API BREAK)
      + Allows to get a specific version (Closes: #523998)
  * apt/progress/__init__.py:
    - Do not break out of InstallProgress.waitChild()'s loop just because it
      is hitting EINTR, but only on child exit or on ECHILD.
  * Use debhelper 7 instead of CDBS

  [ Stefano Zacchiroli ]
  * debian/python-apt.doc-base: register the documentation with the
    doc-base system (Closes: #525134)

  [ Sebastian Heinlein ]
  * apt/progress.py: Extract the package name from the status message
    (Closes: #532660)

 -- Julian Andres Klode <jak@debian.org>  Thu, 30 Jul 2009 14:08:30 +0200

python-apt (0.7.11.1) unstable; urgency=low

  [ Stephan Peijnik ]
  * apt/progress/__init__.py:
    - Exception handling fixes in InstallProgress class.

  [ Michael Vogt ]
  * python/tag.cc:
    - merge patch from John Wright that adds FindRaw method
      (closes: #538723)

 -- Michael Vogt <mvo@debian.org>  Wed, 29 Jul 2009 19:15:56 +0200

python-apt (0.7.11.0) unstable; urgency=low

  [ Julian Andres Klode ]
  * data/templates/Debian.info.in: Squeeze will be 6.0, not 5.1

  [ Stephan Peijnik ]
  * apt/progress/__init__.py:
    - add update_status_full() that takes file_size/partial_size as
      additional callback arguments
    - add pulse_items() that takes a addtional "items" tuple that
      gives the user full access to the individual items that are
      fetched
  * python/progress.cc:
    - low level code for update_status_full and pulse_items()
    - better threading support

  [ Michael Vogt ]
  * aptsources/distro.py:
    - fix indent error that causes incorrect sources.list additons
      (LP: #372224)
  * python/progress.cc:
    - fix crash in RunSimpleCallback()
  * apt/cache.py:
    - when the cache is run with a alternative rootdir, create
      required dirs/files automatically

 -- Michael Vogt <mvo@debian.org>  Mon, 20 Jul 2009 15:35:27 +0200

python-apt (0.7.10.4) unstable; urgency=low

  [ Michael Vogt ]
  * data/templates/Ubuntu.info.in:
    - updated for the new ubuntu karmic version
  * data/templates/Debian.info.in:
    - add squeeze

  [ Otavio Salvador ]
  * utils/get_debian_mirrors.py: updated to support current mirror page.
  * Update Debian mirrors. (Closes: #518071)

 -- Michael Vogt <mvo@debian.org>  Tue, 05 May 2009 12:03:27 +0200

python-apt (0.7.10.3) unstable; urgency=low

  * apt/package.py: Handle cases where no candidate is available, by returning
    None in the candidate property. (Closes: #523801)

 -- Julian Andres Klode <jak@debian.org>  Sun, 12 Apr 2009 19:50:26 +0200

python-apt (0.7.10.2) unstable; urgency=low

  * apt/package.py: Handle cases where no candidate is available and
    one of the deprecated properties (e.g. candidateVersion) is
    requested. (Closes: #523801)
  * setup.py, debian/rules: Support version in setup.py again by getting
    the value from the variable DEBVER (defined in debian/rules), falling
    back to None.

 -- Julian Andres Klode <jak@debian.org>  Sun, 12 Apr 2009 19:00:07 +0200

python-apt (0.7.10.1) unstable; urgency=low

  * Fix FTBFS with python-debian (>= 0.1.13) on Python 2.4 by not using it to
    get a version number in setup.py (Closes: #523473)
  * apt/package.py:
    - (Package.candidateRecord): Fix missing 'd' in 'record'
    - (DeprecatedProperty.__get__): Only warn when used on objects, this
      makes it easier to use e.g. pydoc,sphinx,pychecker.

 -- Julian Andres Klode <jak@debian.org>  Fri, 10 Apr 2009 17:51:07 +0200

python-apt (0.7.10) unstable; urgency=low

  * Build-Depend on python-debian, use it to get version number from changelog
  * Depend on libjs-jquery, and remove internal copy (Closes: #521532)
  * apt/package.py:
    - Introduce Version.{uri,uris,fetch_binary()}
  * debian/control:
    - Remove mdz from Uploaders (Closes: #521477), add myself.
    - Update Standards-Version to 3.8.1
    - Use ${binary:Version} instead of ${Source-Version}
    - Fix spelling error: python -> Python
  * debian/copyright: Switch to machine-interpretable copyright
  * Fix documentation building
    - doc/source/conf.py: Only include directories for current python version.
    - debian/control: Build-Depend on python-gtk2, python-vte.
    - setup.py: If pygtk can not be imported, do not build the documentation.
  * Breaks: debdelta (<< 0.28~) to avoid more problems due to the internal
    API changes from 0.7.9.

 -- Julian Andres Klode <jak@debian.org>  Wed, 01 Apr 2009 15:24:29 +0200

python-apt (0.7.9) unstable; urgency=low

  [ Julian Andres Klode ]
  * apt/gtk/widgets.py:
    - Handle older versions of python-gobject which do not ship glib
  * apt/package.py: Introduce the Version class
    - Deprecate Package.candidate*() and Package.installed*(), except for
      installedFiles.
    - Provide Version.get_source() (LP: #118788)
    - Provide Package.versions (Closes: #513236)
  * apt/progress/: New package, replaces apt.progress and apt.gtk
    - apt/progress/gtk2.py: Moved here from apt/gtk/widgets.py
    - apt/progress/__init__.py: Move here from apt/progress.py
  * doc/source/*: Improve the documentation
    - Document more attributes and functions of apt_pkg (they are all listed)

  [ Michael Vogt ]
  * aptsources/distro.py:
    - use iso_3166.xml instead of iso_3166.tab
    - fix incorrect indent
  * debian/control:
    - add Recommends to iso-codes (for iso_3166.xml)
  * apt/package.py:
    - make sure to set the defaulttimeout back to the
      original value (in getChangelog(), LP: #314212)
      Closes: #513315
  * apt/cache.py:
    - when setting a alternative rootdir, read the
      config from it as well
  * python/configuration.cc, python/apt_pkgmodule.cc:
    - add apt_pkg.ReadConfigDir()
  * python/cache.cc, tests/getcache_mem_corruption.py:
    - test if progress objects have the right methods
      and raise error if not (thanks to Emanuele Rocca)
      closes: #497049
  * apt/package.py:
    - avoid uneeded interal references in the Package objects
  * aptsources/sourceslist.py:
    - fix bug in invalid lines detection (LP: #324614)

 -- Michael Vogt <mvo@debian.org>  Thu, 19 Mar 2009 13:39:21 +0100

python-apt (0.7.9~exp2) experimental; urgency=low

  [ Julian Andres Klode ]
  * apt/*.py:
    - Almost complete cleanup of the code
    - Remove inconsistent use of tabs and spaces (Closes: #505443)
    - Improved documentation
  * apt/debfile.py:
    - Drop get*() methods, as they are deprecated and were
      never in a stable release
    - Make DscSrcPackage working
  * apt/gtk/widgets.py:
    - Fix the code and document the signals
  * Introduce new documentation build with Sphinx
    - Contains style Guide (Closes: #481562)
    - debian/rules: Build the documentation here
    - setup.py: Remove pydoc building and add new docs.
    - debian/examples: Include examples from documentation
    - debian/python-apt.docs:
      + Change html/ to build/doc/html.
      + Add build/doc/text for the text-only documentation
  * setup.py:
    - Only create build/data when building, not all the time
    - Remove build/mo and build/data on clean -a
  * debian/control:
    - Remove the Conflicts on python2.3-apt, python2.4-apt, as
      they are only needed for oldstable (sarge)
    - Build-Depend on python-sphinx (>= 0.5)
  * aptsources/distinfo.py:
    - Allow @ in mirror urls (Closes: #478171) (LP: #223097)
  * Merge Ben Finney's whitespace changes (Closes: #481563)
  * Merge Ben Finney's do not use has_key() (Closes: #481878)
  * Do not use deprecated form of raise statement (Closes: #494259)
  * Add support for PkgRecords.SHA256Hash (Closes: #456113)

  [ Michael Vogt ]
  * apt/package.py:
    - fix bug in candidateInstalledSize property
  * aptsources/distinfo.py:
    - fix too restrictive mirror url check
  * aptsources/distro.py:
    - only add nearest_server and server to the mirrors if
      they are defined

 -- Michael Vogt <mvo@debian.org>  Fri, 16 Jan 2009 11:28:17 +0100

python-apt (0.7.9~exp1) experimental; urgency=low

  * Merged python-apt consolidation branch by Sebastian
    Heinlein (many thanks)
  * apt/cache.py:
    - new method "isVirtualPackage()"
    - new method "getProvidingPackages()"
    - new method "getRequiredDownload()"
    - new method "additionalRequiredSpace()"
  * apt/debfile.py:
    - move a lot of the gdebi code into this file, this
      provides interfaces for querrying and installing
      .deb files and .dsc files
  * apt/package.py:
    - better description parsing
    - new method "installedFiles()"
    - new method "getChangelog()"
  * apt/gtk/widgets.py:
    - new gobject GOpProgress
    - new gobject GFetchProgress
    - new gobject GInstallProgress
    - new gobject GDpkgInstallProgress
    - new widget GtkAptProgress
  * doc/examples/gui-inst.py:
    - updated to use the new widgets
  * debian/control:
    - add suggests for python-gtk2 and python-vte
  * setup.py:
    - build html/ help of the apt and aptsources modules
      into /usr/share/doc/python-apt/html
  * apt/__init__.py:
    - remove the future warning

 -- Michael Vogt <mvo@debian.org>  Mon, 15 Dec 2008 14:29:47 +0100

python-apt (0.7.8) unstable; urgency=low

  [ Michael Vogt ]
  * python/cache.cc:
    - fix crash if Ver.PriorityType() returns NULL
    - fix GetCandidateVer() reporting incorrect versions after
      SetCandidateVer() was used. Thanks to Julian Andres Klode for
      the test-case (LP: #237372)
  * python/apt_instmodule.cc:
    - do not change working dir in debExtractArchive() (LP: #184093)
  * apt/cache.py:
    - support "in" in apt.Cache() (LP: #251587)
  * apt/package.py:
    - do not return None in sourcePackageName (LP: #123062)
  * python/progress.cc:
    - when pulse() does not return a boolean assume "true"
      (thanks to Martin Pitt for telling me about the problem)
  * python/apt_pkgmodule.cc:
    - add "SelState{Unknown,Install,Hold,DeInstall,Purge}" constants
  * aptsources/__init__.py, aptsources/distinfo.py:
    - run apt_pkg.init() when aptsources gets imported and not
      the distinfo function
    - fix detection of cdrom sources and add test for it
  * python/metaindex.cc
    - fix crash when incorrect attribute is given
  * data/templates/Ubuntu.info.in:
    - updated
  * aptsources/distro.py:
    - add parameter to get_distro() to make unit testing easier
  * tests/test_aptsources_ports.py:
    - add test for arch specific handling (when sub arch is on
      a different mirror than "main" arches)

  [ Julian Andres Klode ]
  * python/acquire.cc (GetPkgAcqFile): Support DestDir and DestFilename.

 -- Michael Vogt <mvo@debian.org>  Mon, 24 Nov 2008 10:24:30 +0200

python-apt (0.7.7.1+nmu1) unstable; urgency=medium

  * Non-maintainer upload.
  * data/templates/Debian.info.in: Set the BaseURI to security.debian.org for
    lenny/updates, etch/updates and sarge/updates. (Closes: #503237)

 -- Jonny Lamb <jonny@debian.org>  Fri, 24 Oct 2008 12:44:33 +0100

python-apt (0.7.7.1) unstable; urgency=low

  * data/templates/Debian.info.in:
    - add 'lenny' template info (closes: #476364)
  * aptsources/distinfo.py:
    - fix template matching for arch specific code (LP: #244093)

 -- Michael Vogt <mvo@debian.org>  Fri, 25 Jul 2008 18:13:53 +0200

python-apt (0.7.7) unstable; urgency=low

  [ Emanuele Rocca ]
  * data/templates/Debian.info.in:
    - s/MatchUri/MatchURI/. Thanks, Gustavo Noronha Silva (closes: #487673)
  * python/cache.cc:
    - Throw an exception rather than segfaulting when GetCache() is called
      before InitSystem() (closes: #369147)
  * doc/examples/config.py:
    - Fix config.py --help (closes: #257007)

  [ Michael Vogt ]
  * python/apt_pkgmodule.cc:
    - fix bug in hashsum calculation when the original string
      contains \0 charackters (thanks to Celso Providelo and
      Ryan Hass for the test-case) LP: #243630
  * tests/test_hashsums.py:
    - add tests for the hashsum code
  * apt/package.py:
    - add "isAutoRemovable()" method
  * python/pkgsrcrecords.cc:
    - add "Record" attribute to the PkgSrcRecord to access the
      full source record
  * debian/rules:
    - remove the arch-build target, we have bzr-builddeb now

 -- Michael Vogt <mvo@debian.org>  Tue, 22 Jul 2008 10:16:03 +0200

python-apt (0.7.6) unstable; urgency=low

  * apt/cache.py:
    - add "memonly" option to apt.Cache() to force python-apt to
      not touch the pkgcache.bin file (this works around a possible
      race condition in the pkgcache.bin handling)
  * data/templates/Ubuntu.info.in:
    - added ubuntu 'intrepid'
  * debian/README.source:
    - added (basic) documentation how to build python-apt
  * aptsources/distinfo.py:
    - support arch specific BaseURI, MatchURI and MirrosFile fields
      in the distinfo template
  * debian/control:
    - move bzr branch to bzr.debian.org and update Vcs-Bzr

 -- Michael Vogt <mvo@debian.org>  Wed, 18 Jun 2008 14:46:43 +0200

python-apt (0.7.5) unstable; urgency=low

  * use the new ListUpdate() code
  * add example in doc/examples/update.py
  * python/pkgrecords.cc:
    - export the Homepage field
  * python/tar.cc:
    - fix .lzma extraction (thanks to bigjools)
  * python/sourcelist.cc:
    - support GetIndexes() GetAll argument to implement
      something like --print-uris
  * python/apt_pkgmodule.cc:
    - add InstState{Ok,ReInstReq,Hold,HoldReInstReq} constants
  * apt/cache.py:
    - add reqReinstallPkgs property that lists all packages in
      ReInstReq or HoldReInstReq

 -- Michael Vogt <mvo@debian.org>  Tue, 19 Feb 2008 21:06:36 +0100

python-apt (0.7.4) unstable; urgency=low

  * apt/debfile.py:
    - added wrapper around apt_inst.debExtract()
    - support dictionary like access
  * apt/package.py:
    - fix apt.package.Dependency.relation initialization
  * python/apt_instmodule.cc:
    - added arCheckMember()
    - fix typo
  * aptsources/distro.py:
    - throw NoDistroTemplateException if not distribution template
      can be found
  * python/string.cc:
    - fix overflow in SizeToStr()
  * python/metaindex.cc:
    - added support for the metaIndex objects
  * python/sourceslist.cc:
    - support new "List" attribute that returns the list of
      metaIndex source entries
  * python/depcache.cc:
    - be more threading friendly
  * python/tag.cc
    - support "None" as default in
      ParseSection(control).get(field, default), LP: #44470
  * python/progress.cc:
    - fix refcount problem in OpProgress
    - fix refcount problem in FetchProgress
    - fix refcount problem in CdromProgress
  * apt/README.apt:
    - fix typo (thanks to Thomas Schoepf, closes: #387787)
  * po/fr.po:
    - merge update, thanks to Christian Perrier (closes:  #435918)
  * data/templates/:
    - update templates

 -- Michael Vogt <mvo@debian.org>  Thu, 06 Dec 2007 15:35:46 +0100

python-apt (0.7.3.1) unstable; urgency=low

  * NMU
  * Fix version to not use CPU and OS since it's not available on APT
    anymore (closes: #435653, #435674)

 -- Otavio Salvador <otavio@debian.org>  Thu, 02 Aug 2007 18:45:25 -0300

python-apt (0.7.3) unstable; urgency=low

  * apt/package.py:
    - added Record class that can be accessed like a dictionary
      and return it in candidateRecord and installedRecord
      (thanks to Alexander Sack for discussing this with me)
  * doc/examples/records.py:
    - added example how to use the new Records class
  * apt/cache.py:
    - throw FetchCancelleException, FetchFailedException,
      LockFailedException exceptions when something goes wrong
  * aptsources/distro.py:
    - generalized some code, bringing it into the Distribution
      class, and wrote some missing methods for the DebianDistribution
      one (thanks to Gustavo Noronha Silva)
  * debian/control:
    - updated for python-distutils-extra (>= 1.9.0)
  * debian/python-apt.install:
    - fix i18n files
  * python/indexfile.cc:
    - increase str buffer in PackageIndexFileRepr

 -- Michael Vogt <michael.vogt@ubuntu.com>  Fri, 27 Jul 2007 16:57:28 +0200

python-apt (0.7.2) unstable; urgency=low

  * build against the new apt
  * support for new "aptsources" pythn module
    (thanks to Sebastian Heinlein)
  * merged support for translated package descriptions
  * merged support for automatic removal of unused dependencies

 -- Michael Vogt <mvo@debian.org>  Sun, 10 Jun 2007 20:13:38 +0200

python-apt (0.7.1) experimental; urgency=low

  * merged http://glatzor.de/bzr/python-apt/sebi:
    - this means that the new aptsources modules is available

 -- Michael Vogt <mvo@debian.org>  Mon, 14 May 2007 13:33:42 +0200

python-apt (0.7.0) experimental; urgency=low

  * support translated pacakge descriptions
  * support automatic dependency information

 -- Michael Vogt <mvo@debian.org>  Wed,  2 May 2007 18:41:53 +0200

python-apt (0.6.22) unstable; urgency=low

  * python/apt_pkgmodule.cc:
    - added pkgCache::State::PkgCurrentState enums
  * python/pkgrecords.cc:
    - added SourceVer

 -- Michael Vogt <mvo@debian.org>  Wed, 23 May 2007 09:44:03 +0200

python-apt (0.6.21) unstable; urgency=low

  * apt/cdrom.py:
    - better cdrom handling support
  * apt/package.py:
    - added candidateDependencies, installedDependencies
    - SizeToString supports PyLong too
    - support pkg.architecture
    - support candidateRecord, installedRecord
  * apt/cache.py:
    - fix rootdir
  * apt/cdrom.py:
    - fix bug in cdrom mountpoint handling

 -- Michael Vogt <mvo@debian.org>  Tue, 24 Apr 2007 21:24:28 +0200

python-apt (0.6.20) unstable; urgency=low

  * python/generic.h:
    - fix incorrect use of PyMem_DEL(), use pyObject_DEL()
      instead. This fixes a nasty segfault with python2.5
      (lp: 63226)
  * python/pkgrecords.cc:
    - export SHA1Hash() as well
  * debian/rules: Remove dh_python call.
  * apt/progress.cc:
    - protect against not-parsable strings send from dpkg (lp: 68553)
  * python/pkgmanager.cc:
    - fix typo (closes: #382853)
  * debian/control:
    - tightend dependency (closes: #383478)
  * apt/progress.py:
    - use os._exit() in the child (lp: #53298)
    - use select() when checking for statusfd (lp: #53282)
  * acknoledge NMU (closes: #378048, #373512)
  * python/apt_pkgmodule.cc:
    - fix missing docstring (closes: #368907),
      Thanks to Josh Triplett
  * make it build against python2.5
  * python/progress.cc:
    - fix memleak (lp: #43096)

 -- Michael Vogt <mvo@debian.org>  Tue, 19 Dec 2006 13:32:11 +0100

python-apt (0.6.19) unstable; urgency=low

  [ Michael Vogt ]
  * doc/examples/print_uris.py:
    - added a example to show how the indexfile.ArchiveURI() can be used
      with binary packages
  * python/apt_pkgmodule.cc:
    - export sha256 generation

  [ Otavio Salvador ]
  * apt/cache.py:
    - fix commit doc string to also cite the open related callbacks
    - allow change of rootdir for APT database loading
    - add dh_installexamples in package building Closes: #376014
  * python/depcache.cc:
    - "IsGarbage()" method added (to support auto-mark)

 -- Michael Vogt <mvo@debian.org>  Thu, 27 Jul 2006 00:42:20 +0200

python-apt (0.6.18-0.2) unstable; urgency=low

  * Non-maintainer upload.
  * Add ${shlibs:Depends} and ${misc:Depends} (Closes: #377615).

 -- Christoph Berg <myon@debian.org>  Tue, 18 Jul 2006 11:39:52 +0200

python-apt (0.6.18-0.1) unstable; urgency=high

  * Non-maintainer upload.
  * Call dh_pycentral and dh_python before dh_installdeb, to make sure
    the dh_pycentral snippets are put into the maintainer scripts; patch from
    Sam Morris. (Closes: #376416)

 -- Steinar H. Gunderson <sesse@debian.org>  Wed, 12 Jul 2006 23:26:50 +0200

python-apt (0.6.18) unstable; urgency=low

  * Non-maintainer upload.
  * Update for the new Python policy. Closes: #373512

 -- Raphael Hertzog <hertzog@debian.org>  Sat, 17 Jun 2006 15:09:28 +0200

python-apt (0.6.17) unstable; urgency=low

  * apt/progress.py:
    - initialize FetchProgress.eta with the correct type
    - strip the staus str before passing it to InstallProgress.statusChanged()
    - added InstallProgress.statusChange(pkg, percent, status)
    - make DumbInstallProgress a new-style class
      (thanks to kamion for the suggestions)
    - fix various pychecker warnings
  * apt/cache.py:
    - return useful values on Cache.update()
    - Release locks on failure (thanks to Colin Watson)
    - fix various pychecker warnings
  * apt/package.py:
    - fix various pychecker warnings
    - check if looupRecords succeeded
    - fix bug in the return statement of _downloadable()
  * python/srcrecords.cc:
    - add "Restart" method
    - don't run auto "Restart" before performing a Lookup
    - fix the initalization (no need to pass a PkgCacheType to the records)
    - added "Index" attribute
  * python/indexfile.cc:
    - added ArchiveURI() method

 -- Michael Vogt <mvo@debian.org>  Mon,  8 May 2006 22:34:58 +0200

python-apt (0.6.16.2) unstable; urgency=low

  * Non-maintainer upload.
  * debian/control:
    + Replaces: python-apt (<< 0.6.11), instead of Conflicts which is not
      correct here. (closes: #308586).

 -- Pierre Habouzit <madcoder@debian.org>  Fri, 14 Apr 2006 19:30:51 +0200

python-apt (0.6.16.1) unstable; urgency=low

  * memleak fixed when pkgCache objects are deallocated
  * typos fixed (thanks to Gustavo Franco)
  * pkgRecords.Record added to get raw record data
  * python/cache.cc: "key" in pkgCache::VerIterator.DependsList[key] is
                     no longer locale specific but always english

 -- Michael Vogt <mvo@debian.org>  Wed, 22 Feb 2006 10:41:13 +0100

python-apt (0.6.16) unstable; urgency=low

  * added GetPkgAcqFile to queue individual file downloads with the
    system (dosn't make use of the improved pkgAcqFile yet)
  * added SourceList.GetIndexes()
  * rewrote apt.cache.update() to use the improved aquire interface
  * apt/ API change: apt.Package.candidateOrigin returns a list of origins
    now instead of a single one
  * apt_pkg.Cdrom.Add() returns a boolean now, CdromProgress has totalSteps
  * added support for pkgIndexFile and added SourcesList.FindIndex()
  * added "trusted" to the Origin class

 -- Michael Vogt <michael.vogt@ubuntu.com>  Thu,  5 Jan 2006 00:56:36 +0100

python-apt (0.6.15) unstable; urgency=low

  * rewrote cache.Commit() and make it raise proper Exception if stuff
    goes wrong
  * fix a invalid return from cache.commit(), fail if a download failed
  * apt.Package.candidateOrigin returns a class now
  * added pkgAcquire, pkgPackageManager and a example (acquire.py)
  * tightend build-dependencies for new apt and the c++ transition

 -- Michael Vogt <mvo@debian.org>  Mon, 28 Nov 2005 23:48:37 +0100

python-apt (0.6.14) unstable; urgency=low

  * doc/examples/build-deps.py:
    - fixed/improved (thanks to Martin Michlmayr, closes: #321507)
  * apt_pkg.Cache.Update() does no longer reopen the cache
    (this is the job of the caller now)
  * python/srcrecords.cc:
    - support for "srcrecords.Files" added
    - always run "Restart" before performing a Lookup
  * export locking via: GetLock(),PkgSystem{Lock,UnLock}
  * apt/cache.py:
    - added  __iter__ to make "for pkg in apt.Cache:" stuff possible

 -- Michael Vogt <mvo@debian.org>  Wed,  9 Nov 2005 04:52:08 +0100

python-apt (0.6.13) unstable; urgency=low

  * support for depcache added
  * support for the PkgProblemResolver added
  * support for PkgSrcRecord.BuildDepends added
  * support for cdrom handling (add, ident) added
  * support for progress reporting from operations added
    (e.g. OpProgress, FetchProgress, InstallProgress, CdromProgress)
  * added tests/ directory with various tests for the code
  * native apt/ python directory added that contains
    a more pythonic interface to apt_pkg
  * made the apt/ python code PEP08 conform
  * python exceptions return the apt error message now
    (thanks to Chris Halls for the patch)

 -- Michael Vogt <mvo@debian.org>  Fri,  5 Aug 2005 10:30:31 +0200

python-apt (0.6.12.2) unstable; urgency=low

   * rebuild against the latest apt (c++ transition)

 -- Michael Vogt <mvo@debian.org>  Mon, 1 Aug 2005 11:06:03 +0200

python-apt (0.6.12.1) unstable; urgency=low

   * rebuild against the latest apt

 -- Michael Vogt <mvo@debian.org>  Tue, 28 Jun 2005 18:29:57 +0200

python-apt (0.6.12ubuntu1) breezy; urgency=low

  * Greek0@gmx.net--2005-main/python-apt--debian--0.6:
    - python2.{3,4}-apt conflicts with python-apt (<< 0.6.11)
      (closes: #308586)
      (closes ubuntu: #11380)

 -- Michael Vogt <michael.vogt@ubuntu.com>  Thu, 12 May 2005 11:34:05 +0200

python-apt (0.6.12) breezy; urgency=low

  * added a tests/ directory
  * added tests/pkgsrcrecords.py that will check if the pkgsrcrecords
    interface does not segfault
  * new native python "apt" interface that hides the details of apt_pkg

 -- Michael Vogt <michael.vogt@ubuntu.com>  Fri,  6 May 2005 10:11:52 +0200

python-apt (0.6.11) experimental; urgency=low

  * fixed some reference count problems in the depcache and
    pkgsrcrecords code
  * DepCache.Init() is never called implicit now
  * merged with python-apt tree from Greek0@gmx.net--2005-main

 -- Michael Vogt <mvo@debian.org>  Fri,  6 May 2005 10:04:38 +0200

python-apt (0.5.36ubuntu2) hoary; urgency=low

  * return "None" in GetCandidateVer() if no Candidate is found

 -- Michael Vogt <michael.vogt@ubuntu.com>  Tue, 15 Mar 2005 12:30:06 +0100

python-apt (0.5.36ubuntu1) hoary; urgency=low

  * DepCache.ReadPinFile() added
  * Fixed a bug in DepCache.Upgrade()

 -- Michael Vogt <michael.vogt@ubuntu.com>  Wed,  2 Mar 2005 11:32:15 +0100

python-apt (0.5.36) hoary; urgency=low

  * Fix build-depends, somehow lost in merge

 -- Matt Zimmerman <mdz@ubuntu.com>  Sat, 26 Feb 2005 18:53:54 -0800

python-apt (0.5.35) hoary; urgency=low

  * Target hoary this time

 -- Matt Zimmerman <mdz@ubuntu.com>  Sat, 26 Feb 2005 15:57:21 -0800

python-apt (0.5.34) unstable; urgency=low

  * Restore Ubuntu changes
    - Build python 2.4 as default, add python2.3-apt
    - Typo fix (Ubuntu #4677)

 -- Matt Zimmerman <mdz@ubuntu.com>  Sat, 26 Feb 2005 15:53:30 -0800

python-apt (0.5.33) unstable; urgency=low

  * Merge michael.vogt@ubuntu.com--2005/python-apt--pkgDepCache--0
    - Basic depcache API (Ubuntu #6889)

 -- Matt Zimmerman <mdz@ubuntu.com>  Sat, 26 Feb 2005 15:37:48 -0800

python-apt (0.5.32) unstable; urgency=low

  * Update to work with apt 0.5.32 (bzip2 deb support)

 -- Matt Zimmerman <mdz@debian.org>  Sun, 12 Dec 2004 09:44:45 -0800

python-apt (0.5.10) unstable; urgency=low

  * Recompile with apt 0.5

 -- Matt Zimmerman <mdz@debian.org>  Fri, 26 Dec 2003 09:09:40 -0800

python-apt (0.5.9) unstable; urgency=low

  * Fix broken object initialization in sourcelist.cc and srcrecords.cc
    (Closes: #215792)

 -- Matt Zimmerman <mdz@debian.org>  Thu, 25 Dec 2003 12:12:04 -0800

python-apt (0.5.8) unstable; urgency=low

  * Adjust build-depends to build with python2.3.  No other changes.
  * This seems to break the new source package support, probably because
    the new source package support is buggy.

 -- Matt Zimmerman <mdz@debian.org>  Fri,  8 Aug 2003 09:01:12 -0400

python-apt (0.5.5.2) unstable; urgency=low

  * Add myself to Uploaders so that bugs don't get tagged as NMU-fixed anymore
  * Initial support for working with source packages (Closes: #199716)

 -- Matt Zimmerman <mdz@debian.org>  Tue, 22 Jul 2003 22:20:00 -0400

python-apt (0.5.5.1) unstable; urgency=low

  * DepIterator::GlobOr increments the iterator; don't increment it again.
    This caused every other dependency to be skipped (Closes: #195805)
  * Avoid a null pointer dereference when calling keys() on an empty
    configuration (Closes: #149380)

 -- Matt Zimmerman <mdz@debian.org>  Mon,  2 Jun 2003 23:18:53 -0400

python-apt (0.5.5) unstable; urgency=low

  * Rebuild with apt 0.5.5

 -- Matt Zimmerman <mdz@debian.org>  Tue,  6 May 2003 10:01:22 -0400

python-apt (0.5.4.9) unstable; urgency=low

  * Parse /var/lib/dpkg/status in examples/tagfile.py, so that it works
    out of the box (Closes: #175340)
  * Rebuild with apt 0.5.4.9 (libapt-pkg-libc6.3-5-3.3)

 -- Matt Zimmerman <mdz@debian.org>  Tue, 18 Feb 2003 16:42:24 -0500

python-apt (0.5.4.4) unstable; urgency=low

  * Fix for memory leak with TmpGetCache.
    Closes: #151489
  * Include additional examples from Moshe Zadka <m@moshez.org>
    Closes: #150091, #152048
  * Rebuild for python2.2, which is now the default version
    Closes: #158460
  * No CVS directories in source tarball
    Closes: #157773

 -- Matt Zimmerman <mdz@debian.org>  Tue, 27 Aug 2002 19:22:10 -0400

python-apt (0.5.4.3) unstable; urgency=low

  * #include <new> in python/generic.h so that we can build on ia64, which
    uses g++-2.96 (Closes: #137467)

 -- Matt Zimmerman <mdz@debian.org>  Sat,  9 Mar 2002 23:34:13 -0500

python-apt (0.5.4.2) unstable; urgency=high

  * Fix g++-3.0 compilation issues (Closes: #134020)

 -- Matt Zimmerman <mdz@debian.org>  Sun, 24 Feb 2002 00:20:22 -0500

python-apt (0.5.4.1) unstable; urgency=low

  * Add apt-utils to build-depends, since libapt-pkg-dev doesn't pull it
    in.  This should allow python-apt to be autobuilt more readily.

 -- Matt Zimmerman <mdz@debian.org>  Sat, 23 Feb 2002 19:01:15 -0500

python-apt (0.5.4) unstable; urgency=low

  * Initial release.
  * Initial packaging by Jason Gunthorpe, et al.

 -- Matt Zimmerman <mdz@debian.org>  Wed, 16 Jan 2002 01:37:56 -0500<|MERGE_RESOLUTION|>--- conflicted
+++ resolved
@@ -1,4 +1,3 @@
-<<<<<<< HEAD
 python-apt (0.8.8) UNRELEASED; urgency=low
 
   [ Program translation updates ]
@@ -9,7 +8,11 @@
     disabled sources.list entries instead of duplicating them.
     Thanks to "sampo555", LP: #1042916
 
- -- David Prévot <taffit@debian.org>  Wed, 08 Aug 2012 12:05:52 -0400
+  [ James Hunt ]
+  * python/cache.cc: PkgCacheGetIsMultiArch(): Return calculated
+    value rather than a random one.
+
+ -- Michael Vogt <michael.vogt@ubuntu.com>  Mon, 01 Oct 2012 13:30:53 +0200
 
 python-apt (0.8.7) unstable; urgency=low
 
@@ -50,14 +53,6 @@
     - Fixup the translations for wheezy again
 
  -- Michael Vogt <mvo@debian.org>  Fri, 29 Jun 2012 15:57:20 +0200
-=======
-python-apt (0.8.5ubuntu1) UNRELEASED; urgency=low
-
-  * python/cache.cc: PkgCacheGetIsMultiArch(): Return calculated
-    value rather than a random one.
-
- -- James Hunt <james.hunt@ubuntu.com>  Mon, 01 Oct 2012 09:10:02 +0100
->>>>>>> e1c3b6b4
 
 python-apt (0.8.5) unstable; urgency=low
 
