<<<<<<< HEAD
python-apt (0.7.12.1ubuntu2) karmic; urgency=low

  * apt/package.py:
    - fix bug in BaseDependency initialization (LP: #416362)
  * debian/control:
    - add break for packagekit-backend-apt (<= 0.4.8-0ubuntu4)
      packagekit usees some internal API that changed

 -- Michael Vogt <michael.vogt@ubuntu.com>  Thu, 20 Aug 2009 14:23:40 +0200

python-apt (0.7.12.1ubuntu1) karmic; urgency=low
=======
python-apt (0.7.13.1) unstable; urgency=low

  * apt/package.py:
   - Fix Version.get_dependencies() to not ignore the arguments.

 -- Julian Andres Klode <jak@debian.org>  Fri, 21 Aug 2009 16:59:08 +0200

python-apt (0.7.13.0) unstable; urgency=low
>>>>>>> 353d2494

  [ Michael Vogt ]
  * apt/package.py:
    - add "recommends" property
<<<<<<< HEAD
  * debian/control:
    - change build-dep for libapt-pkg-dev to >= 0.7.21
  * merged with debian/unstable

  [ Loïc Minier ]
  * Revert addition of gcc and gcc_s to python-apt libs as the toolchain has
    been fixed; LP: #375334.
=======
  * apt/cache.py, python/cache.cc:
    - add optional pulseInterval option to "update()"

  [ Sebastian Heinlein ]
  * apt/cache.py:
   - Fix the (inst|keep|broken|del)_count attributes (Closes: #542773).
>>>>>>> 353d2494

  [ Julian Andres Klode ]
  * apt/package.py:
   - Introduce Version.get_dependencies() which takes one or more types
     of dependencies and returns a list of Dependency objects.
   - Do not mark the package as manually installed on upgrade (Closes: #542699)
   - Add Package.is_now_broken and Package.is_inst_broken.
  * apt/cache.py:
   - Introduce ProblemResolver class (Closes: #542705)
  * python/pkgsrcrecords.cc:
   - Fix spelling error (begining should be beginning).
  * po:
   - Update template and the translations de.po, fr.po (Closes: #467120),
     ja.po (Closes: #454293).
  * debian/control:
   - Update Standards-Version to 3.8.3.
  * debian/rules:
   - Build with DH_PYCENTRAL=include-links instead of nomove.

<<<<<<< HEAD
 -- Michael Vogt <michael.vogt@ubuntu.com>  Wed, 19 Aug 2009 11:33:59 +0200
=======
 -- Julian Andres Klode <jak@debian.org>  Fri, 21 Aug 2009 16:22:34 +0200
>>>>>>> 353d2494

python-apt (0.7.12.1) unstable; urgency=low

  * apt/debfile.py:
    - Fix missing space in message (Closes: #539704)
  * apt/package.py:
    - Add missing argument to Version.__le__() and Version.__ge__()
  * debian/control:
    - Do not build-depend on python-gtk2 and python-vte on kfreebsd-*.
  * setup.py:
    - Always build documentation, even if python-gtk2 is not installed.

 -- Julian Andres Klode <jak@debian.org>  Mon, 03 Aug 2009 15:17:43 +0200

python-apt (0.7.12.0) unstable; urgency=low

  [ Julian Andres Klode ]
  * python/cache.cc:
    - Support Breaks, Enhances dependency types (Closes: #416247)
  * debian/control:
    - Only recommend libjs-jquery (Closes: #527543)
    - Build-depend on libapt-pkg-dev (>= 0.7.22~)
    - Update Standards-Version to 3.8.2
  * apt/cache.py:
    - Correctly handle rootdir on second and later invocations of
      open(), by calling InitSystem again. (LP: #320665).
    - Provide broken_count, delete_count, install_count, keep_count
      properties (Closes: #532338)
    - Only create Package objects when they are requested, do not keep them in
      a dict. Saves 10MB for 25,000 packages on my machine.
  * apt/package.py:
    - Allow to set the candidate of a package (Closes: #523997)
      + Support assignments to the 'candidate' property of Package objects.
      + Initial patch by Sebastian Heinlein
    - Make comparisons of Version object more robust.
    - Return VersionList objects in Package.versions, which are sequences
      and also provide features of mappings. (partial API BREAK)
      + Allows to get a specific version (Closes: #523998)
  * apt/progress/__init__.py:
    - Do not break out of InstallProgress.waitChild()'s loop just because it
      is hitting EINTR, but only on child exit or on ECHILD.
  * Use debhelper 7 instead of CDBS

  [ Stefano Zacchiroli ]
  * debian/python-apt.doc-base: register the documentation with the
    doc-base system (Closes: #525134)

  [ Sebastian Heinlein ]
  * apt/progress.py: Extract the package name from the status message
    (Closes: #532660)

 -- Julian Andres Klode <jak@debian.org>  Thu, 30 Jul 2009 14:08:30 +0200

python-apt (0.7.11.1) unstable; urgency=low

  [ Stephan Peijnik ]
  * apt/progress/__init__.py:
    - Exception handling fixes in InstallProgress class.

  [ Michael Vogt ]
  * python/tag.cc:
    - merge patch from John Wright that adds FindRaw method
      (closes: #538723)

 -- Michael Vogt <mvo@debian.org>  Wed, 29 Jul 2009 19:15:56 +0200

python-apt (0.7.11.0) unstable; urgency=low

  [ Julian Andres Klode ]
  * data/templates/Debian.info.in: Squeeze will be 6.0, not 5.1

  [ Stephan Peijnik ]
  * apt/progress/__init__.py:
    - add update_status_full() that takes file_size/partial_size as
      additional callback arguments
    - add pulse_items() that takes a addtional "items" tuple that
      gives the user full access to the individual items that are
      fetched
  * python/progress.cc:
    - low level code for update_status_full and pulse_items()
    - better threading support

  [ Michael Vogt ]
  * aptsources/distro.py:
    - fix indent error that causes incorrect sources.list additons
      (LP: #372224)
  * python/progress.cc:
    - fix crash in RunSimpleCallback()

 -- Michael Vogt <mvo@debian.org>  Mon, 20 Jul 2009 15:35:27 +0200

python-apt (0.7.10.4ubuntu1) karmic; urgency=low

  [ Michael Vogt ]
  * merged from debian/unstable
  * apt/cache.py:
    - when the cache is run with a alternative rootdir, create
      required dirs/files automatically
  * python/progress.cc:
    - fix crash in RunSimpleCallback()

  [ Loic Minier ]
  * Merge changes below from Michael Casadevall; note that these changes were
    concurrently uploaded in a different form in 0.7.10.3ubuntu2 which wasn't
    committed in bzr.

  [ Michael Casadevall ]
  * setup.py:
    - Added gcc and gcc_s to work around gcc-4.4 issue on ARM and libstdc++
    - This is a temporary workaround for Karmic Alpha 1. See bug #375334 
      for more details

  [ Loic Minier ]
  * Update mirror list from LP.
  * Unset https_proxy in pre-build.sh to workaround LP #94130.

 -- Michael Vogt <michael.vogt@ubuntu.com>  Mon, 15 Jun 2009 11:02:25 +0200

python-apt (0.7.10.4) unstable; urgency=low

  [ Michael Vogt ]
  * data/templates/Ubuntu.info.in:
    - updated for the new ubuntu karmic version
  * data/templates/Debian.info.in:
    - add squeeze

  [ Otavio Salvador ]
  * utils/get_debian_mirrors.py: updated to support current mirror page.
  * Update Debian mirrors. (Closes: #518071)

 -- Michael Vogt <mvo@debian.org>  Tue, 05 May 2009 12:03:27 +0200

python-apt (0.7.10.3ubuntu1) karmic; urgency=low

  * merged from debian, remaining changes:
    - updated mirrors
    - build python2.4
    - use DH_PYCENTRAL=include-links
    - use --install-layout=deb
    - pre-build.sh: update ubuntu mirrors on bzr-buildpackage
  
 -- Michael Vogt <mvo@debian.org>  Tue, 05 May 2009 12:03:27 +0200

python-apt (0.7.10.3) unstable; urgency=low

  * apt/package.py: Handle cases where no candidate is available, by returning
    None in the candidate property. (Closes: #523801)

 -- Julian Andres Klode <jak@debian.org>  Sun, 12 Apr 2009 19:50:26 +0200

python-apt (0.7.10.2) unstable; urgency=low

  * apt/package.py: Handle cases where no candidate is available and
    one of the deprecated properties (e.g. candidateVersion) is
    requested. (Closes: #523801)
  * setup.py, debian/rules: Support version in setup.py again by getting
    the value from the variable DEBVER (defined in debian/rules), falling
    back to None.

 -- Julian Andres Klode <jak@debian.org>  Sun, 12 Apr 2009 19:00:07 +0200

python-apt (0.7.10) unstable; urgency=low

  * Build-Depend on python-debian, use it to get version number from changelog
  * Depend on libjs-jquery, and remove internal copy (Closes: #521532)
  * apt/package.py:
    - Introduce Version.{uri,uris,fetch_binary()}
  * debian/control:
    - Remove mdz from Uploaders (Closes: #521477), add myself.
    - Update Standards-Version to 3.8.1
    - Use ${binary:Version} instead of ${Source-Version}
    - Fix spelling error: python -> Python
  * debian/copyright: Switch to machine-interpretable copyright
  * Fix documentation building
    - doc/source/conf.py: Only include directories for current python version.
    - debian/control: Build-Depend on python-gtk2, python-vte.
    - setup.py: If pygtk can not be imported, do not build the documentation.
  * Breaks: debdelta (<< 0.28~) to avoid more problems due to the internal
    API changes from 0.7.9.

 -- Julian Andres Klode <jak@debian.org>  Wed, 01 Apr 2009 15:24:29 +0200

python-apt (0.7.9) unstable; urgency=low

  [ Julian Andres Klode ]
  * apt/gtk/widgets.py:
    - Handle older versions of python-gobject which do not ship glib
  * apt/package.py: Introduce the Version class
    - Deprecate Package.candidate*() and Package.installed*(), except for
      installedFiles.
    - Provide Version.get_source() (LP: #118788)
    - Provide Package.versions (Closes: #513236)
  * apt/progress/: New package, replaces apt.progress and apt.gtk
    - apt/progress/gtk2.py: Moved here from apt/gtk/widgets.py
    - apt/progress/__init__.py: Move here from apt/progress.py
  * doc/source/*: Improve the documentation
    - Document more attributes and functions of apt_pkg (they are all listed)

  [ Michael Vogt ]
  * aptsources/distro.py:
    - use iso_3166.xml instead of iso_3166.tab
    - fix incorrect indent
  * debian/control:
    - add Recommends to iso-codes (for iso_3166.xml)
  * apt/package.py:
    - make sure to set the defaulttimeout back to the
      original value (in getChangelog(), LP: #314212)
      Closes: #513315
  * apt/cache.py:
    - when setting a alternative rootdir, read the
      config from it as well
  * python/configuration.cc, python/apt_pkgmodule.cc:
    - add apt_pkg.ReadConfigDir()
  * python/cache.cc, tests/getcache_mem_corruption.py:
    - test if progress objects have the right methods
      and raise error if not (thanks to Emanuele Rocca)
      closes: #497049
  * apt/package.py:
    - avoid uneeded interal references in the Package objects
  * aptsources/sourceslist.py:
    - fix bug in invalid lines detection (LP: #324614)

 -- Michael Vogt <mvo@debian.org>  Thu, 19 Mar 2009 13:39:21 +0100

python-apt (0.7.9~exp2ubuntu11) karmic; urgency=low

  [ Matthias Klose ]
  * Build for python2.4 as well. LP: #354812.

  [ Michael vogt ]
  * setup.py:
    - only use sphinx for python2.5 or later
  * data/templates/Ubuntu.info.in:
    - updated for karmic

 -- Michael Vogt <michael.vogt@ubuntu.com>  Wed, 06 May 2009 14:28:56 +0200

python-apt (0.7.9~exp2ubuntu10) jaunty; urgency=low

  * .bzr-buildpackage/default.conf:
    - add pre-build hook to update the mirror list from LP

 -- Michael Vogt <michael.vogt@ubuntu.com>  Mon, 30 Mar 2009 17:22:38 +0200

python-apt (0.7.9~exp2ubuntu9) jaunty; urgency=low

  * aptsources/sourceslist.py:
    - fix bug in invalid lines detection (LP: #324614)

 -- Michael Vogt <michael.vogt@ubuntu.com>  Thu, 19 Mar 2009 14:09:50 +0100

bpython-apt (0.7.9~exp2ubuntu8) jaunty; urgency=low

  * Rebuild for python2.6.
  * Call dh_pycentral with "DH_PYCENTRAL=include-links".

 -- Matthias Klose <doko@ubuntu.com>  Sat, 21 Feb 2009 18:31:23 +0000

python-apt (0.7.9~exp2ubuntu7) jaunty; urgency=low

  * apt/package.py:
    - add "not_automatic" flag to the origin
  * debian/control:
    - rebuild against latest apt
  * apt/cache.py:
    - when setting a alternative rootdir, read the
      config from it as well (LP: #243550)
  * python/configuration.cc, python/apt_pkgmodule.cc:
    - add apt_pkg.ReadConfigDir()

 -- Michael Vogt <michael.vogt@ubuntu.com>  Mon, 09 Feb 2009 15:09:17 +0100

python-apt (0.7.9~exp2ubuntu5) jaunty; urgency=low

  * apt/cache.py:
    - revert the InitConfig change, has unintended side-effects

 -- Michael Vogt <michael.vogt@ubuntu.com>  Mon, 26 Jan 2009 12:13:46 +0100

python-apt (0.7.9~exp2ubuntu4) jaunty; urgency=low

  * apt/cache.py:
    - when running with the rootdir option, run
      InitConfig() again to ensure that the config
      from the rootdir is read, not from the host
      (lp: #243550)
  * apt/package.py:
    - make sure to set the defaulttimeout back to the
      original value (in getChangelog(), LP: #314212)

 -- Michael Vogt <michael.vogt@ubuntu.com>  Mon, 26 Jan 2009 08:45:00 +0100

python-apt (0.7.9~exp2ubuntu3) jaunty; urgency=low

  * apt/__init__.py:
    - use iso_3166.xml instead of iso_3166.tab
    - fix incorrect indent 
  * debian/control:
    - add Recommends to iso-codes (for iso_3166.xml)

 -- Michael Vogt <michael.vogt@ubuntu.com>  Thu, 22 Jan 2009 09:37:17 +0100

python-apt (0.7.9~exp2ubuntu2) jaunty; urgency=low

  * apt/__init__.py:
    - remove the future warning 
  * aptsources/distro.py:
    - fix indent breakage (LP: #319714)

 -- Michael Vogt <michael.vogt@ubuntu.com>  Wed, 21 Jan 2009 21:47:21 +0100

python-apt (0.7.9~exp2ubuntu1) jaunty; urgency=low

  * Merged from debian, lots of documentation updates
    and other fixes (thanks to Julian Andres Klode)

 -- Michael Vogt <michael.vogt@ubuntu.com>  Tue, 20 Jan 2009 15:32:54 +0100

python-apt (0.7.9~exp2) experimental; urgency=low

  [ Julian Andres Klode ]
  * apt/*.py:
    - Almost complete cleanup of the code
    - Remove inconsistent use of tabs and spaces (Closes: #505443)
    - Improved documentation
  * apt/debfile.py:
    - Drop get*() methods, as they are deprecated and were
      never in a stable release
    - Make DscSrcPackage working
  * apt/gtk/widgets.py:
    - Fix the code and document the signals
  * Introduce new documentation build with Sphinx
    - Contains style Guide (Closes: #481562)
    - debian/rules: Build the documentation here
    - setup.py: Remove pydoc building and add new docs.
    - debian/examples: Include examples from documentation
    - debian/python-apt.docs:
      + Change html/ to build/doc/html.
      + Add build/doc/text for the text-only documentation
  * setup.py:
    - Only create build/data when building, not all the time
    - Remove build/mo and build/data on clean -a
  * debian/control:
    - Remove the Conflicts on python2.3-apt, python2.4-apt, as
      they are only needed for oldstable (sarge)
    - Build-Depend on python-sphinx (>= 0.5)
  * aptsources/distinfo.py:
    - Allow @ in mirror urls (Closes: #478171) (LP: #223097)
  * Merge Ben Finney's whitespace changes (Closes: #481563)
  * Merge Ben Finney's do not use has_key() (Closes: #481878)
  * Do not use deprecated form of raise statement (Closes: #494259)
  * Add support for PkgRecords.SHA256Hash (Closes: #456113)
  
  [ Michael Vogt ]
  * apt/package.py:
    - fix bug in candidateInstalledSize property
  * aptsources/distinfo.py:
    - fix too restrictive mirror url check
  * aptsources/distro.py:
    - only add nearest_server and server to the mirrors if
      they are defined

 -- Julian Andres Klode <jak@debian.org>  Sun, 11 Jan 2009 20:01:59 +0100

python-apt (0.7.8ubuntu1) jaunty; urgency=low

  * Merged python-apt consolidation branch by Sebastian
    Heinlein (many thanks)
  * apt/cache.py:
    - new method "isVirtualPackage()" 
    - new method "getProvidingPackages()"
    - new method "getRequiredDownload()"
    - new method "additionalRequiredSpace()"
  * apt/debfile.py:
    - move a lot of the gdebi code into this file, this
      provides interfaces for querrying and installing
      .deb files and .dsc files
  * apt/package.py:
    - better description parsing 
    - new method "installedFiles()"
    - new method "getChangelog()"
  * apt/gtk/widgets.py:
    - new gobject GOpProgress
    - new gobject GFetchProgress
    - new gobject GInstallProgress
    - new gobject GDpkgInstallProgress
    - new widget GtkAptProgress
  * doc/examples/gui-inst.py: 
    - updated to use the new widgets
  * debian/control:
    - add suggests for python-gtk2 and python-vte
  * setup.py:
    - build html/ help of the apt and aptsources modules
      into /usr/share/doc/python-apt/html

 -- Michael Vogt <mvo@debian.org>  Mon, 15 Dec 2008 14:29:47 +0100

python-apt (0.7.8) unstable; urgency=low

  [ Michael Vogt ]
  * python/cache.cc:
    - fix crash if Ver.PriorityType() returns NULL
    - fix GetCandidateVer() reporting incorrect versions after
      SetCandidateVer() was used. Thanks to Julian Andres Klode for
      the test-case (LP: #237372)
  * python/apt_instmodule.cc:
    - do not change working dir in debExtractArchive() (LP: #184093)
  * apt/cache.py:
    - support "in" in apt.Cache() (LP: #251587)
  * apt/package.py:
    - do not return None in sourcePackageName (LP: #123062)
  * python/progress.cc:
    - when pulse() does not return a boolean assume "true"
      (thanks to Martin Pitt for telling me about the problem)
  * python/apt_pkgmodule.cc:
    - add "SelState{Unknown,Install,Hold,DeInstall,Purge}" constants
  * aptsources/__init__.py, aptsources/distinfo.py:
    - run apt_pkg.init() when aptsources gets imported and not
      the distinfo function
    - fix detection of cdrom sources and add test for it
  * python/metaindex.cc
    - fix crash when incorrect attribute is given
  * data/templates/Ubuntu.info.in:
    - updated
  * aptsources/distro.py:
    - add parameter to get_distro() to make unit testing easier
  * tests/test_aptsources_ports.py:
    - add test for arch specific handling (when sub arch is on
      a different mirror than "main" arches)

  [ Julian Andres Klode ]
  * python/acquire.cc (GetPkgAcqFile): Support DestDir and DestFilename.

 -- Michael Vogt <mvo@debian.org>  Mon, 24 Nov 2008 10:24:30 +0200

python-apt (0.7.8~ubuntu2) jaunty; urgency=low

  [ Michael Vogt ]
  * data/templates/Ubuntu.info.in:
    - updated to fix ports.ubuntu.com for powerpc and lpia
      (LP: #220890)
  * aptsources/distro.py:
    - add parameter to get_distro() to make unit testing easier
  * tests/test_aptsources_ports.py:
    - add test for arch specific handling (when sub arch is on
      a different mirror than "main" arches)

  [ Julian Andres Klode ]
  * python/acquire.cc (GetPkgAcqFile): Support DestDir and DestFilename.

 -- Michael Vogt <michael.vogt@ubuntu.com>  Mon, 10 Nov 2008 11:35:03 +0100
  
python-apt (0.7.8~ubuntu1) jaunty; urgency=low

  * python/apt_pkgmodule.cc:
    - add "SelState{Unknown,Install,Hold,DeInstall,Purge}" constants
  * python/metaindex.cc
    - fix crash when incorrect attribute is given
  * data/templates/Ubuntu.info.in:
    - updated for jaunty

 -- Michael Vogt <michael.vogt@ubuntu.com>  Mon, 03 Nov 2008 11:46:54 +0100

python-apt (0.7.7.1ubuntu4) intrepid; urgency=low

  * apt/package.py:
    - do not return None in sourcePackageName (LP: #123062)
  * python/progress.cc:
    - when pulse() does not return a boolean assume "true"
      (thanks to Martin Pitt for telling me about the problem)
  * aptsources/__init__.py, aptsources/distinfo.py:
    - run apt_pkg.init() when aptsources gets imported and not
      the distinfo function
    - fix detection of cdrom sources and add test for it
 
 -- Michael Vogt <michael.vogt@ubuntu.com>  Thu, 18 Sep 2008 14:42:46 +0200

python-apt (0.7.7.1ubuntu3) intrepid; urgency=low

  * Rebuild against current apt on hppa.

 -- Colin Watson <cjwatson@ubuntu.com>  Mon, 01 Sep 2008 11:37:58 +0100

python-apt (0.7.7.1ubuntu2) intrepid; urgency=low

  * python/cache.cc:
    - fix GetCandidateVer() reporting incorrect versions after
      SetCandidateVer() was used. Thanks to Julian Andres Klode for
      the test-case (LP: #237372)
  * python/apt_instmodule.cc:
    - do not change working dir in debExtractArchive() (LP: #184093)
  * apt/cache.py:
    - support "in" in apt.Cache() (LP: #251587)

 -- Michael Vogt <michael.vogt@ubuntu.com>  Tue, 05 Aug 2008 11:35:32 +0200

python-apt (0.7.7.1ubuntu1) intrepid; urgency=low

  * python/cache.cc:
    - fix crash if Ver.PriorityType() returns NULL  (LP: #253255)

 -- Michael Vogt <michael.vogt@ubuntu.com>  Wed, 30 Jul 2008 10:26:53 +0200

python-apt (0.7.7ubuntu2) intrepid; urgency=low

  * python/metaindex.cc
    - fix crash when incorrect attribute is given
  * data/templates/Ubuntu.info.in:
    - updated
  * aptsources/distro.py:
    - add parameter to get_distro() to make unit testing easier
  * tests/test_aptsources_ports.py:
    - add test for arch specific handling (when sub arch is on
      a different mirror than "main" arches)

  [ Julian Andres Klode ]
  * python/acquire.cc (GetPkgAcqFile): Support DestDir and DestFilename.

 -- Michael Vogt <mvo@debian.org>  Mon, 24 Nov 2008 10:24:30 +0200

python-apt (0.7.7.1+nmu1) unstable; urgency=medium

  * Non-maintainer upload.
  * data/templates/Debian.info.in: Set the BaseURI to security.debian.org for
    lenny/updates, etch/updates and sarge/updates. (Closes: #503237)

 -- Jonny Lamb <jonny@debian.org>  Fri, 24 Oct 2008 12:44:33 +0100

python-apt (0.7.7.1) unstable; urgency=low

  * data/templates/Debian.info.in:
    - add 'lenny' template info (closes: #476364)
  * aptsources/distinfo.py:
    - fix template matching for arch specific code (LP: #244093)

 -- Michael Vogt <michael.vogt@ubuntu.com>  Fri, 25 Jul 2008 18:34:28 +0200

python-apt (0.7.7ubuntu1) intrepid; urgency=low

  * merged from debian-sid

 -- Michael Vogt <michael.vogt@ubuntu.com>  Tue, 22 Jul 2008 15:58:37 +0200

python-apt (0.7.7) unstable; urgency=low

  [ Emanuele Rocca ]
  * data/templates/Debian.info.in:
    - s/MatchUri/MatchURI/. Thanks, Gustavo Noronha Silva (closes: #487673)
  * python/cache.cc:
    - Throw an exception rather than segfaulting when GetCache() is called
      before InitSystem() (closes: #369147)
  * doc/examples/config.py:
    - Fix config.py --help (closes: #257007)

  [ Michael Vogt ]
  * python/apt_pkgmodule.cc:
    - fix bug in hashsum calculation when the original string
      contains \0 charackters (thanks to Celso Providelo and 
      Ryan Hass for the test-case) LP: #243630
  * tests/test_hashsums.py:
    - add tests for the hashsum code
  * apt/package.py:
    - add "isAutoRemovable()" method
  * python/pkgsrcrecords.cc:
    - add "Record" attribute to the PkgSrcRecord to access the
      full source record
  * debian/rules:
    - remove the arch-build target, we have bzr-builddeb now

 -- Michael Vogt <mvo@debian.org>  Tue, 22 Jul 2008 10:16:03 +0200

python-apt (0.7.6ubuntu3) intrepid; urgency=low

  * apt/package.py:
    - add "isAutoRemovable()" method

 -- Michael Vogt <michael.vogt@ubuntu.com>  Mon, 14 Jul 2008 15:18:03 +0100

python-apt (0.7.6ubuntu2) intrepid; urgency=low

  * python/apt_pkgmodule.cc:
    - fix bug in hashsum calculation when the original string
      contains \0 charackters (thanks to Celso Providelo and 
      Ryan Hass for the test-case) LP: #243630
  * tests/test_hashsums.py:
    - add tests for the hashsum code

 -- Michael Vogt <mvo@debian.org>  Fri, 04 Jul 2008 19:53:28 +0200

python-apt (0.7.6ubuntu1) intrepid; urgency=low

  * merged with debian, remaining changes:
    - more up-to-date mirror list

 -- Michael Vogt <michael.vogt@ubuntu.com>  Fri, 04 Jul 2008 11:00:33 +0200

python-apt (0.7.6) unstable; urgency=low

  * apt/cache.py:
    - add "memonly" option to apt.Cache() to force python-apt to
      not touch the pkgcache.bin file (this works around a possible
      race condition in the pkgcache.bin handling)
  * data/templates/Ubuntu.info.in:
    - added ubuntu 'intrepid'
  * debian/README.source:
    - added (basic) documentation how to build python-apt
  * aptsources/distinfo.py:
    - support arch specific BaseURI, MatchURI and MirrosFile fields
      in the distinfo template
  * debian/control:
    - move bzr branch to bzr.debian.org and update Vcs-Bzr

 -- Michael Vogt <mvo@debian.org>  Wed, 18 Jun 2008 14:46:43 +0200

python-apt (0.7.5ubuntu2) intrepid; urgency=low

  * apt/cache.py:
    - add "memonly" option to apt.Cache() to force python-apt to
      not touch the pkgcache.bin file (this works around a possible
      race condition in the pkgcache.bin handling)

 -- Michael Vogt <michael.vogt@ubuntu.com>  Fri, 13 Jun 2008 12:14:34 +0200

python-apt (0.7.5ubuntu1) intrepid; urgency=low

  * merged from debian-sid

 -- Michael Vogt <michael.vogt@ubuntu.com>  Thu, 12 Jun 2008 12:32:00 +0200

python-apt (0.7.5) unstable; urgency=low

  * use the new ListUpdate() code
  * add example in doc/examples/update.py
  * python/pkgrecords.cc:
    - export the Homepage field
  * python/tar.cc:
    - fix .lzma extraction (thanks to bigjools)
   * python/sourcelist.cc:
     - support GetIndexes() GetAll argument to implement
       something like --print-uris
   * python/apt_pkgmodule.cc:
     - add InstState{Ok,ReInstReq,Hold,HoldReInstReq} constants
   * apt/cache.py:
     - add reqReinstallPkgs property that lists all packages in
       ReInstReq or HoldReInstReq

 -- Michael Vogt <mvo@debian.org>  Tue, 19 Feb 2008 21:06:36 +0100

python-apt (0.7.4ubuntu9) intrepid; urgency=low

  * aptsources/distinfo.py:
    - support arch specific BaseURI, MatchURI and MirrosFile fields
      in the distinfo template (LP: #220890)

 -- Michael Vogt <michael.vogt@ubuntu.com>  Wed, 28 May 2008 12:20:23 +0200

python-apt (0.7.4ubuntu8) intrepid; urgency=low

  * data/templates/Ubuntu.info.in:
    - added ubuntu 'intrepid'
  * debian/README.source: 
    - added (basic) documentation how to build python-apt

 -- Michael Vogt <michael.vogt@ubuntu.com>  Mon, 05 May 2008 10:40:58 +0200

python-apt (0.7.4ubuntu7) hardy; urgency=low

  * data/templates/Ubuntu.mirrors: 
    - updated mirrors list from launchpad (LP: #153284)
  * util/get_ubuntu_mirrors_from_lp.py:
    - rewritten to use +archivemirrors-rss and feedburner

 -- Michael Vogt <michael.vogt@ubuntu.com>  Mon, 07 Apr 2008 16:15:28 +0200

python-apt (0.7.4ubuntu6) hardy; urgency=low

  * rebuild due to python-central problems

 -- Michael Vogt <michael.vogt@ubuntu.com>  Tue, 19 Feb 2008 17:58:29 +0100

python-apt (0.7.4ubuntu5) hardy; urgency=low

  * python/sourcelist.cc:
    - support GetIndexes() GetAll argument to implement
      something like --print-uris
  * python/apt_pkgmodule.cc:
    - add InstState{Ok,ReInstReq,Hold,HoldReInstReq} constants
  * apt/cache.py:
    - add reqReinstallPkgs property that lists all packages in
      ReInstReq or HoldReInstReq

 -- Michael Vogt <michael.vogt@ubuntu.com>  Mon, 18 Feb 2008 16:55:51 +0100

python-apt (0.7.4ubuntu4) hardy; urgency=low

  * python/pkgrecords.cc:
    - export the Homepage field

 -- Michael Vogt <michael.vogt@ubuntu.com>  Mon, 11 Feb 2008 10:34:39 +0100

python-apt (0.7.4ubuntu3) hardy; urgency=low

  * python/tar.cc:
    - fix .lzma extraction (thanks to bigjools for reporting)

 -- Michael Vogt <michael.vogt@ubuntu.com>  Fri, 25 Jan 2008 09:57:31 +0000

python-apt (0.7.4ubuntu2) hardy; urgency=low

  * use the new apt ListUpdate() code
  * add example in doc/examples/update.py

 -- Michael Vogt <mvo@debian.org>  Tue, 19 Feb 2008 21:06:36 +0100

python-apt (0.7.4ubuntu1) hardy; urgency=low

  * merged from debian/unstable, remaining changes:
   - rebuild against latest apt
   - maintainer field changed

 -- Michael Vogt <michael.vogt@ubuntu.com>  Thu, 13 Dec 2007 15:00:22 +0100

python-apt (0.7.4) unstable; urgency=low

  * apt/debfile.py:
    - added wrapper around apt_inst.debExtract()
    - support dictionary like access
  * apt/package.py:
    - fix apt.package.Dependency.relation initialization
  * python/apt_instmodule.cc:
    - added arCheckMember()
    - fix typo
  * aptsources/distro.py:
    - throw NoDistroTemplateException if not distribution template
      can be found
  * python/string.cc:
    - fix overflow in SizeToStr()
  * python/metaindex.cc:
    - added support for the metaIndex objects
  * python/sourceslist.cc:
    - support new "List" attribute that returns the list of
      metaIndex source entries
  * python/depcache.cc:
    - be more threading friendly
  * python/tag.cc
    - support "None" as default in
      ParseSection(control).get(field, default), LP: #44470
  * python/progress.cc:
    - fix refcount problem in OpProgress
    - fix refcount problem in FetchProgress
    - fix refcount problem in CdromProgress
  * apt/README.apt:
    - fix typo (thanks to Thomas Schoepf, closes: #387787)
  * po/fr.po:
    - merge update, thanks to Christian Perrier (closes:  #435918)
  * data/templates/:
    - update templates

 -- Michael Vogt <mvo@debian.org>  Thu, 06 Dec 2007 15:35:46 +0100

python-apt (0.7.3.1ubuntu6) hardy; urgency=low

  * remove python-central pre-depends, this is no longer needed
    during upgrades now that we have "PYCENTRAL_NO_DPKG_QUERY"

 -- Michael Vogt <michael.vogt@ubuntu.com>  Wed, 21 Nov 2007 20:33:42 +0100

python-apt (0.7.3.1ubuntu5) hardy; urgency=low

  * add hardy to the ubuntu sources.list template

 -- Michael Vogt <michael.vogt@ubuntu.com>  Sat, 27 Oct 2007 15:03:18 -0400

python-apt (0.7.3.1ubuntu4) gutsy; urgency=low

  * pre-depend on gutsy version pycentral, this ensures that we get a 
    updated dpkg with triggers support before pycentral uses  
    /usr/bin/dpkg-querry (LP: #152827)

 -- Michael Vogt <michael.vogt@ubuntu.com>  Mon, 15 Oct 2007 11:24:12 +0200

python-apt (0.7.3.1ubuntu3) gutsy; urgency=low

  * data/templates/Ubuntu.mirrors:
    - update the static mirror list from LP (LP: #126148)

 -- Michael Vogt <michael.vogt@ubuntu.com>  Thu, 11 Oct 2007 00:13:00 +0200

python-apt (0.7.3.1ubuntu2) gutsy; urgency=low

  * apt/package.py:
    - fix apt.package.Dependency.relation initialization

 -- Michael Vogt <michael.vogt@ubuntu.com>  Mon, 01 Oct 2007 20:08:47 +0200

python-apt (0.7.3.1ubuntu1) gutsy; urgency=low

  * python/metaindex.cc:
    - added support for the metaIndex objects
  * python/sourceslist.cc:
    - support new "List" attribute that returns the list of
      metaIndex source entries
  * python/string.cc:
    - fix overflow in SizeToStr()

 -- Michael Vogt <michael.vogt@ubuntu.com>  Tue, 04 Sep 2007 16:36:11 +0200

python-apt (0.7.3.1) unstable; urgency=low

  * NMU
  * Fix version to not use CPU and OS since it's not available on APT
    anymore (closes: #435653, #435674)

 -- Otavio Salvador <otavio@debian.org>  Thu, 02 Aug 2007 18:45:25 -0300

python-apt (0.7.3ubuntu2) gutsy; urgency=low

  * rebuild against latest apt

 -- Michael Vogt <michael.vogt@ubuntu.com>  Fri, 03 Aug 2007 14:16:41 +0200

python-apt (0.7.3ubuntu1) gutsy; urgency=low

  * apt/debfile.py:
    - added wrapper around apt_inst.debExtract()
    - support dictionary like access
  * python/apt_instmodule.cc:
    - added arCheckMember()
  * build with latest python-distutils-extra (thanks
    to doko for notifiying about the problem)
  * aptsources/distro.py:
    - throw NoDistroTemplateException if not distribution template
      can be found

 -- Michael Vogt <michael.vogt@ubuntu.com>  Tue, 31 Jul 2007 13:40:04 +0200

python-apt (0.7.3) unstable; urgency=low

  * apt/package.py:
    - added Record class that can be accessed like a dictionary
      and return it in candidateRecord and installedRecord
      (thanks to Alexander Sack for discussing this with me)
  * doc/examples/records.py:
    - added example how to use the new Records class
  * apt/cache.py:
    - throw FetchCancelleException, FetchFailedException,
      LockFailedException exceptions when something goes wrong
  * aptsources/distro.py:
    - generalized some code, bringing it into the Distribution
      class, and wrote some missing methods for the DebianDistribution
      one (thanks to Gustavo Noronha Silva)
  * debian/control:
    - updated for python-distutils-extra (>= 1.9.0)
  * debian/python-apt.install:
    - fix i18n files
  * python/indexfile.cc:
    - increase str buffer in PackageIndexFileRepr

 -- Michael Vogt <michael.vogt@ubuntu.com>  Fri, 27 Jul 2007 16:57:28 +0200

python-apt (0.7.2ubuntu3) gutsy; urgency=low

  * Rebuild against libapt-pkg-libc6.6-6-4.4.

 -- Colin Watson <cjwatson@ubuntu.com>  Mon, 09 Jul 2007 16:36:46 +0100

python-apt (0.7.2ubuntu2) gutsy; urgency=low

  * python/package.py:
    - added Record class that can be accessed like a dictionary
      and return it in candidateRecord and installedRecord
      (thanks to Alexander Sack for discussing this with me)
  * doc/examples/records.py:
    - added example how to use the new Records class
  * python/cache.py:
    - throw FetchCancelleException, FetchFailedException, 
      LockFailedException exceptions when something goes wrong

 -- Michael Vogt <michael.vogt@ubuntu.com>  Thu, 28 Jun 2007 16:03:01 +0200

python-apt (0.7.2ubuntu1) gutsy; urgency=low

  * merged from debian/unstable
  * Remaining changes:
    - data/templates/Ubuntu.info: gutsy repository information
    - set Maintainer field to ubuntu

 -- Michael Vogt <michael.vogt@ubuntu.com>  Thu, 14 Jun 2007 12:08:49 +0200

python-apt (0.7.2) unstable; urgency=low

  * build against the new apt
  * support for new "aptsources" pythn module
    (thanks to Sebastian Heinlein)
  * merged support for translated package descriptions
  * merged support for automatic removal of unused dependencies

 -- Michael Vogt <mvo@debian.org>  Sun, 10 Jun 2007 20:13:38 +0200

python-apt (0.7.1) experimental; urgency=low

  * merged http://glatzor.de/bzr/python-apt/sebi:
    - this means that the new aptsources modules is available

 -- Michael Vogt <mvo@debian.org>  Mon, 14 May 2007 13:33:42 +0200

python-apt (0.7.0) experimental; urgency=low

  * support translated pacakge descriptions
  * support automatic dependency information

 -- Michael Vogt <mvo@debian.org>  Wed,  2 May 2007 18:41:53 +0200

python-apt (0.6.22) unstable; urgency=low

  * python/apt_pkgmodule.cc:
    - added pkgCache::State::PkgCurrentState enums
  * python/pkgrecords.cc:
    - added SourceVer

 -- Michael Vogt <mvo@debian.org>  Wed, 23 May 2007 09:44:03 +0200

python-apt (0.6.21ubuntu1) gutsy; urgency=low

  [Michael Vogt]
  * python/apt_pkgmodule.cc:
    - added pkgCache::State::PkgCurrentState enums
  * data/templates/Ubuntu.info.in:
    - updated for gusty
  [Sebastian Heinlein]
  * Fix the addition of of sources that are already enabled but not with
    all components - fix LP#98795
  * Handle changes of forced servers of child repositories in a more
    sane way - fix LP#85060

 -- Michael Vogt <michael.vogt@ubuntu.com>  Wed,  2 May 2007 14:27:54 +0200

python-apt (0.6.21) unstable; urgency=low

  * apt/cdrom.py:
    - better cdrom handling support
  * apt/package.py:
    - added candidateDependencies, installedDependencies
    - SizeToString supports PyLong too
    - support pkg.architecture
    - support candidateRecord, installedRecord
  * apt/cache.py:
    - fix rootdir
  * apt/cdrom.py:
    - fix bug in cdrom mountpoint handling

 -- Michael Vogt <mvo@debian.org>  Tue, 24 Apr 2007 21:24:28 +0200

python-apt (0.6.20ubuntu16) feisty; urgency=low

  * Fix the addition of of sources that are already enabled but not with
    all components - fix LP#98795

 -- Sebastian Heinlein <glatzor@ubuntu.com>  Wed,  4 Apr 2007 11:31:33 +0200

python-apt (0.6.20ubuntu15) unstable; urgency=low

  [ Sebastian Heinlein ]
  * Update the mirror lists from Launchpad
  * Only include http and ftp servers - LP#99060
  [Michael Vogt]
  * fix error in invalid unicode handler (LP#99753)

 -- Michael Vogt <michael.vogt@ubuntu.com>  Mon,  2 Apr 2007 14:25:31 +0200

python-apt (0.6.20ubuntu14) feisty; urgency=low

  [Michael Vogt]
  * aptsources/distro.py:
    - fix typo (LP#84009)
  * fix gettext import (LP#92764)
  * po/*.po:
    - make update-po
  [ Sebastian Heinlein ]
  * remove an oboslete function
  * fix the url comparision with trainling slashes - LP#95031

 -- Michael Vogt <michael.vogt@ubuntu.com>  Mon, 26 Mar 2007 18:47:22 +0200

python-apt (0.6.20ubuntu13) feisty; urgency=low

  * fix in the duplicated source checking (thanks to Sebastian Heinlein)
  * python/depache.cc:
    - properly support isAutoInstalled flag

 -- Michael Vogt <michael.vogt@ubuntu.com>  Wed, 14 Mar 2007 16:38:22 +0100

python-apt (0.6.20ubuntu12) feisty; urgency=low

  * apt/cdrom.py:
    - fix bug in cdrom __init__ code
  * debian/rules:
    - added "DH_PYCENTRAL=nomove"


 -- Michael Vogt <michael.vogt@ubuntu.com>  Wed,  7 Mar 2007 10:41:00 +0100

python-apt (0.6.20ubuntu11) feisty; urgency=low

  * apt/packages.py:
    - support candidateDependencies, installedDependencies
    - support pkg.architecture
    - support candidateRecord, installedRecord

 -- Michael Vogt <michael.vogt@ubuntu.com>  Tue,  6 Mar 2007 16:22:49 +0100

python-apt (0.6.20ubuntu10) feisty; urgency=low

  * debian/control:
    - added XS-Vcs-Bzr header to make finding the repo easier
  * apt/cache.py:
    - fix rootdir var

 -- Michael Vogt <michael.vogt@ubuntu.com>  Thu,  1 Mar 2007 14:36:33 +0100

python-apt (0.6.20ubuntu9) feisty; urgency=low

  * Re-add debian/python-apt.install (LP: #88134)
    - This seems to have gone missing between 0.6.20ubuntu6 and 0.6.20ubuntu8
    - This probably happened because it wasn't added to bzr

 -- Matt Zimmerman <mdz@ubuntu.com>  Mon, 26 Feb 2007 14:04:15 -0800

python-apt (0.6.20ubuntu8) feisty; urgency=low

  * fix FTBFS

 -- Michael Vogt <michael.vogt@ubuntu.com>  Mon, 26 Feb 2007 18:41:37 +0100

python-apt (0.6.20ubuntu7) feisty; urgency=low

  * aptsources/distro.py:
    - fix crash in add_source (LP#85806)
  * apt/package.py:
    - handle invalid unicode more gracefully (LP#86215)
  * rebuild against latest apt

 -- Michael Vogt <michael.vogt@ubuntu.com>  Mon, 26 Feb 2007 14:31:00 +0100

python-apt (0.6.20ubuntu6) feisty; urgency=low

  * Build the extension for the debug interpreter.
  * Set Ubuntu maintainer address.

 -- Matthias Klose <doko@ubuntu.com>  Sat, 17 Feb 2007 02:10:37 +0100

python-apt (0.6.20ubuntu5) feisty; urgency=low

  * be more robust in has_repository (LP#84897)

 -- Michael Vogt <michael.vogt@ubuntu.com>  Tue, 13 Feb 2007 17:49:55 +0100

python-apt (0.6.20ubuntu4) feisty; urgency=low

  * rebuild against latest libapt

 -- Michael Vogt <michael.vogt@ubuntu.com>  Tue,  6 Feb 2007 16:40:37 +0100

python-apt (0.6.20ubuntu3) feisty; urgency=low

  * fixes in the new 'aptsources' module 
    (thanks to Sebastian Heinlein)
  * apt/cdrom.py:
    - better cdrom handling support
  * python/string.cc:
    - SizeToString supports PyLong too 
  * apt/cache.py:
    - fix rootdir

 -- Michael Vogt <michael.vogt@ubuntu.com>  Mon,  5 Feb 2007 10:29:55 +0100

python-apt (0.6.20ubuntu2) feisty; urgency=low

  * python/depcache.cc:
    - MarkInstall() has new FromUser argument to support marking
      packages as automatically installed
  * merged the 'aptsources' module for sources.list handling 
    (thanks to Sebastian Heinlein)

 -- Michael Vogt <michael.vogt@ubuntu.com>  Fri,  2 Feb 2007 16:26:38 +0100

python-apt (0.6.20ubuntu1) feisty; urgency=low

  * merged from debian

 -- Michael Vogt <michael.vogt@ubuntu.com>  Tue, 19 Dec 2006 13:41:32 +0100

python-apt (0.6.20) unstable; urgency=low

  * python/generic.h:
    - fix incorrect use of PyMem_DEL(), use pyObject_DEL()
      instead. This fixes a nasty segfault with python2.5
      (lp: 63226)
  * python/pkgrecords.cc:
    - export SHA1Hash() as well
  * debian/rules: Remove dh_python call.
  * apt/progress.cc:
    - protect against not-parsable strings send from dpkg (lp: 68553)
  * python/pkgmanager.cc:
    - fix typo (closes: #382853)
  * debian/control:
    - tightend dependency (closes: #383478)
  * apt/progress.py:
    - use os._exit() in the child (lp: #53298)
    - use select() when checking for statusfd (lp: #53282)
  * acknoledge NMU (closes: #378048, #373512)
  * python/apt_pkgmodule.cc:
    - fix missing docstring (closes: #368907),
      Thanks to Josh Triplett
  * make it build against python2.5
  * python/progress.cc:
    - fix memleak (lp: #43096)

 -- Michael Vogt <mvo@debian.org>  Tue, 19 Dec 2006 13:32:11 +0100

python-apt (0.6.19ubuntu9.1) edgy-updates; urgency=low

  * protect against not-parsable strings send from dpkg (lp: 68553)

 -- Michael Vogt <michael.vogt@ubuntu.com>  Fri, 27 Oct 2006 10:41:44 +0200

python-apt (0.6.19ubuntu9) edgy; urgency=low

  * Reupload to restore dependency on python-central.
  * debian/rules: Remove dh_python call.

 -- Matthias Klose <doko@ubuntu.com>  Thu, 12 Oct 2006 14:26:46 +0200

python-apt (0.6.19ubuntu8) edgy; urgency=low

  * support pkgDepCache::ActionGroup()

 -- Michael Vogt <michael.vogt@ubuntu.com>  Fri,  6 Oct 2006 18:03:46 +0200

python-apt (0.6.19ubuntu7) edgy; urgency=low

  * python/generic.h:
    - fix incorrect use of PyMem_DEL(), use PyObject_DEL()
      instead. This fixes a nasty segfault with python2.5
      (lp: 63226)

 -- Michael Vogt <michael.vogt@ubuntu.com>  Wed,  4 Oct 2006 16:45:53 +0200

python-apt (0.6.19ubuntu6) edgy; urgency=low

  * python/progress.cc:
    - fix memleak (lp: #43096)

 -- Michael Vogt <michael.vogt@ubuntu.com>  Mon,  2 Oct 2006 18:33:44 +0200

python-apt (0.6.19ubuntu5) edgy; urgency=low

  * python/pkgmanager.cc:
    - fix typo (closes: #382853)
  * debian/control:
    - tightend dependency (closes: #383478)
  * apt/progress.py:
    - use os._exit() in the child (lp: #53298)
    - use select() when checking for statusfd (lp: #53282)
  * acknoledge NMU (closes: #378048, #373512)
  * python/apt_pkgmodule.cc:
    - fix missing docstring (closes: #368907), 
      Thanks to Josh Triplett
  * make it build against python2.5

 -- Michael Vogt <michael.vogt@ubuntu.com>  Mon, 18 Sep 2006 18:28:19 +0200

python-apt (0.6.19ubuntu4) edgy; urgency=low

  * Rebuild to add support for python2.5.

 -- Matthias Klose <doko@ubuntu.com>  Fri,  8 Sep 2006 13:32:47 +0000
  
python-apt (0.6.19ubuntu3) edgy; urgency=low

  * merged ddtp support

 -- Michael Vogt <michael.vogt@ubuntu.com>  Mon, 14 Aug 2006 16:25:51 +0200

python-apt (0.6.19ubuntu2) edgy; urgency=low

  * tightened build-deps on latest apt

 -- Michael Vogt <michael.vogt@ubuntu.com>  Thu,  3 Aug 2006 17:02:30 +0200

python-apt (0.6.19ubuntu1) edgy; urgency=low

  [ Michael Vogt ]
  * doc/examples/print_uris.py:
    - added a example to show how the indexfile.ArchiveURI() can be used
      with binary packages
  * python/apt_pkgmodule.cc:
    - export sha256 generation
  * added support for the pkgDepCache.IsGarbage() flag

  [ Otavio Salvador ]
  * apt/cache.py:
    - fix commit doc string to also cite the open related callbacks
    - allow change of rootdir for APT database loading
    - add dh_installexamples in package building Closes: #376014

 -- Michael Vogt <michael.vogt@ubuntu.com>  Thu, 27 Jul 2006 15:00:55 +0200

python-apt (0.6.19) unstable; urgency=low

  [ Michael Vogt ]
  * doc/examples/print_uris.py:
    - added a example to show how the indexfile.ArchiveURI() can be used
      with binary packages
  * python/apt_pkgmodule.cc:
    - export sha256 generation

  [ Otavio Salvador ]
  * apt/cache.py:
    - fix commit doc string to also cite the open related callbacks
    - allow change of rootdir for APT database loading
    - add dh_installexamples in package building Closes: #376014
  * python/depcache.cc:
    - "IsGarbage()" method added (to support auto-mark)

 -- Michael Vogt <mvo@debian.org>  Thu, 27 Jul 2006 00:42:20 +0200

python-apt (0.6.18-0.2) unstable; urgency=low

  * Non-maintainer upload.
  * Add ${shlibs:Depends} and ${misc:Depends} (Closes: #377615).

 -- Christoph Berg <myon@debian.org>  Tue, 18 Jul 2006 11:39:52 +0200

python-apt (0.6.18-0.1) unstable; urgency=high

  * Non-maintainer upload.
  * Call dh_pycentral and dh_python before dh_installdeb, to make sure
    the dh_pycentral snippets are put into the maintainer scripts; patch from
    Sam Morris. (Closes: #376416)

 -- Steinar H. Gunderson <sesse@debian.org>  Wed, 12 Jul 2006 23:26:50 +0200

python-apt (0.6.18) unstable; urgency=low

  * Non-maintainer upload.
  * Update for the new Python policy. Closes: #373512

 -- Raphael Hertzog <hertzog@debian.org>  Sat, 17 Jun 2006 15:09:28 +0200

python-apt (0.6.17) unstable; urgency=low

  * apt/progress.py:
    - initialize FetchProgress.eta with the correct type
    - strip the staus str before passing it to InstallProgress.statusChanged()
    - added InstallProgress.statusChange(pkg, percent, status)
    - make DumbInstallProgress a new-style class
      (thanks to kamion for the suggestions)
    - fix various pychecker warnings
  * apt/cache.py:
    - return useful values on Cache.update()
    - Release locks on failure (thanks to Colin Watson)
    - fix various pychecker warnings
  * apt/package.py:
    - fix various pychecker warnings
    - check if looupRecords succeeded
    - fix bug in the return statement of _downloadable()
  * python/srcrecords.cc:
    - add "Restart" method
    - don't run auto "Restart" before performing a Lookup
    - fix the initalization (no need to pass a PkgCacheType to the records)
    - added "Index" attribute
  * python/indexfile.cc:
    - added ArchiveURI() method

 -- Michael Vogt <mvo@debian.org>  Mon,  8 May 2006 22:34:58 +0200

python-apt (0.6.16.2ubuntu9) edgy; urgency=low

  * rebuild against the latest apt (with auto-mark support)
  * the full merge needs a newer python-support 

 -- Michael Vogt <michael.vogt@ubuntu.com>  Mon,  3 Jul 2006 21:33:40 +0200

python-apt (0.6.16.2ubuntu8) dapper; urgency=low

  * apt/package.py:
    - fix return value in {candidate,installed}Downloadable

 -- Michael Vogt <michael.vogt@ubuntu.com>  Wed, 17 May 2006 19:28:44 +0200

python-apt (0.6.16.2ubuntu7) dapper; urgency=low

  * apt/package.py:
    - check if _lookupRecord() succeeded when checking
      maintainer or description (fixes invalid descriptions under 
      rare circumstances in gnome-app-install)

 -- Michael Vogt <michael.vogt@ubuntu.com>  Wed, 17 May 2006 18:12:58 +0200

python-apt (0.6.16.2ubuntu6) dapper; urgency=low

  * debian/control:
    - Replaces: python-apt (<< 0.6.11), instead of Conflicts which is not
      correct here. (closes: #308586).
  * python/srcrecords.cc:
    - don't run auto "Restart" before performing a Lookup (but require
      explicit "Restart", fixes the docs/examples/sources.py example)
    - fix the initalization (no need to pass a PkgCacheType to the records)
  
 -- Michael Vogt <michael.vogt@ubuntu.com>  Mon,  8 May 2006 16:40:14 +0200

python-apt (0.6.16.2ubuntu5) dapper; urgency=low

  * apt/cache.py: Release locks on failure (thanks to Colin Watson)
    (closes: #35867)

 -- Michael Vogt <michael.vogt@ubuntu.com>  Tue, 21 Mar 2006 15:09:14 +0100

python-apt (0.6.16.2ubuntu4) dapper; urgency=low

  * apt/package.py: 
     - added Package.setDelete(purge) option

 -- Michael Vogt <michael.vogt@ubuntu.com>  Mon,  6 Mar 2006 18:59:33 +0000

python-apt (0.6.16.2ubuntu3) dapper; urgency=low

  * apt/package.py: undo some damager from pychecker

 -- Michael Vogt <michael.vogt@ubuntu.com>  Wed,  1 Mar 2006 15:34:23 +0100

python-apt (0.6.16.2ubuntu2) dapper; urgency=low

  * apt/progress.py: 
    - initialize FetchProgress.eta with the correct type
    - strip the staus str before passing it to InstallProgress.statusChanged()
  * apt/cache.py:
    - return useful values on Cache.update()
  * fix FTBFS

 -- Michael Vogt <michael.vogt@ubuntu.com>  Tue, 28 Feb 2006 14:07:06 +0100

python-apt (0.6.16.2ubuntu1) dapper; urgency=low

  * apt/progress.py: 
    - added InstallProgress.statusChange(pkg, percent, status) 
    - make DumbInstallProgress a new-style class 
      (thanks to kamion for the suggestions)
    - fix various pychecker warnings
  * apt/cache.py, apt/package.py: fix various pychecker warnings

 -- Michael Vogt <michael.vogt@ubuntu.com>  Tue, 28 Feb 2006 12:04:37 +0100

python-apt (0.6.16.2) unstable; urgency=low

  * Non-maintainer upload.
  * debian/control:
    + Replaces: python-apt (<< 0.6.11), instead of Conflicts which is not
      correct here. (closes: #308586).

 -- Pierre Habouzit <madcoder@debian.org>  Fri, 14 Apr 2006 19:30:51 +0200

python-apt (0.6.16.1) unstable; urgency=low

  * memleak fixed when pkgCache objects are deallocated
  * typos fixed (thanks to Gustavo Franco)
  * pkgRecords.Record added to get raw record data
  * python/cache.cc: "key" in pkgCache::VerIterator.DependsList[key] is
                     no longer locale specific but always english

 -- Michael Vogt <mvo@debian.org>  Wed, 22 Feb 2006 10:41:13 +0100

python-apt (0.6.16ubuntu2) dapper; urgency=low

  * Drop python2.3 package.

 -- Matthias Klose <doko@ubuntu.com>  Tue, 14 Feb 2006 15:27:26 +0000

python-apt (0.6.16ubuntu1) dapper; urgency=low

  * memleak fixed when pkgCache objects are deallocated

 -- Michael Vogt <michael.vogt@ubuntu.com>  Thu, 12 Jan 2006 00:08:05 +0100

python-apt (0.6.16) unstable; urgency=low

  * added GetPkgAcqFile to queue individual file downloads with the
    system (dosn't make use of the improved pkgAcqFile yet)
  * added SourceList.GetIndexes()
  * rewrote apt.cache.update() to use the improved aquire interface
  * apt/ API change: apt.Package.candidateOrigin returns a list of origins
    now instead of a single one
  * apt_pkg.Cdrom.Add() returns a boolean now, CdromProgress has totalSteps
  * added support for pkgIndexFile and added SourcesList.FindIndex()
  * added "trusted" to the Origin class

 -- Michael Vogt <michael.vogt@ubuntu.com>  Thu,  5 Jan 2006 00:56:36 +0100

python-apt (0.6.15) unstable; urgency=low

  * rewrote cache.Commit() and make it raise proper Exception if stuff
    goes wrong
  * fix a invalid return from cache.commit(), fail if a download failed
  * apt.Package.candidateOrigin returns a class now
  * added pkgAcquire, pkgPackageManager and a example (acquire.py)
  * tightend build-dependencies for new apt and the c++ transition

 -- Michael Vogt <mvo@debian.org>  Mon, 28 Nov 2005 23:48:37 +0100

python-apt (0.6.14) unstable; urgency=low

  * doc/examples/build-deps.py:
    - fixed/improved (thanks to Martin Michlmayr, closes: #321507)
  * apt_pkg.Cache.Update() does no longer reopen the cache
    (this is the job of the caller now)
  * python/srcrecords.cc:
    - support for "srcrecords.Files" added
    - always run "Restart" before performing a Lookup
  * export locking via: GetLock(),PkgSystem{Lock,UnLock}
  * apt/cache.py:
    - added  __iter__ to make "for pkg in apt.Cache:" stuff possible

 -- Michael Vogt <mvo@debian.org>  Wed,  9 Nov 2005 04:52:08 +0100

python-apt (0.6.13) unstable; urgency=low

  * support for depcache added
  * support for the PkgProblemResolver added
  * support for PkgSrcRecord.BuildDepends added
  * support for cdrom handling (add, ident) added
  * support for progress reporting from operations added
    (e.g. OpProgress, FetchProgress, InstallProgress, CdromProgress)
  * added tests/ directory with various tests for the code
  * native apt/ python directory added that contains
    a more pythonic interface to apt_pkg
  * made the apt/ python code PEP08 conform
  * python exceptions return the apt error message now
    (thanks to Chris Halls for the patch)

 -- Michael Vogt <mvo@debian.org>  Fri,  5 Aug 2005 10:30:31 +0200

python-apt (0.6.12.2) unstable; urgency=low

   * rebuild against the latest apt (c++ transition)

 -- Michael Vogt <mvo@debian.org>  Mon, 1 Aug 2005 11:06:03 +0200

python-apt (0.6.12.1) unstable; urgency=low

   * rebuild against the latest apt

 -- Michael Vogt <mvo@debian.org>  Tue, 28 Jun 2005 18:29:57 +0200

python-apt (0.6.12ubuntu1) breezy; urgency=low

  * Greek0@gmx.net--2005-main/python-apt--debian--0.6:
    - python2.{3,4}-apt conflicts with python-apt (<< 0.6.11)
      (closes: #308586)
      (closes ubuntu: #11380)

 -- Michael Vogt <michael.vogt@ubuntu.com>  Thu, 12 May 2005 11:34:05 +0200

python-apt (0.6.12) breezy; urgency=low

  * added a tests/ directory
  * added tests/pkgsrcrecords.py that will check if the pkgsrcrecords
    interface does not segfault
  * new native python "apt" interface that hides the details of apt_pkg

 -- Michael Vogt <michael.vogt@ubuntu.com>  Fri,  6 May 2005 10:11:52 +0200

python-apt (0.6.11) experimental; urgency=low

  * fixed some reference count problems in the depcache and
    pkgsrcrecords code
  * DepCache.Init() is never called implicit now
  * merged with python-apt tree from Greek0@gmx.net--2005-main

 -- Michael Vogt <mvo@debian.org>  Fri,  6 May 2005 10:04:38 +0200

python-apt (0.5.36ubuntu2) hoary; urgency=low

  * return "None" in GetCandidateVer() if no Candidate is found

 -- Michael Vogt <michael.vogt@ubuntu.com>  Tue, 15 Mar 2005 12:30:06 +0100

python-apt (0.5.36ubuntu1) hoary; urgency=low

  * DepCache.ReadPinFile() added
  * Fixed a bug in DepCache.Upgrade()

 -- Michael Vogt <michael.vogt@ubuntu.com>  Wed,  2 Mar 2005 11:32:15 +0100

python-apt (0.5.36) hoary; urgency=low

  * Fix build-depends, somehow lost in merge

 -- Matt Zimmerman <mdz@ubuntu.com>  Sat, 26 Feb 2005 18:53:54 -0800

python-apt (0.5.35) hoary; urgency=low

  * Target hoary this time

 -- Matt Zimmerman <mdz@ubuntu.com>  Sat, 26 Feb 2005 15:57:21 -0800

python-apt (0.5.34) unstable; urgency=low

  * Restore Ubuntu changes
    - Build python 2.4 as default, add python2.3-apt
    - Typo fix (Ubuntu #4677)

 -- Matt Zimmerman <mdz@ubuntu.com>  Sat, 26 Feb 2005 15:53:30 -0800

python-apt (0.5.33) unstable; urgency=low

  * Merge michael.vogt@ubuntu.com--2005/python-apt--pkgDepCache--0
    - Basic depcache API (Ubuntu #6889)

 -- Matt Zimmerman <mdz@ubuntu.com>  Sat, 26 Feb 2005 15:37:48 -0800

python-apt (0.5.32) unstable; urgency=low

  * Update to work with apt 0.5.32 (bzip2 deb support)

 -- Matt Zimmerman <mdz@debian.org>  Sun, 12 Dec 2004 09:44:45 -0800

python-apt (0.5.10) unstable; urgency=low

  * Recompile with apt 0.5

 -- Matt Zimmerman <mdz@debian.org>  Fri, 26 Dec 2003 09:09:40 -0800

python-apt (0.5.9) unstable; urgency=low

  * Fix broken object initialization in sourcelist.cc and srcrecords.cc
    (Closes: #215792)

 -- Matt Zimmerman <mdz@debian.org>  Thu, 25 Dec 2003 12:12:04 -0800

python-apt (0.5.8) unstable; urgency=low

  * Adjust build-depends to build with python2.3.  No other changes.
  * This seems to break the new source package support, probably because
    the new source package support is buggy.

 -- Matt Zimmerman <mdz@debian.org>  Fri,  8 Aug 2003 09:01:12 -0400

python-apt (0.5.5.2) unstable; urgency=low

  * Add myself to Uploaders so that bugs don't get tagged as NMU-fixed anymore
  * Initial support for working with source packages (Closes: #199716)

 -- Matt Zimmerman <mdz@debian.org>  Tue, 22 Jul 2003 22:20:00 -0400

python-apt (0.5.5.1) unstable; urgency=low

  * DepIterator::GlobOr increments the iterator; don't increment it again.
    This caused every other dependency to be skipped (Closes: #195805)
  * Avoid a null pointer dereference when calling keys() on an empty
    configuration (Closes: #149380)

 -- Matt Zimmerman <mdz@debian.org>  Mon,  2 Jun 2003 23:18:53 -0400

python-apt (0.5.5) unstable; urgency=low

  * Rebuild with apt 0.5.5

 -- Matt Zimmerman <mdz@debian.org>  Tue,  6 May 2003 10:01:22 -0400

python-apt (0.5.4.9) unstable; urgency=low

  * Parse /var/lib/dpkg/status in examples/tagfile.py, so that it works
    out of the box (Closes: #175340)
  * Rebuild with apt 0.5.4.9 (libapt-pkg-libc6.3-5-3.3)

 -- Matt Zimmerman <mdz@debian.org>  Tue, 18 Feb 2003 16:42:24 -0500

python-apt (0.5.4.4) unstable; urgency=low

  * Fix for memory leak with TmpGetCache.
    Closes: #151489
  * Include additional examples from Moshe Zadka <m@moshez.org>
    Closes: #150091, #152048
  * Rebuild for python2.2, which is now the default version
    Closes: #158460
  * No CVS directories in source tarball
    Closes: #157773

 -- Matt Zimmerman <mdz@debian.org>  Tue, 27 Aug 2002 19:22:10 -0400

python-apt (0.5.4.3) unstable; urgency=low

  * #include <new> in python/generic.h so that we can build on ia64, which
    uses g++-2.96 (Closes: #137467)

 -- Matt Zimmerman <mdz@debian.org>  Sat,  9 Mar 2002 23:34:13 -0500

python-apt (0.5.4.2) unstable; urgency=high

  * Fix g++-3.0 compilation issues (Closes: #134020)

 -- Matt Zimmerman <mdz@debian.org>  Sun, 24 Feb 2002 00:20:22 -0500

python-apt (0.5.4.1) unstable; urgency=low

  * Add apt-utils to build-depends, since libapt-pkg-dev doesn't pull it
    in.  This should allow python-apt to be autobuilt more readily.

 -- Matt Zimmerman <mdz@debian.org>  Sat, 23 Feb 2002 19:01:15 -0500

python-apt (0.5.4) unstable; urgency=low

  * Initial release.
  * Initial packaging by Jason Gunthorpe, et al.

 -- Matt Zimmerman <mdz@debian.org>  Wed, 16 Jan 2002 01:37:56 -0500<|MERGE_RESOLUTION|>--- conflicted
+++ resolved
@@ -1,16 +1,9 @@
-<<<<<<< HEAD
-python-apt (0.7.12.1ubuntu2) karmic; urgency=low
-
-  * apt/package.py:
-    - fix bug in BaseDependency initialization (LP: #416362)
-  * debian/control:
-    - add break for packagekit-backend-apt (<= 0.4.8-0ubuntu4)
-      packagekit usees some internal API that changed
-
- -- Michael Vogt <michael.vogt@ubuntu.com>  Thu, 20 Aug 2009 14:23:40 +0200
-
-python-apt (0.7.12.1ubuntu1) karmic; urgency=low
-=======
+python-apt (0.7.13.1ubuntu1) karmic; urgency=low
+
+  * merged from debian-sid
+
+ -- Michael Vogt <michael.vogt@ubuntu.com>  Mon, 24 Aug 2009 13:36:02 +0200
+
 python-apt (0.7.13.1) unstable; urgency=low
 
   * apt/package.py:
@@ -19,27 +12,16 @@
  -- Julian Andres Klode <jak@debian.org>  Fri, 21 Aug 2009 16:59:08 +0200
 
 python-apt (0.7.13.0) unstable; urgency=low
->>>>>>> 353d2494
 
   [ Michael Vogt ]
   * apt/package.py:
     - add "recommends" property
-<<<<<<< HEAD
-  * debian/control:
-    - change build-dep for libapt-pkg-dev to >= 0.7.21
-  * merged with debian/unstable
-
-  [ Loïc Minier ]
-  * Revert addition of gcc and gcc_s to python-apt libs as the toolchain has
-    been fixed; LP: #375334.
-=======
   * apt/cache.py, python/cache.cc:
     - add optional pulseInterval option to "update()"
 
   [ Sebastian Heinlein ]
   * apt/cache.py:
    - Fix the (inst|keep|broken|del)_count attributes (Closes: #542773).
->>>>>>> 353d2494
 
   [ Julian Andres Klode ]
   * apt/package.py:
@@ -59,11 +41,37 @@
   * debian/rules:
    - Build with DH_PYCENTRAL=include-links instead of nomove.
 
-<<<<<<< HEAD
+ -- Julian Andres Klode <jak@debian.org>  Fri, 21 Aug 2009 16:22:34 +0200
+
+python-apt (0.7.12.1ubuntu2) karmic; urgency=low
+
+  * apt/package.py:
+    - fix bug in BaseDependency initialization (LP: #416362)
+  * debian/control:
+    - add break for packagekit-backend-apt (<= 0.4.8-0ubuntu4)
+      packagekit usees some internal API that changed
+
+ -- Michael Vogt <michael.vogt@ubuntu.com>  Thu, 20 Aug 2009 14:23:40 +0200
+
+python-apt (0.7.12.1ubuntu1) karmic; urgency=low
+
+  [ Michael Vogt ]
+  * apt/package.py:
+    - add "recommends" property
+  * debian/control:
+    - change build-dep for libapt-pkg-dev to >= 0.7.21
+  * merged with debian/unstable
+
+  [ Loïc Minier ]
+  * Revert addition of gcc and gcc_s to python-apt libs as the toolchain has
+    been fixed; LP: #375334.
+
+  [ Julian Andres Klode ]
+  * apt/package.py:
+   - Introduce Version.get_dependencies() which takes one or more types
+     of dependencies and returns a list of Dependency objects.
+
  -- Michael Vogt <michael.vogt@ubuntu.com>  Wed, 19 Aug 2009 11:33:59 +0200
-=======
- -- Julian Andres Klode <jak@debian.org>  Fri, 21 Aug 2009 16:22:34 +0200
->>>>>>> 353d2494
 
 python-apt (0.7.12.1) unstable; urgency=low
 
