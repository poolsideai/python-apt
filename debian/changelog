<<<<<<< HEAD
python-apt (0.7.94.2ubuntu7) maverick; urgency=low

  * data/templates/Ubuntu.info.in:
    - add maverick

 -- Colin Watson <cjwatson@ubuntu.com>  Sun, 09 May 2010 13:17:03 +0200

python-apt (0.7.94.2ubuntu6) lucid; urgency=low

  Cherry pick fix from the debian branch:
  
  [ Julian Andres Klode ]
  * python/cache.cc:
    - Fix PackageFile.not_automatic to use NotAutomatic instead of NotSource.

 -- Michael Vogt <michael.vogt@ubuntu.com>  Wed, 14 Apr 2010 17:45:11 +0200

python-apt (0.7.94.2ubuntu5) lucid; urgency=low
=======
python-apt (0.7.96) UNRELEASED; urgency=low

  [ Michael Vogt ]
  * data/templates/gNewSense.info.in,
    data/templates/gNewSense.mirrors:
    - add gNewSense template and mirrors, thanks to Karl Goetz

 -- Michael Vogt <mvo@debian.org>  Tue, 01 Jun 2010 16:20:00 +0200

python-apt (0.7.95) unstable; urgency=low
>>>>>>> 50f9df7e

  [ Julian Andres Klode ]
  * apt/cache.py:
    - Make Cache.get_changes() much (~35x) faster (Closes: #578074).
    - Make Cache.req_reinstall_pkgs much faster as well.
    - Make Cache.get_providing_packages() about 1000 times faster.
    - Use has_versions and has_provides from apt_pkg.Package where possible.
  * apt/package.py:
    - Decode using utf-8 in installed_files (LP: #407953).
    - Fix fetch_source() to work when source name = binary name (LP: #552400).
    - Merge a patch from Sebastian Heinlein to make get_changelog() only
      check sources where source version >= binary version (Closes: #581831).
    - Add Version.source_version and enhance Sebastian's patch to make use
      of it, in order to find the best changelog for the package.
  * python:
    - Return bool instead of int to Python where possible, looks better.
    - Document every class, function, property.
  * python/cache.cc:
    - Check that 2nd argument to Cache.update() really is a SourceList object.
    - Fix PackageFile.not_automatic to use NotAutomatic instead of NotSource.
    - Add Package.has_versions to see which packages have at least one version,
      and Package.has_provides for provides.
    - Add rich compare methods to the Version object.
  * python/generic.cc:
    - Map ArchiveURI property to archive_uri
<<<<<<< HEAD
=======
  * python/progress.cc:
    - Do not pass arguments to InstallProgress.wait_child().
  * doc:
    - Update the long documentation.
  * debian/control:
    - Change priority to standard, keep -doc and -dev on optional.
>>>>>>> 50f9df7e
  * utils/migrate-0.8.py:
    - Open files in universal newline support and pass filename to ast.parse.
    - Add has_key to the list of deprecated functions.
    - Don't abort if parsing failed.
    - do not require files to end in .py if they are passed on the command
      line or if they contain python somewhere in the shebang line.

 -- Michael Vogt <michael.vogt@ubuntu.com>  Wed, 31 Mar 2010 22:11:38 +0200

python-apt (0.7.94.2ubuntu4) lucid; urgency=low

  * If PYTHON_APT_DEPRECATION_WARNINGS is unset, also disable the
    deprecation warnings in apt_pkg directly; and don't just
    disable any deprecation warning in apt/__init__.py (LP: #548623)

 -- Julian Andres Klode <juliank@ubuntu.com>  Mon, 29 Mar 2010 13:18:20 +0200

python-apt (0.7.94.2ubuntu3) lucid; urgency=low

  * python/indexfile.cc:
    - add missing 0.7 compat indexfile.ArchiveURI method 
      (LP: #545848)
  
 -- Michael Vogt <michael.vogt@ubuntu.com>  Thu, 25 Mar 2010 10:44:31 +0100

python-apt (0.7.94.2ubuntu2) lucid; urgency=low

  * debian/control:
    - build against "XS-Python-Versions: all" to ensure we only
      build/test against supported python versions (fixes FTBFS)

 -- Michael Vogt <michael.vogt@ubuntu.com>  Tue, 23 Mar 2010 21:24:46 +0100

python-apt (0.7.94.2ubuntu1) lucid; urgency=low

  Updated to the 0.7.9x series (FFe LP: #531518), this
  brings us python3 support and a more PEP08 conform
  API
  
  [ Julian Andres Klode ]
  * python/generic.cc:
    - Fix a memory leak when using old attribute names.
  * debian/control:
    - Change priority to standard, keep -doc and -dev on optional.

  [ Michael Vogt ]
  * apt/cache.py:
    - make cache open silent by default (use apt.progress.base.OpProgress)
  * tests/data/aptsources_ports/sources.list:
    - fix ports test-data
  * debian/control
    - build against XS-Python-Versions: 2.6, 3.1
  * tests/test_apt_cache.py:
    - add simple test for basic cache/dependency iteration
<<<<<<< HEAD
  * apt/__init__.py:
    - only show deprecation warnings if PYTHON_APT_DEPRECATION_WARNINGS
      is set in the environment. While we do want to have the new API its
      not feasible to port all apps in the lucid timeframe. Once lucid
      is released we turn the warnings on by default again
  
 -- Michael Vogt <michael.vogt@ubuntu.com>  Tue, 23 Mar 2010 20:01:22 +0100
=======

 -- Julian Andres Klode <jak@debian.org>  Wed, 19 May 2010 15:43:09 +0200
>>>>>>> 50f9df7e

python-apt (0.7.94.2) unstable; urgency=low

  * Revert 0.7.93.3 and just set APT::Architecture to i386 for
    test_aptsources; fixes FTBFS on powerpc.

 -- Julian Andres Klode <jak@debian.org>  Fri, 12 Mar 2010 19:22:57 +0100

python-apt (0.7.94.1) unstable; urgency=low

  * Pass --exclude=migrate-0.8.py to dh_pycentral; in order to not depend
    on python2.6; but recommend python2.6.
  * Use dh_link instead of ln for python-apt-doc (Closes: #573523).
  * Pass --link-doc=python-apt to dh_installdocs.
  * Install examples to python-apt-doc instead of python-apt.
  * tests/test_all.py: Write information header to stderr, not stdout.
  * Build documentation only when needed (when building python-apt-doc).

 -- Julian Andres Klode <jak@debian.org>  Fri, 12 Mar 2010 14:36:48 +0100

python-apt (0.7.94) unstable; urgency=low

  * Move documentation into python-apt-doc (Closes: #572617)
  * Build documentation only once on the default Python version.
  * python/acquire-item.cc:
    - Add AcquireItem.partialsize member.
  * python/apt_pkgmodule.cc:
    - Treat '>>' and '>', '<<' and '<' as identical in check_dep (LP: #535667).
  * python/generic.cc:
    - Map UntranslatedDepType to dep_type_untranslated.
  * python/tag.cc:
    - Hack the TagFile iterator to not use shared storage (Closes: #572596):
      Scan once, duplicate the section data, and scan again.
  * apt/package.py:
    - Create a string class BaseDependency.__dstr which makes '>' equal to
      '>>' and '<' equal to '<<' (compatibility).
    - Use the binary package version in Version.fetch_source() if the
      source version is not specified (i.e. in the normal case).
    - Always return unicode strings in Package.get_changelog (Closes: #572998).
  * apt/progress/text.py:
    - Drop InstallProgress, it's useless to keep this alias around.
  * apt/progress/old.py:
    - Let the new method call the old one; e.g. status_update() now calls
      self.statusUpdate(). This improves compatibility for sub classes.
  * Merge with Ubuntu:
    - util/get_ubuntu_mirrors_from_lp.py:
      + rewritten to use +archivemirrors-rss and feedburner
    - pre-build.sh: update ubuntu mirrors on bzr-buildpackage (and also do this
      for Debian mirrors)
    - add break for packagekit-backend-apt (<= 0.4.8-0ubuntu4)
  * tests:
    - test_deps: Add tests for apt_pkg.CheckDep, apt_pkg.check_dep,
      apt_pkg.parse_depends and apt_pkg.parse_src_depends.
  * tests/data/aptsources/sources.list.testDistribution:
    - change one mirror which is not on the mirror list anymore.
  * utils/get_debian_mirrors.py:
    - Parse Mirrors.masterlist instead of the HTML web page.
  * utils/get_ubuntu_mirrors_from_lp.py:
    - Sort the mirror list of each country.

 -- Julian Andres Klode <jak@debian.org>  Wed, 10 Mar 2010 16:10:27 +0100

python-apt (0.7.93.3) unstable; urgency=low

  * data/templates/Ubuntu.info.in:
    - Use generic MirrorsFile key instead of per-architecture ones in
      order to fix FTBFS on !amd64 !i386 (Closes: #571752)

 -- Julian Andres Klode <jak@debian.org>  Sat, 27 Feb 2010 23:26:45 +0100

python-apt (0.7.93.2) unstable; urgency=low

  [ Julian Andres Klode ]
  * Fix some places where the old API was still used:
    - apt/utils.py: Completely ported, previous one was old-API from Ubuntu.
    - apt/cache.py: Use the new progress classes instead of the old ones.
    - apt/package.py: Various smaller issues fixed, probably caused by merge.
  * utils/migrate-0.8.py:
    - Improve C++ parsing and add apt.progress.old to the modules, reduces
      false positives.
    - Ship the list of deprecated things in the apt_pkg and apt_inst modules
      inside the script itself, so we don't have to parse the source code
      anymore.
  * python:
    - Handle deprecated attributes and methods in the tp_gettattro slot, this
      allows us to easily warn if a deprecated function is used.
  * python/tagfile.cc:
    - Implement the iterator protocol in TagFile.
  * python/cache.cc:
    - Implement Cache.__len__() and Cache.__contains__() (Closes: #571443).
  * data/templates/Debian.info.in:
    - Replace the MatchURI with one that really matches something.
  * aptsources/distro.py:
    - Call lsb_release with -idrc instead of --all.
  * tests:
    - Fix aptsources tests to use local data files if available.
    - test_all.py: Use local modules instead of system ones if possible.
  * data/templates/*.in: Switch MirrorsFile to relative filenames.
    - setup.py: Copy the mirror lists to the build directory
    - aptsources/distinfo.py: Support relative filenames for MirrorsFile.
  * debian/rules:
    - Run tests during build time.
  * debian/python-apt.install:
    - Install utils/migrate-0.8.py to /usr/share/python-apt/.
  
  [ Michael Vogt ]
  * apt/cache.py:
    - call install_progress.startUpdate()/finishUpdate() to keep
      compatibility with older code
  * apt/progress/base.py:
    - restore "self.statusfd, self.writefd" type, provide additional
      self.status_stream and self.write_stream file like objects
  * python/progress.cc:
    - try to call compatibility functions first, then new functions

 -- Julian Andres Klode <jak@debian.org>  Sat, 27 Feb 2010 18:33:11 +0100

python-apt (0.7.93.1) unstable; urgency=low

  [ Julian Andres Klode ]
  * Fix reference counting for old progress classes (Closes: #566370).
  * apt/cache.py:
    - Fix Cache.update() to not raise errors on successful updates.
  * python/progress.cc:
    - Fix some threading issues (add some missing PyCbObj_BEGIN_ALLOW_THREADS)
  * python/acquire-item.cc:
    - Support items without an owner set.
  * python/tarfile.cc:
    - When extracting, only allocate a new buffer if the old one was too small.
    - Do not segfault if TarFile.go() is called without a member name.
    - Clone all pkgDirStream::Item's so apt_pkg.TarMember object can be used
      outside of the callback function passed to go().
    - If only one member is requested, extract just that one.
  * Drop the segfault prevention measures from the Acquire code, as they fail
    to work. A replacement will be added once destruction callbacks are added
    in APT.
  * Merge the CppOwnedPyObject C++ class into CppPyObject.
  * Remove inline functions from the C++ API, export them instead.
  * Localization
    - de.po: Update against new template
  * python/arfile.cc:
    - Handle the case where ararchive_new returns NULL in debfile_new.
  * apt/progress/base.py:
    - select.error objects do not have an errno attribute (Closes: #568005)
  * doc/client-example.cc: Update against the new API.
  * Fix typos of separated in multiple files (reported by lintian).
  * debian/control:
    - Make python-apt-dev depend on ${misc:Depends} and recommend python-dev.
    - Set Standards-Version to 3.8.4.

  [ Michael Vogt ]
  * apt/utils.py:
    - add some misc utils like get_release_filename_for_pkg()

 -- Julian Andres Klode <jak@debian.org>  Fri, 05 Feb 2010 17:45:39 +0100

python-apt (0.7.93) unstable; urgency=low

  [ Julian Andres Klode ]
  * Merge debian-sid and debian-experimental.
  * Add a tutorial on how to do things which are possible with apt-get,
    like apt-get --print-uris update (cf. #551164).
  * Build for Python 2.5, 2.6 and 3.1; 2.6 and 3.1 hit unstable on Jan 16.
    - Use DH_PYCENTRAL=nomove for now because include-links seems broken
  * Merge lp:~forest-bond/python-apt/cache-is-virtual-package-catch-key-error
    - Return False in Cache.is_virtual_package if the package does not exist.
  * Make all class-level constants have uppercase names.
  * Rewrite apt.progress.gtk2 documentation by hand and drop python-gtk2
    build-time dependency.
  * aptsources:
    - Make all classes subclasses of object.
    - distro.py: Support Python 3, decode lsb_release results using utf-8.
  * apt/progress/base.py:
    - Fix some parsing of dpkg status fd.
  * apt/progress/text.py:
    - Replace one print statement with a .write() call.
  * Rename apt_pkg.PackageIndexFile to apt_pkg.IndexFile.

  [ Colin Watson ]
  * apt/progress/__init__.py:
    - Fix InstallProgress.updateInterface() to cope with read() returning 0
      on non-blocking file descriptors (LP: #491027).
  
  [ Michael Vogt ]
  * apt/cache.py: 
    - improved docstring for the cache
    - add "enhances" property
  * data/templates/Ubuntu.info.in:
    - add lucid
  * python/cache.cc:
    - add UntranslatedDepType attribute to DependencyType
    - add DepTypeEnum that returns a value from 
      {DepDepends, DepPreDepends, ...}
  * python/apt_pkgmodule.cc:
    - add DepDpkgBreaks, DepEnhances constants
  * doc/source/apt_pkg/{cache.rst, index.rst}:
    - update documentation as well

 -- Julian Andres Klode <jak@debian.org>  Wed, 20 Jan 2010 17:06:20 +0100

python-apt (0.7.92) experimental; urgency=low

  * New features:
    - Provide a C++ API in the package python-apt-dev (Closes: #334923).
    - Add apt_pkg.HashString and apt_pkg.IndexRecords (Closes: #456141).
    - Add apt_pkg.Policy class (Closes: #382725).
    - Add apt_pkg.Hashes class.
    - Allow types providing __new__() to be subclassed.
    - Add apt_pkg.DepCache.mark_auto() and apt.Package.mark_auto() methods to
      mark a package as automatically installed.
    - Make AcquireFile a subclass of AcquireItem, thus inheriting attributes.
    - New progress handling in apt.progress.base and apt.progress.text. Still
      missing Qt4 progress handlers.
    - Classes in apt_inst (Closes: #536096)
      + You can now use apt_inst.DebFile.data to access the data.tar.* member
        regardless of its compression (LP: #44493)

  * Unification of dependency handling:
    - apt_pkg.parse_[src_]depends() now use CompType instead of CompTypeDeb
      (i.e. < instead of <<) to match the interface of Version.depends_list_str
    - apt_pkg.SourceRecords.build_depends matches exactly the interface of
      Version.depends_list_str just with different keys (e.g. Build-Depends).
      + Closes: #468123 - there is no need anymore for binding CompType or
        CompTypeDeb, because we don't return integer values for CompType
        anymore.

  * Bugfixes:
    - Delete pointers correctly, fixing memory leaks (LP: #370149).
    - Drop open() and close() in apt_pkg.Cache as they cause segfaults.
    - Raise ValueError in AcquireItem if the Acquire process is shut down
      instead of segfaulting.

  * Other stuff:
    - Merge releases 0.7.10.4 - 0.7.12.1 from unstable.
    - Merge Configuration,ConfigurationPtr,ConfigurationSub into one type.
    - Simplify the whole build process by using a single setup.py.
    - The documentation has been restructured and enhanced with tutorials.
    - Only recommend lsb-release instead of depending on it. Default to
      Debian unstable if lsb_release is not available.

 -- Julian Andres Klode <jak@debian.org>  Tue, 18 Aug 2009 16:42:56 +0200

python-apt (0.7.91) experimental; urgency=low

  [ Julian Andres Klode ]
  * Rename where needed according to PEP 8 conventions (Closes: #481061)
  * Where possible, derive apt.package.Record from collections.Mapping.
  * ActionGroups can be used as a context manager for the 'with' statement.
  * utils/migrate-0.8.py: Helper to check Python code for deprecated functions,
    attributes,etc. Has to be run from the python-apt source tree, but can be
    used for all Python code using python-apt.
  * debian/control: Only recommend libjs-jquery (Closes: #527543).

  [ Stefano Zacchiroli ]
  * debian/python-apt.doc-base: register the documentation with the
    doc-base system (Closes: #525134)

  [ Sebastian Heinlein ]
  * apt/package.py: Add Package.get_version() which returns a Version instance
    for the given version string or None (Closes: #523998)

 -- Julian Andres Klode <jak@debian.org>  Fri, 05 Jun 2009 19:36:45 +0200

python-apt (0.7.90) experimental; urgency=low

  * Introduce support for Python 3 (Closes: #523645)

  * Support the 'in' operator (e.g. "k in d") in Configuration{,Ptr,Sub}
    objects (e.g. apt_pkg.Config) and in TagSections (apt_pkg.ParseSection())
  * Replace support for file objects with a more generic support for any object
    providing a fileno() method and for file descriptors (integers).
  * Add support for the Breaks fields
  * Only create Package objects when they are requested, do not keep them in
    a dict. Saves 10MB for 25,000 packages on my machine.
  * apt/package.py: Allow to set the candidate of a package (Closes: #523997)
    - Support assignments to the 'candidate' property of Package objects.
    - Initial patch by Sebastian Heinlein

 -- Julian Andres Klode <jak@debian.org>  Wed, 15 Apr 2009 13:47:42 +0200

python-apt (0.7.13.4ubuntu5) lucid; urgency=low

  [ Michael Vogt ]
  * data/templates/Ubuntu.info.in:
    - make armel point to ports.ubuntu.com (LP: #531876)

  [ Emmet Hikory ]
  * data/templates/Ubuntu.info.in:
    - refactor to use ports by default for gutsy and newer releases
    - Set appropriate exceptions to defaults for warty-lucid

 -- Emmet Hikory <persia@ubuntu.com>  Fri, 05 Mar 2010 10:22:05 +0900

python-apt (0.7.13.4ubuntu4) lucid; urgency=low

  * Drop build dependency on python2.4.

 -- Matthias Klose <doko@ubuntu.com>  Mon, 01 Feb 2010 20:30:14 +0100

python-apt (0.7.13.4ubuntu3) lucid; urgency=low

  * apt/utils.py:
    - add some misc utils like get_release_filename_for_pkg()

 -- Michael Vogt <michael.vogt@ubuntu.com>  Fri, 22 Jan 2010 12:18:29 +0100

python-apt (0.7.13.4ubuntu2) lucid; urgency=low

  [ Michael Vogt ]
  * apt/cache.py: 
    - improved docstring for the cache
    - add "enhances" property
  * data/templates/Ubuntu.info.in:
    - add lucid
  * python/cache.cc:
    - add UntranslatedDepType attribute to DependencyType
    - add DepTypeEnum that returns a value from 
      {DepDepends, DepPreDepends, ...}
  * python/apt_pkgmodule.cc:
    - add DepDpkgBreaks, DepEnhances constants
  * doc/source/apt_pkg/{cache.rst, index.rst}:
    - update documentation as well

 -- Michael Vogt <michael.vogt@ubuntu.com>  Fri, 15 Jan 2010 15:06:10 +0100

python-apt (0.7.13.4ubuntu1) lucid; urgency=low

  [ Michael Vogt ]
  * merge from debian, remaining changes:
    - different mirror list
  
  [ Colin Watson ]
  * apt/progress/__init__.py:
    - Fix InstallProgress.updateInterface() to cope with read() returning 0
      on non-blocking file descriptors (LP: #491027).

 -- Michael Vogt <michael.vogt@ubuntu.com>  Wed, 02 Dec 2009 17:02:37 +0100

python-apt (0.7.13.4) unstable; urgency=low

  [ Michael Vogt ]
  * po/zh_CN.po:
    - updated, thanks to Feng Chao
  * python/progress.cc:
    - if the mediaChange() does not return anything or is not implemented
      send "false" to libapt

  [ Julian Andres Klode ]
  * apt/package.py: Fix dictionary access of VersionList, patch
    by Sebastian Heinlein (Closes: #554895).

 -- Julian Andres Klode <jak@debian.org>  Sun, 29 Nov 2009 20:26:31 +0100

python-apt (0.7.13.3) unstable; urgency=low

  [ Michael Vogt ]
  * apt/cache.py:
    - add actiongroup() method (backport from 0.7.92)
    - re-work the logic in commit() to fail if installArchives() returns
      a unexpected result
  * apt/progress/__init__.py:
    - catch exceptions in pm.DoInstall()

  [ Sebastian Heinlein ]
  * apt/package.py:
    - Export if a package is an essential one (Closes: #543428)

  [ Julian Andres Klode ]
  * python/depcache.cc:
    - Make ActionGroups context managers so apt.Cache.actiongroup() has
      the same behavior as in 0.7.92
  * apt/cache.py:
    - Add raiseOnError option to Cache.update() (Closes: #545474)
  * apt/package.py:
    - Use the source version instead of the binary version in fetch_source().
  * apt/progress/__init__.py:
    - Correctly ignore ECHILD by checking before EINTR (Closes: #546007)

 -- Julian Andres Klode <jak@debian.org>  Tue, 15 Sep 2009 15:18:45 +0200

python-apt (0.7.13.2ubuntu5) lucid; urgency=low

  * python/progress.cc:
    - if the mediaChange() does not return anything or is not implemented
      send "false" to libapt (LP: #462771)
  * data/templates/Ubuntu.info.in:
    - add lucid

 -- Michael Vogt <michael.vogt@ubuntu.com>  Thu, 05 Nov 2009 18:38:36 +0100

python-apt (0.7.13.2ubuntu4) karmic; urgency=low

  * No change rebuild to fix misbuilt binaries on armel.

 -- Loïc Minier <loic.minier@ubuntu.com>  Wed, 21 Oct 2009 14:52:36 +0200

python-apt (0.7.13.2ubuntu3) karmic; urgency=low

  * rebuild against latest libapt

 -- Michael Vogt <michael.vogt@ubuntu.com>  Fri, 25 Sep 2009 22:17:35 +0200

python-apt (0.7.13.2ubuntu2) karmic; urgency=low

  [ Michael Vogt ]
  * apt/cache.py:
    - re-work the logic in commit() to fail if installArchives() returns
      a unexpected result
  * apt/progress/__init__.py:
    - catch exceptions in pm.DoInstall()

  [ Sebastian Heinlein ]
  * apt/package.py:
    - Export if a package is an essential one (Closes: #543428)

 -- Michael Vogt <michael.vogt@ubuntu.com>  Fri, 04 Sep 2009 10:32:19 +0200

python-apt (0.7.13.2ubuntu1) karmic; urgency=low

  * merged from the debian-sid bzr branch

  [ Michael Vogt ]
  * apt/cache.py:
    - add actiongroup() method (backport from 0.7.92)

  [ Julian Andres Klode ]
  * python/depcache.cc:
    - Make ActionGroups context managers so apt.Cache.actiongroup() has
      the same behavior as in 0.7.92

 -- Michael Vogt <michael.vogt@ubuntu.com>  Mon, 24 Aug 2009 16:53:16 +0200

python-apt (0.7.13.2) unstable; urgency=low

  * apt/cache.py:
   - Convert argument to str in __getitem__() (Closes: #542965).

 -- Julian Andres Klode <jak@debian.org>  Sat, 22 Aug 2009 22:47:30 +0200

python-apt (0.7.13.1) unstable; urgency=low

  * apt/package.py:
   - Fix Version.get_dependencies() to not ignore the arguments.

 -- Julian Andres Klode <jak@debian.org>  Fri, 21 Aug 2009 16:59:08 +0200

python-apt (0.7.13.0) unstable; urgency=low

  [ Michael Vogt ]
  * apt/package.py:
    - add "recommends" property
  * apt/cache.py, python/cache.cc:
    - add optional pulseInterval option to "update()"

  [ Sebastian Heinlein ]
  * apt/cache.py:
   - Fix the (inst|keep|broken|del)_count attributes (Closes: #542773).

  [ Julian Andres Klode ]
  * apt/package.py:
   - Introduce Version.get_dependencies() which takes one or more types
     of dependencies and returns a list of Dependency objects.
   - Do not mark the package as manually installed on upgrade (Closes: #542699)
   - Add Package.is_now_broken and Package.is_inst_broken.
  * apt/cache.py:
   - Introduce ProblemResolver class (Closes: #542705)
  * python/pkgsrcrecords.cc:
   - Fix spelling error (begining should be beginning).
  * po:
   - Update template and the translations de.po, fr.po (Closes: #467120),
     ja.po (Closes: #454293).
  * debian/control:
   - Update Standards-Version to 3.8.3.
  * debian/rules:
   - Build with DH_PYCENTRAL=include-links instead of nomove.

 -- Julian Andres Klode <jak@debian.org>  Fri, 21 Aug 2009 16:22:34 +0200

python-apt (0.7.12.1ubuntu2) karmic; urgency=low

  * apt/package.py:
    - fix bug in BaseDependency initialization (LP: #416362)
  * debian/control:
    - add break for packagekit-backend-apt (<= 0.4.8-0ubuntu4)
      packagekit usees some internal API that changed

 -- Michael Vogt <michael.vogt@ubuntu.com>  Thu, 20 Aug 2009 14:23:40 +0200

python-apt (0.7.12.1ubuntu1) karmic; urgency=low

  [ Michael Vogt ]
  * apt/package.py:
    - add "recommends" property
  * debian/control:
    - change build-dep for libapt-pkg-dev to >= 0.7.21
  * merged with debian/unstable

  [ Loïc Minier ]
  * Revert addition of gcc and gcc_s to python-apt libs as the toolchain has
    been fixed; LP: #375334.

  [ Julian Andres Klode ]
  * apt/package.py:
   - Introduce Version.get_dependencies() which takes one or more types
     of dependencies and returns a list of Dependency objects.

 -- Michael Vogt <michael.vogt@ubuntu.com>  Wed, 19 Aug 2009 11:33:59 +0200

python-apt (0.7.12.1) unstable; urgency=low

  * apt/debfile.py:
    - Fix missing space in message (Closes: #539704)
  * apt/package.py:
    - Add missing argument to Version.__le__() and Version.__ge__()
  * debian/control:
    - Do not build-depend on python-gtk2 and python-vte on kfreebsd-*.
  * setup.py:
    - Always build documentation, even if python-gtk2 is not installed.

 -- Julian Andres Klode <jak@debian.org>  Mon, 03 Aug 2009 15:17:43 +0200

python-apt (0.7.12.0) unstable; urgency=low

  [ Julian Andres Klode ]
  * python/cache.cc:
    - Support Breaks, Enhances dependency types (Closes: #416247)
  * debian/control:
    - Only recommend libjs-jquery (Closes: #527543)
    - Build-depend on libapt-pkg-dev (>= 0.7.22~)
    - Update Standards-Version to 3.8.2
  * apt/cache.py:
    - Correctly handle rootdir on second and later invocations of
      open(), by calling InitSystem again. (LP: #320665).
    - Provide broken_count, delete_count, install_count, keep_count
      properties (Closes: #532338)
    - Only create Package objects when they are requested, do not keep them in
      a dict. Saves 10MB for 25,000 packages on my machine.
  * apt/package.py:
    - Allow to set the candidate of a package (Closes: #523997)
      + Support assignments to the 'candidate' property of Package objects.
      + Initial patch by Sebastian Heinlein
    - Make comparisons of Version object more robust.
    - Return VersionList objects in Package.versions, which are sequences
      and also provide features of mappings. (partial API BREAK)
      + Allows to get a specific version (Closes: #523998)
  * apt/progress/__init__.py:
    - Do not break out of InstallProgress.waitChild()'s loop just because it
      is hitting EINTR, but only on child exit or on ECHILD.
  * Use debhelper 7 instead of CDBS

  [ Stefano Zacchiroli ]
  * debian/python-apt.doc-base: register the documentation with the
    doc-base system (Closes: #525134)

  [ Sebastian Heinlein ]
  * apt/progress.py: Extract the package name from the status message
    (Closes: #532660)

 -- Julian Andres Klode <jak@debian.org>  Thu, 30 Jul 2009 14:08:30 +0200

python-apt (0.7.11.1) unstable; urgency=low

  [ Stephan Peijnik ]
  * apt/progress/__init__.py:
    - Exception handling fixes in InstallProgress class.

  [ Michael Vogt ]
  * python/tag.cc:
    - merge patch from John Wright that adds FindRaw method
      (closes: #538723)

 -- Michael Vogt <mvo@debian.org>  Wed, 29 Jul 2009 19:15:56 +0200

python-apt (0.7.11.0) unstable; urgency=low

  [ Julian Andres Klode ]
  * data/templates/Debian.info.in: Squeeze will be 6.0, not 5.1

  [ Stephan Peijnik ]
  * apt/progress/__init__.py:
    - add update_status_full() that takes file_size/partial_size as
      additional callback arguments
    - add pulse_items() that takes a addtional "items" tuple that
      gives the user full access to the individual items that are
      fetched
  * python/progress.cc:
    - low level code for update_status_full and pulse_items()
    - better threading support

  [ Michael Vogt ]
  * aptsources/distro.py:
    - fix indent error that causes incorrect sources.list additons
      (LP: #372224)
  * python/progress.cc:
    - fix crash in RunSimpleCallback()

 -- Michael Vogt <mvo@debian.org>  Mon, 20 Jul 2009 15:35:27 +0200

python-apt (0.7.10.4ubuntu1) karmic; urgency=low

  [ Michael Vogt ]
  * merged from debian/unstable
  * apt/cache.py:
    - when the cache is run with a alternative rootdir, create
      required dirs/files automatically
  * python/progress.cc:
    - fix crash in RunSimpleCallback()

  [ Loic Minier ]
  * Merge changes below from Michael Casadevall; note that these changes were
    concurrently uploaded in a different form in 0.7.10.3ubuntu2 which wasn't
    committed in bzr.

  [ Michael Casadevall ]
  * setup.py:
    - Added gcc and gcc_s to work around gcc-4.4 issue on ARM and libstdc++
    - This is a temporary workaround for Karmic Alpha 1. See bug #375334 
      for more details

  [ Loic Minier ]
  * Update mirror list from LP.
  * Unset https_proxy in pre-build.sh to workaround LP #94130.

 -- Michael Vogt <michael.vogt@ubuntu.com>  Mon, 15 Jun 2009 11:02:25 +0200

python-apt (0.7.10.4) unstable; urgency=low

  [ Michael Vogt ]
  * data/templates/Ubuntu.info.in:
    - updated for the new ubuntu karmic version
  * data/templates/Debian.info.in:
    - add squeeze

  [ Otavio Salvador ]
  * utils/get_debian_mirrors.py: updated to support current mirror page.
  * Update Debian mirrors. (Closes: #518071)

 -- Michael Vogt <mvo@debian.org>  Tue, 05 May 2009 12:03:27 +0200

python-apt (0.7.10.3ubuntu1) karmic; urgency=low

  * merged from debian, remaining changes:
    - updated mirrors
    - build python2.4
    - use DH_PYCENTRAL=include-links
    - use --install-layout=deb
    - pre-build.sh: update ubuntu mirrors on bzr-buildpackage
  
 -- Michael Vogt <mvo@debian.org>  Tue, 05 May 2009 12:03:27 +0200

python-apt (0.7.10.3) unstable; urgency=low

  * apt/package.py: Handle cases where no candidate is available, by returning
    None in the candidate property. (Closes: #523801)

 -- Julian Andres Klode <jak@debian.org>  Sun, 12 Apr 2009 19:50:26 +0200

python-apt (0.7.10.2) unstable; urgency=low

  * apt/package.py: Handle cases where no candidate is available and
    one of the deprecated properties (e.g. candidateVersion) is
    requested. (Closes: #523801)
  * setup.py, debian/rules: Support version in setup.py again by getting
    the value from the variable DEBVER (defined in debian/rules), falling
    back to None.

 -- Julian Andres Klode <jak@debian.org>  Sun, 12 Apr 2009 19:00:07 +0200

python-apt (0.7.10.1) unstable; urgency=low

  * Fix FTBFS with python-debian (>= 0.1.13) on Python 2.4 by not using it to
    get a version number in setup.py (Closes: #523473)
  * apt/package.py:
    - (Package.candidateRecord): Fix missing 'd' in 'record'
    - (DeprecatedProperty.__get__): Only warn when used on objects, this
      makes it easier to use e.g. pydoc,sphinx,pychecker.

 -- Julian Andres Klode <jak@debian.org>  Fri, 10 Apr 2009 17:51:07 +0200

python-apt (0.7.10) unstable; urgency=low

  * Build-Depend on python-debian, use it to get version number from changelog
  * Depend on libjs-jquery, and remove internal copy (Closes: #521532)
  * apt/package.py:
    - Introduce Version.{uri,uris,fetch_binary()}
  * debian/control:
    - Remove mdz from Uploaders (Closes: #521477), add myself.
    - Update Standards-Version to 3.8.1
    - Use ${binary:Version} instead of ${Source-Version}
    - Fix spelling error: python -> Python
  * debian/copyright: Switch to machine-interpretable copyright
  * Fix documentation building
    - doc/source/conf.py: Only include directories for current python version.
    - debian/control: Build-Depend on python-gtk2, python-vte.
    - setup.py: If pygtk can not be imported, do not build the documentation.
  * Breaks: debdelta (<< 0.28~) to avoid more problems due to the internal
    API changes from 0.7.9.

 -- Julian Andres Klode <jak@debian.org>  Wed, 01 Apr 2009 15:24:29 +0200

python-apt (0.7.9) unstable; urgency=low

  [ Julian Andres Klode ]
  * apt/gtk/widgets.py:
    - Handle older versions of python-gobject which do not ship glib
  * apt/package.py: Introduce the Version class
    - Deprecate Package.candidate*() and Package.installed*(), except for
      installedFiles.
    - Provide Version.get_source() (LP: #118788)
    - Provide Package.versions (Closes: #513236)
  * apt/progress/: New package, replaces apt.progress and apt.gtk
    - apt/progress/gtk2.py: Moved here from apt/gtk/widgets.py
    - apt/progress/__init__.py: Move here from apt/progress.py
  * doc/source/*: Improve the documentation
    - Document more attributes and functions of apt_pkg (they are all listed)

  [ Michael Vogt ]
  * aptsources/distro.py:
    - use iso_3166.xml instead of iso_3166.tab
    - fix incorrect indent
  * debian/control:
    - add Recommends to iso-codes (for iso_3166.xml)
  * apt/package.py:
    - make sure to set the defaulttimeout back to the
      original value (in getChangelog(), LP: #314212)
      Closes: #513315
  * apt/cache.py:
    - when setting a alternative rootdir, read the
      config from it as well
  * python/configuration.cc, python/apt_pkgmodule.cc:
    - add apt_pkg.ReadConfigDir()
  * python/cache.cc, tests/getcache_mem_corruption.py:
    - test if progress objects have the right methods
      and raise error if not (thanks to Emanuele Rocca)
      closes: #497049
  * apt/package.py:
    - avoid uneeded interal references in the Package objects
  * aptsources/sourceslist.py:
    - fix bug in invalid lines detection (LP: #324614)

 -- Michael Vogt <mvo@debian.org>  Thu, 19 Mar 2009 13:39:21 +0100

python-apt (0.7.9~exp2ubuntu11) karmic; urgency=low

  [ Matthias Klose ]
  * Build for python2.4 as well. LP: #354812.

  [ Michael vogt ]
  * setup.py:
    - only use sphinx for python2.5 or later
  * data/templates/Ubuntu.info.in:
    - updated for karmic

 -- Michael Vogt <michael.vogt@ubuntu.com>  Wed, 06 May 2009 14:28:56 +0200

python-apt (0.7.9~exp2ubuntu10) jaunty; urgency=low

  * .bzr-buildpackage/default.conf:
    - add pre-build hook to update the mirror list from LP

 -- Michael Vogt <michael.vogt@ubuntu.com>  Mon, 30 Mar 2009 17:22:38 +0200

python-apt (0.7.9~exp2ubuntu9) jaunty; urgency=low

  * aptsources/sourceslist.py:
    - fix bug in invalid lines detection (LP: #324614)

 -- Michael Vogt <michael.vogt@ubuntu.com>  Thu, 19 Mar 2009 14:09:50 +0100

bpython-apt (0.7.9~exp2ubuntu8) jaunty; urgency=low

  * Rebuild for python2.6.
  * Call dh_pycentral with "DH_PYCENTRAL=include-links".

 -- Matthias Klose <doko@ubuntu.com>  Sat, 21 Feb 2009 18:31:23 +0000

python-apt (0.7.9~exp2ubuntu7) jaunty; urgency=low

  * apt/package.py:
    - add "not_automatic" flag to the origin
  * debian/control:
    - rebuild against latest apt
  * apt/cache.py:
    - when setting a alternative rootdir, read the
      config from it as well (LP: #243550)
  * python/configuration.cc, python/apt_pkgmodule.cc:
    - add apt_pkg.ReadConfigDir()

 -- Michael Vogt <michael.vogt@ubuntu.com>  Mon, 09 Feb 2009 15:09:17 +0100

python-apt (0.7.9~exp2ubuntu5) jaunty; urgency=low

  * apt/cache.py:
    - revert the InitConfig change, has unintended side-effects

 -- Michael Vogt <michael.vogt@ubuntu.com>  Mon, 26 Jan 2009 12:13:46 +0100

python-apt (0.7.9~exp2ubuntu4) jaunty; urgency=low

  * apt/cache.py:
    - when running with the rootdir option, run
      InitConfig() again to ensure that the config
      from the rootdir is read, not from the host
      (lp: #243550)
  * apt/package.py:
    - make sure to set the defaulttimeout back to the
      original value (in getChangelog(), LP: #314212)

 -- Michael Vogt <michael.vogt@ubuntu.com>  Mon, 26 Jan 2009 08:45:00 +0100

python-apt (0.7.9~exp2ubuntu3) jaunty; urgency=low

  * apt/__init__.py:
    - use iso_3166.xml instead of iso_3166.tab
    - fix incorrect indent 
  * debian/control:
    - add Recommends to iso-codes (for iso_3166.xml)

 -- Michael Vogt <michael.vogt@ubuntu.com>  Thu, 22 Jan 2009 09:37:17 +0100

python-apt (0.7.9~exp2ubuntu2) jaunty; urgency=low

  * apt/__init__.py:
    - remove the future warning 
  * aptsources/distro.py:
    - fix indent breakage (LP: #319714)

 -- Michael Vogt <michael.vogt@ubuntu.com>  Wed, 21 Jan 2009 21:47:21 +0100

python-apt (0.7.9~exp2ubuntu1) jaunty; urgency=low

  * Merged from debian, lots of documentation updates
    and other fixes (thanks to Julian Andres Klode)

 -- Michael Vogt <michael.vogt@ubuntu.com>  Tue, 20 Jan 2009 15:32:54 +0100

python-apt (0.7.9~exp2) experimental; urgency=low

  [ Julian Andres Klode ]
  * apt/*.py:
    - Almost complete cleanup of the code
    - Remove inconsistent use of tabs and spaces (Closes: #505443)
    - Improved documentation
  * apt/debfile.py:
    - Drop get*() methods, as they are deprecated and were
      never in a stable release
    - Make DscSrcPackage working
  * apt/gtk/widgets.py:
    - Fix the code and document the signals
  * Introduce new documentation build with Sphinx
    - Contains style Guide (Closes: #481562)
    - debian/rules: Build the documentation here
    - setup.py: Remove pydoc building and add new docs.
    - debian/examples: Include examples from documentation
    - debian/python-apt.docs:
      + Change html/ to build/doc/html.
      + Add build/doc/text for the text-only documentation
  * setup.py:
    - Only create build/data when building, not all the time
    - Remove build/mo and build/data on clean -a
  * debian/control:
    - Remove the Conflicts on python2.3-apt, python2.4-apt, as
      they are only needed for oldstable (sarge)
    - Build-Depend on python-sphinx (>= 0.5)
  * aptsources/distinfo.py:
    - Allow @ in mirror urls (Closes: #478171) (LP: #223097)
  * Merge Ben Finney's whitespace changes (Closes: #481563)
  * Merge Ben Finney's do not use has_key() (Closes: #481878)
  * Do not use deprecated form of raise statement (Closes: #494259)
  * Add support for PkgRecords.SHA256Hash (Closes: #456113)
  
  [ Michael Vogt ]
  * apt/package.py:
    - fix bug in candidateInstalledSize property
  * aptsources/distinfo.py:
    - fix too restrictive mirror url check
  * aptsources/distro.py:
    - only add nearest_server and server to the mirrors if
      they are defined

 -- Julian Andres Klode <jak@debian.org>  Sun, 11 Jan 2009 20:01:59 +0100

python-apt (0.7.9~exp1) experimental; urgency=low

  * Merged python-apt consolidation branch by Sebastian
    Heinlein (many thanks)
  * apt/cache.py:
    - new method "isVirtualPackage()"
    - new method "getProvidingPackages()"
    - new method "getRequiredDownload()"
    - new method "additionalRequiredSpace()"
  * apt/debfile.py:
    - move a lot of the gdebi code into this file, this
      provides interfaces for querrying and installing
      .deb files and .dsc files
  * apt/package.py:
    - better description parsing
    - new method "installedFiles()"
    - new method "getChangelog()"
  * apt/gtk/widgets.py:
    - new gobject GOpProgress
    - new gobject GFetchProgress
    - new gobject GInstallProgress
    - new gobject GDpkgInstallProgress
    - new widget GtkAptProgress
  * doc/examples/gui-inst.py:
    - updated to use the new widgets
  * debian/control:
    - add suggests for python-gtk2 and python-vte
  * setup.py:
    - build html/ help of the apt and aptsources modules
      into /usr/share/doc/python-apt/html
  * apt/__init__.py:
    - remove the future warning

 -- Michael Vogt <mvo@debian.org>  Mon, 15 Dec 2008 14:29:47 +0100

python-apt (0.7.8ubuntu1) jaunty; urgency=low

  * Merged python-apt consolidation branch by Sebastian
    Heinlein (many thanks)
  * apt/cache.py:
    - new method "isVirtualPackage()" 
    - new method "getProvidingPackages()"
    - new method "getRequiredDownload()"
    - new method "additionalRequiredSpace()"
  * apt/debfile.py:
    - move a lot of the gdebi code into this file, this
      provides interfaces for querrying and installing
      .deb files and .dsc files
  * apt/package.py:
    - better description parsing 
    - new method "installedFiles()"
    - new method "getChangelog()"
  * apt/gtk/widgets.py:
    - new gobject GOpProgress
    - new gobject GFetchProgress
    - new gobject GInstallProgress
    - new gobject GDpkgInstallProgress
    - new widget GtkAptProgress
  * doc/examples/gui-inst.py: 
    - updated to use the new widgets
  * debian/control:
    - add suggests for python-gtk2 and python-vte
  * setup.py:
    - build html/ help of the apt and aptsources modules
      into /usr/share/doc/python-apt/html

 -- Michael Vogt <mvo@debian.org>  Mon, 15 Dec 2008 14:29:47 +0100

python-apt (0.7.8) unstable; urgency=low

  [ Michael Vogt ]
  * python/cache.cc:
    - fix crash if Ver.PriorityType() returns NULL
    - fix GetCandidateVer() reporting incorrect versions after
      SetCandidateVer() was used. Thanks to Julian Andres Klode for
      the test-case (LP: #237372)
  * python/apt_instmodule.cc:
    - do not change working dir in debExtractArchive() (LP: #184093)
  * apt/cache.py:
    - support "in" in apt.Cache() (LP: #251587)
  * apt/package.py:
    - do not return None in sourcePackageName (LP: #123062)
  * python/progress.cc:
    - when pulse() does not return a boolean assume "true"
      (thanks to Martin Pitt for telling me about the problem)
  * python/apt_pkgmodule.cc:
    - add "SelState{Unknown,Install,Hold,DeInstall,Purge}" constants
  * aptsources/__init__.py, aptsources/distinfo.py:
    - run apt_pkg.init() when aptsources gets imported and not
      the distinfo function
    - fix detection of cdrom sources and add test for it
  * python/metaindex.cc
    - fix crash when incorrect attribute is given
  * data/templates/Ubuntu.info.in:
    - updated
  * aptsources/distro.py:
    - add parameter to get_distro() to make unit testing easier
  * tests/test_aptsources_ports.py:
    - add test for arch specific handling (when sub arch is on
      a different mirror than "main" arches)

  [ Julian Andres Klode ]
  * python/acquire.cc (GetPkgAcqFile): Support DestDir and DestFilename.

 -- Michael Vogt <mvo@debian.org>  Mon, 24 Nov 2008 10:24:30 +0200

python-apt (0.7.8~ubuntu2) jaunty; urgency=low

  [ Michael Vogt ]
  * data/templates/Ubuntu.info.in:
    - updated to fix ports.ubuntu.com for powerpc and lpia
      (LP: #220890)
  * aptsources/distro.py:
    - add parameter to get_distro() to make unit testing easier
  * tests/test_aptsources_ports.py:
    - add test for arch specific handling (when sub arch is on
      a different mirror than "main" arches)

  [ Julian Andres Klode ]
  * python/acquire.cc (GetPkgAcqFile): Support DestDir and DestFilename.

 -- Michael Vogt <michael.vogt@ubuntu.com>  Mon, 10 Nov 2008 11:35:03 +0100
  
python-apt (0.7.8~ubuntu1) jaunty; urgency=low

  * python/apt_pkgmodule.cc:
    - add "SelState{Unknown,Install,Hold,DeInstall,Purge}" constants
  * python/metaindex.cc
    - fix crash when incorrect attribute is given
  * data/templates/Ubuntu.info.in:
    - updated for jaunty

 -- Michael Vogt <michael.vogt@ubuntu.com>  Mon, 03 Nov 2008 11:46:54 +0100

python-apt (0.7.7.1+nmu1) unstable; urgency=medium

  * Non-maintainer upload.
  * data/templates/Debian.info.in: Set the BaseURI to security.debian.org for
    lenny/updates, etch/updates and sarge/updates. (Closes: #503237)

 -- Jonny Lamb <jonny@debian.org>  Fri, 24 Oct 2008 12:44:33 +0100

python-apt (0.7.7.1ubuntu4) intrepid; urgency=low

  * apt/package.py:
    - do not return None in sourcePackageName (LP: #123062)
  * python/progress.cc:
    - when pulse() does not return a boolean assume "true"
      (thanks to Martin Pitt for telling me about the problem)
  * aptsources/__init__.py, aptsources/distinfo.py:
    - run apt_pkg.init() when aptsources gets imported and not
      the distinfo function
    - fix detection of cdrom sources and add test for it
 
 -- Michael Vogt <michael.vogt@ubuntu.com>  Thu, 18 Sep 2008 14:42:46 +0200

python-apt (0.7.7.1ubuntu3) intrepid; urgency=low

  * Rebuild against current apt on hppa.

 -- Colin Watson <cjwatson@ubuntu.com>  Mon, 01 Sep 2008 11:37:58 +0100

python-apt (0.7.7.1ubuntu2) intrepid; urgency=low

  * python/cache.cc:
    - fix GetCandidateVer() reporting incorrect versions after
      SetCandidateVer() was used. Thanks to Julian Andres Klode for
      the test-case (LP: #237372)
  * python/apt_instmodule.cc:
    - do not change working dir in debExtractArchive() (LP: #184093)
  * apt/cache.py:
    - support "in" in apt.Cache() (LP: #251587)

 -- Michael Vogt <michael.vogt@ubuntu.com>  Tue, 05 Aug 2008 11:35:32 +0200

python-apt (0.7.7.1ubuntu1) intrepid; urgency=low

  * python/cache.cc:
    - fix crash if Ver.PriorityType() returns NULL  (LP: #253255)

 -- Michael Vogt <michael.vogt@ubuntu.com>  Wed, 30 Jul 2008 10:26:53 +0200

python-apt (0.7.7.1) unstable; urgency=low

  * data/templates/Debian.info.in:
    - add 'lenny' template info (closes: #476364)
  * aptsources/distinfo.py:
    - fix template matching for arch specific code (LP: #244093)

 -- Michael Vogt <michael.vogt@ubuntu.com>  Fri, 25 Jul 2008 18:34:28 +0200

python-apt (0.7.7ubuntu2) intrepid; urgency=low

  * python/metaindex.cc
    - fix crash when incorrect attribute is given
  * data/templates/Ubuntu.info.in:
    - updated
  * aptsources/distro.py:
    - add parameter to get_distro() to make unit testing easier
  * tests/test_aptsources_ports.py:
    - add test for arch specific handling (when sub arch is on
      a different mirror than "main" arches)

  [ Julian Andres Klode ]
  * python/acquire.cc (GetPkgAcqFile): Support DestDir and DestFilename.

 -- Michael Vogt <mvo@debian.org>  Mon, 24 Nov 2008 10:24:30 +0200

python-apt (0.7.7ubuntu1) intrepid; urgency=low

  * merged from debian-sid

 -- Michael Vogt <michael.vogt@ubuntu.com>  Tue, 22 Jul 2008 15:58:37 +0200

python-apt (0.7.7) unstable; urgency=low

  [ Emanuele Rocca ]
  * data/templates/Debian.info.in:
    - s/MatchUri/MatchURI/. Thanks, Gustavo Noronha Silva (closes: #487673)
  * python/cache.cc:
    - Throw an exception rather than segfaulting when GetCache() is called
      before InitSystem() (closes: #369147)
  * doc/examples/config.py:
    - Fix config.py --help (closes: #257007)

  [ Michael Vogt ]
  * python/apt_pkgmodule.cc:
    - fix bug in hashsum calculation when the original string
      contains \0 charackters (thanks to Celso Providelo and 
      Ryan Hass for the test-case) LP: #243630
  * tests/test_hashsums.py:
    - add tests for the hashsum code
  * apt/package.py:
    - add "isAutoRemovable()" method
  * python/pkgsrcrecords.cc:
    - add "Record" attribute to the PkgSrcRecord to access the
      full source record
  * debian/rules:
    - remove the arch-build target, we have bzr-builddeb now

 -- Michael Vogt <mvo@debian.org>  Tue, 22 Jul 2008 10:16:03 +0200

python-apt (0.7.6ubuntu3) intrepid; urgency=low

  * apt/package.py:
    - add "isAutoRemovable()" method

 -- Michael Vogt <michael.vogt@ubuntu.com>  Mon, 14 Jul 2008 15:18:03 +0100

python-apt (0.7.6ubuntu2) intrepid; urgency=low

  * python/apt_pkgmodule.cc:
    - fix bug in hashsum calculation when the original string
      contains \0 charackters (thanks to Celso Providelo and 
      Ryan Hass for the test-case) LP: #243630
  * tests/test_hashsums.py:
    - add tests for the hashsum code

 -- Michael Vogt <mvo@debian.org>  Fri, 04 Jul 2008 19:53:28 +0200

python-apt (0.7.6ubuntu1) intrepid; urgency=low

  * merged with debian, remaining changes:
    - more up-to-date mirror list

 -- Michael Vogt <michael.vogt@ubuntu.com>  Fri, 04 Jul 2008 11:00:33 +0200

python-apt (0.7.6) unstable; urgency=low

  * apt/cache.py:
    - add "memonly" option to apt.Cache() to force python-apt to
      not touch the pkgcache.bin file (this works around a possible
      race condition in the pkgcache.bin handling)
  * data/templates/Ubuntu.info.in:
    - added ubuntu 'intrepid'
  * debian/README.source:
    - added (basic) documentation how to build python-apt
  * aptsources/distinfo.py:
    - support arch specific BaseURI, MatchURI and MirrosFile fields
      in the distinfo template
  * debian/control:
    - move bzr branch to bzr.debian.org and update Vcs-Bzr

 -- Michael Vogt <mvo@debian.org>  Wed, 18 Jun 2008 14:46:43 +0200

python-apt (0.7.5ubuntu2) intrepid; urgency=low

  * apt/cache.py:
    - add "memonly" option to apt.Cache() to force python-apt to
      not touch the pkgcache.bin file (this works around a possible
      race condition in the pkgcache.bin handling)

 -- Michael Vogt <michael.vogt@ubuntu.com>  Fri, 13 Jun 2008 12:14:34 +0200

python-apt (0.7.5ubuntu1) intrepid; urgency=low

  * merged from debian-sid

 -- Michael Vogt <michael.vogt@ubuntu.com>  Thu, 12 Jun 2008 12:32:00 +0200

python-apt (0.7.5) unstable; urgency=low

  * use the new ListUpdate() code
  * add example in doc/examples/update.py
  * python/pkgrecords.cc:
    - export the Homepage field
  * python/tar.cc:
    - fix .lzma extraction (thanks to bigjools)
   * python/sourcelist.cc:
     - support GetIndexes() GetAll argument to implement
       something like --print-uris
   * python/apt_pkgmodule.cc:
     - add InstState{Ok,ReInstReq,Hold,HoldReInstReq} constants
   * apt/cache.py:
     - add reqReinstallPkgs property that lists all packages in
       ReInstReq or HoldReInstReq

 -- Michael Vogt <mvo@debian.org>  Tue, 19 Feb 2008 21:06:36 +0100

python-apt (0.7.4ubuntu9) intrepid; urgency=low

  * aptsources/distinfo.py:
    - support arch specific BaseURI, MatchURI and MirrosFile fields
      in the distinfo template (LP: #220890)

 -- Michael Vogt <michael.vogt@ubuntu.com>  Wed, 28 May 2008 12:20:23 +0200

python-apt (0.7.4ubuntu8) intrepid; urgency=low

  * data/templates/Ubuntu.info.in:
    - added ubuntu 'intrepid'
  * debian/README.source: 
    - added (basic) documentation how to build python-apt

 -- Michael Vogt <michael.vogt@ubuntu.com>  Mon, 05 May 2008 10:40:58 +0200

python-apt (0.7.4ubuntu7) hardy; urgency=low

  * data/templates/Ubuntu.mirrors: 
    - updated mirrors list from launchpad (LP: #153284)
  * util/get_ubuntu_mirrors_from_lp.py:
    - rewritten to use +archivemirrors-rss and feedburner

 -- Michael Vogt <michael.vogt@ubuntu.com>  Mon, 07 Apr 2008 16:15:28 +0200

python-apt (0.7.4ubuntu6) hardy; urgency=low

  * rebuild due to python-central problems

 -- Michael Vogt <michael.vogt@ubuntu.com>  Tue, 19 Feb 2008 17:58:29 +0100

python-apt (0.7.4ubuntu5) hardy; urgency=low

  * python/sourcelist.cc:
    - support GetIndexes() GetAll argument to implement
      something like --print-uris
  * python/apt_pkgmodule.cc:
    - add InstState{Ok,ReInstReq,Hold,HoldReInstReq} constants
  * apt/cache.py:
    - add reqReinstallPkgs property that lists all packages in
      ReInstReq or HoldReInstReq

 -- Michael Vogt <michael.vogt@ubuntu.com>  Mon, 18 Feb 2008 16:55:51 +0100

python-apt (0.7.4ubuntu4) hardy; urgency=low

  * python/pkgrecords.cc:
    - export the Homepage field

 -- Michael Vogt <michael.vogt@ubuntu.com>  Mon, 11 Feb 2008 10:34:39 +0100

python-apt (0.7.4ubuntu3) hardy; urgency=low

  * python/tar.cc:
    - fix .lzma extraction (thanks to bigjools for reporting)

 -- Michael Vogt <michael.vogt@ubuntu.com>  Fri, 25 Jan 2008 09:57:31 +0000

python-apt (0.7.4ubuntu2) hardy; urgency=low

  * use the new apt ListUpdate() code
  * add example in doc/examples/update.py

 -- Michael Vogt <mvo@debian.org>  Tue, 19 Feb 2008 21:06:36 +0100

python-apt (0.7.4ubuntu1) hardy; urgency=low

  * merged from debian/unstable, remaining changes:
   - rebuild against latest apt
   - maintainer field changed

 -- Michael Vogt <michael.vogt@ubuntu.com>  Thu, 13 Dec 2007 15:00:22 +0100

python-apt (0.7.4) unstable; urgency=low

  * apt/debfile.py:
    - added wrapper around apt_inst.debExtract()
    - support dictionary like access
  * apt/package.py:
    - fix apt.package.Dependency.relation initialization
  * python/apt_instmodule.cc:
    - added arCheckMember()
    - fix typo
  * aptsources/distro.py:
    - throw NoDistroTemplateException if not distribution template
      can be found
  * python/string.cc:
    - fix overflow in SizeToStr()
  * python/metaindex.cc:
    - added support for the metaIndex objects
  * python/sourceslist.cc:
    - support new "List" attribute that returns the list of
      metaIndex source entries
  * python/depcache.cc:
    - be more threading friendly
  * python/tag.cc
    - support "None" as default in
      ParseSection(control).get(field, default), LP: #44470
  * python/progress.cc:
    - fix refcount problem in OpProgress
    - fix refcount problem in FetchProgress
    - fix refcount problem in CdromProgress
  * apt/README.apt:
    - fix typo (thanks to Thomas Schoepf, closes: #387787)
  * po/fr.po:
    - merge update, thanks to Christian Perrier (closes:  #435918)
  * data/templates/:
    - update templates

 -- Michael Vogt <mvo@debian.org>  Thu, 06 Dec 2007 15:35:46 +0100

python-apt (0.7.3.1ubuntu6) hardy; urgency=low

  * remove python-central pre-depends, this is no longer needed
    during upgrades now that we have "PYCENTRAL_NO_DPKG_QUERY"

 -- Michael Vogt <michael.vogt@ubuntu.com>  Wed, 21 Nov 2007 20:33:42 +0100

python-apt (0.7.3.1ubuntu5) hardy; urgency=low

  * add hardy to the ubuntu sources.list template

 -- Michael Vogt <michael.vogt@ubuntu.com>  Sat, 27 Oct 2007 15:03:18 -0400

python-apt (0.7.3.1ubuntu4) gutsy; urgency=low

  * pre-depend on gutsy version pycentral, this ensures that we get a 
    updated dpkg with triggers support before pycentral uses  
    /usr/bin/dpkg-querry (LP: #152827)

 -- Michael Vogt <michael.vogt@ubuntu.com>  Mon, 15 Oct 2007 11:24:12 +0200

python-apt (0.7.3.1ubuntu3) gutsy; urgency=low

  * data/templates/Ubuntu.mirrors:
    - update the static mirror list from LP (LP: #126148)

 -- Michael Vogt <michael.vogt@ubuntu.com>  Thu, 11 Oct 2007 00:13:00 +0200

python-apt (0.7.3.1ubuntu2) gutsy; urgency=low

  * apt/package.py:
    - fix apt.package.Dependency.relation initialization

 -- Michael Vogt <michael.vogt@ubuntu.com>  Mon, 01 Oct 2007 20:08:47 +0200

python-apt (0.7.3.1ubuntu1) gutsy; urgency=low

  * python/metaindex.cc:
    - added support for the metaIndex objects
  * python/sourceslist.cc:
    - support new "List" attribute that returns the list of
      metaIndex source entries
  * python/string.cc:
    - fix overflow in SizeToStr()

 -- Michael Vogt <michael.vogt@ubuntu.com>  Tue, 04 Sep 2007 16:36:11 +0200

python-apt (0.7.3.1) unstable; urgency=low

  * NMU
  * Fix version to not use CPU and OS since it's not available on APT
    anymore (closes: #435653, #435674)

 -- Otavio Salvador <otavio@debian.org>  Thu, 02 Aug 2007 18:45:25 -0300

python-apt (0.7.3ubuntu2) gutsy; urgency=low

  * rebuild against latest apt

 -- Michael Vogt <michael.vogt@ubuntu.com>  Fri, 03 Aug 2007 14:16:41 +0200

python-apt (0.7.3ubuntu1) gutsy; urgency=low

  * apt/debfile.py:
    - added wrapper around apt_inst.debExtract()
    - support dictionary like access
  * python/apt_instmodule.cc:
    - added arCheckMember()
  * build with latest python-distutils-extra (thanks
    to doko for notifiying about the problem)
  * aptsources/distro.py:
    - throw NoDistroTemplateException if not distribution template
      can be found

 -- Michael Vogt <michael.vogt@ubuntu.com>  Tue, 31 Jul 2007 13:40:04 +0200

python-apt (0.7.3) unstable; urgency=low

  * apt/package.py:
    - added Record class that can be accessed like a dictionary
      and return it in candidateRecord and installedRecord
      (thanks to Alexander Sack for discussing this with me)
  * doc/examples/records.py:
    - added example how to use the new Records class
  * apt/cache.py:
    - throw FetchCancelleException, FetchFailedException,
      LockFailedException exceptions when something goes wrong
  * aptsources/distro.py:
    - generalized some code, bringing it into the Distribution
      class, and wrote some missing methods for the DebianDistribution
      one (thanks to Gustavo Noronha Silva)
  * debian/control:
    - updated for python-distutils-extra (>= 1.9.0)
  * debian/python-apt.install:
    - fix i18n files
  * python/indexfile.cc:
    - increase str buffer in PackageIndexFileRepr

 -- Michael Vogt <michael.vogt@ubuntu.com>  Fri, 27 Jul 2007 16:57:28 +0200

python-apt (0.7.2ubuntu3) gutsy; urgency=low

  * Rebuild against libapt-pkg-libc6.6-6-4.4.

 -- Colin Watson <cjwatson@ubuntu.com>  Mon, 09 Jul 2007 16:36:46 +0100

python-apt (0.7.2ubuntu2) gutsy; urgency=low

  * python/package.py:
    - added Record class that can be accessed like a dictionary
      and return it in candidateRecord and installedRecord
      (thanks to Alexander Sack for discussing this with me)
  * doc/examples/records.py:
    - added example how to use the new Records class
  * python/cache.py:
    - throw FetchCancelleException, FetchFailedException, 
      LockFailedException exceptions when something goes wrong

 -- Michael Vogt <michael.vogt@ubuntu.com>  Thu, 28 Jun 2007 16:03:01 +0200

python-apt (0.7.2ubuntu1) gutsy; urgency=low

  * merged from debian/unstable
  * Remaining changes:
    - data/templates/Ubuntu.info: gutsy repository information
    - set Maintainer field to ubuntu

 -- Michael Vogt <michael.vogt@ubuntu.com>  Thu, 14 Jun 2007 12:08:49 +0200

python-apt (0.7.2) unstable; urgency=low

  * build against the new apt
  * support for new "aptsources" pythn module
    (thanks to Sebastian Heinlein)
  * merged support for translated package descriptions
  * merged support for automatic removal of unused dependencies

 -- Michael Vogt <mvo@debian.org>  Sun, 10 Jun 2007 20:13:38 +0200

python-apt (0.7.1) experimental; urgency=low

  * merged http://glatzor.de/bzr/python-apt/sebi:
    - this means that the new aptsources modules is available

 -- Michael Vogt <mvo@debian.org>  Mon, 14 May 2007 13:33:42 +0200

python-apt (0.7.0) experimental; urgency=low

  * support translated pacakge descriptions
  * support automatic dependency information

 -- Michael Vogt <mvo@debian.org>  Wed,  2 May 2007 18:41:53 +0200

python-apt (0.6.22) unstable; urgency=low

  * python/apt_pkgmodule.cc:
    - added pkgCache::State::PkgCurrentState enums
  * python/pkgrecords.cc:
    - added SourceVer

 -- Michael Vogt <mvo@debian.org>  Wed, 23 May 2007 09:44:03 +0200

python-apt (0.6.21ubuntu1) gutsy; urgency=low

  [Michael Vogt]
  * python/apt_pkgmodule.cc:
    - added pkgCache::State::PkgCurrentState enums
  * data/templates/Ubuntu.info.in:
    - updated for gusty
  [Sebastian Heinlein]
  * Fix the addition of of sources that are already enabled but not with
    all components - fix LP#98795
  * Handle changes of forced servers of child repositories in a more
    sane way - fix LP#85060

 -- Michael Vogt <michael.vogt@ubuntu.com>  Wed,  2 May 2007 14:27:54 +0200

python-apt (0.6.21) unstable; urgency=low

  * apt/cdrom.py:
    - better cdrom handling support
  * apt/package.py:
    - added candidateDependencies, installedDependencies
    - SizeToString supports PyLong too
    - support pkg.architecture
    - support candidateRecord, installedRecord
  * apt/cache.py:
    - fix rootdir
  * apt/cdrom.py:
    - fix bug in cdrom mountpoint handling

 -- Michael Vogt <mvo@debian.org>  Tue, 24 Apr 2007 21:24:28 +0200

python-apt (0.6.20ubuntu16) feisty; urgency=low

  * Fix the addition of of sources that are already enabled but not with
    all components - fix LP#98795

 -- Sebastian Heinlein <glatzor@ubuntu.com>  Wed,  4 Apr 2007 11:31:33 +0200

python-apt (0.6.20ubuntu15) unstable; urgency=low

  [ Sebastian Heinlein ]
  * Update the mirror lists from Launchpad
  * Only include http and ftp servers - LP#99060
  [Michael Vogt]
  * fix error in invalid unicode handler (LP#99753)

 -- Michael Vogt <michael.vogt@ubuntu.com>  Mon,  2 Apr 2007 14:25:31 +0200

python-apt (0.6.20ubuntu14) feisty; urgency=low

  [Michael Vogt]
  * aptsources/distro.py:
    - fix typo (LP#84009)
  * fix gettext import (LP#92764)
  * po/*.po:
    - make update-po
  [ Sebastian Heinlein ]
  * remove an oboslete function
  * fix the url comparision with trainling slashes - LP#95031

 -- Michael Vogt <michael.vogt@ubuntu.com>  Mon, 26 Mar 2007 18:47:22 +0200

python-apt (0.6.20ubuntu13) feisty; urgency=low

  * fix in the duplicated source checking (thanks to Sebastian Heinlein)
  * python/depache.cc:
    - properly support isAutoInstalled flag

 -- Michael Vogt <michael.vogt@ubuntu.com>  Wed, 14 Mar 2007 16:38:22 +0100

python-apt (0.6.20ubuntu12) feisty; urgency=low

  * apt/cdrom.py:
    - fix bug in cdrom __init__ code
  * debian/rules:
    - added "DH_PYCENTRAL=nomove"


 -- Michael Vogt <michael.vogt@ubuntu.com>  Wed,  7 Mar 2007 10:41:00 +0100

python-apt (0.6.20ubuntu11) feisty; urgency=low

  * apt/packages.py:
    - support candidateDependencies, installedDependencies
    - support pkg.architecture
    - support candidateRecord, installedRecord

 -- Michael Vogt <michael.vogt@ubuntu.com>  Tue,  6 Mar 2007 16:22:49 +0100

python-apt (0.6.20ubuntu10) feisty; urgency=low

  * debian/control:
    - added XS-Vcs-Bzr header to make finding the repo easier
  * apt/cache.py:
    - fix rootdir var

 -- Michael Vogt <michael.vogt@ubuntu.com>  Thu,  1 Mar 2007 14:36:33 +0100

python-apt (0.6.20ubuntu9) feisty; urgency=low

  * Re-add debian/python-apt.install (LP: #88134)
    - This seems to have gone missing between 0.6.20ubuntu6 and 0.6.20ubuntu8
    - This probably happened because it wasn't added to bzr

 -- Matt Zimmerman <mdz@ubuntu.com>  Mon, 26 Feb 2007 14:04:15 -0800

python-apt (0.6.20ubuntu8) feisty; urgency=low

  * fix FTBFS

 -- Michael Vogt <michael.vogt@ubuntu.com>  Mon, 26 Feb 2007 18:41:37 +0100

python-apt (0.6.20ubuntu7) feisty; urgency=low

  * aptsources/distro.py:
    - fix crash in add_source (LP#85806)
  * apt/package.py:
    - handle invalid unicode more gracefully (LP#86215)
  * rebuild against latest apt

 -- Michael Vogt <michael.vogt@ubuntu.com>  Mon, 26 Feb 2007 14:31:00 +0100

python-apt (0.6.20ubuntu6) feisty; urgency=low

  * Build the extension for the debug interpreter.
  * Set Ubuntu maintainer address.

 -- Matthias Klose <doko@ubuntu.com>  Sat, 17 Feb 2007 02:10:37 +0100

python-apt (0.6.20ubuntu5) feisty; urgency=low

  * be more robust in has_repository (LP#84897)

 -- Michael Vogt <michael.vogt@ubuntu.com>  Tue, 13 Feb 2007 17:49:55 +0100

python-apt (0.6.20ubuntu4) feisty; urgency=low

  * rebuild against latest libapt

 -- Michael Vogt <michael.vogt@ubuntu.com>  Tue,  6 Feb 2007 16:40:37 +0100

python-apt (0.6.20ubuntu3) feisty; urgency=low

  * fixes in the new 'aptsources' module 
    (thanks to Sebastian Heinlein)
  * apt/cdrom.py:
    - better cdrom handling support
  * python/string.cc:
    - SizeToString supports PyLong too 
  * apt/cache.py:
    - fix rootdir

 -- Michael Vogt <michael.vogt@ubuntu.com>  Mon,  5 Feb 2007 10:29:55 +0100

python-apt (0.6.20ubuntu2) feisty; urgency=low

  * python/depcache.cc:
    - MarkInstall() has new FromUser argument to support marking
      packages as automatically installed
  * merged the 'aptsources' module for sources.list handling 
    (thanks to Sebastian Heinlein)

 -- Michael Vogt <michael.vogt@ubuntu.com>  Fri,  2 Feb 2007 16:26:38 +0100

python-apt (0.6.20ubuntu1) feisty; urgency=low

  * merged from debian

 -- Michael Vogt <michael.vogt@ubuntu.com>  Tue, 19 Dec 2006 13:41:32 +0100

python-apt (0.6.20) unstable; urgency=low

  * python/generic.h:
    - fix incorrect use of PyMem_DEL(), use pyObject_DEL()
      instead. This fixes a nasty segfault with python2.5
      (lp: 63226)
  * python/pkgrecords.cc:
    - export SHA1Hash() as well
  * debian/rules: Remove dh_python call.
  * apt/progress.cc:
    - protect against not-parsable strings send from dpkg (lp: 68553)
  * python/pkgmanager.cc:
    - fix typo (closes: #382853)
  * debian/control:
    - tightend dependency (closes: #383478)
  * apt/progress.py:
    - use os._exit() in the child (lp: #53298)
    - use select() when checking for statusfd (lp: #53282)
  * acknoledge NMU (closes: #378048, #373512)
  * python/apt_pkgmodule.cc:
    - fix missing docstring (closes: #368907),
      Thanks to Josh Triplett
  * make it build against python2.5
  * python/progress.cc:
    - fix memleak (lp: #43096)

 -- Michael Vogt <mvo@debian.org>  Tue, 19 Dec 2006 13:32:11 +0100

python-apt (0.6.19ubuntu9.1) edgy-updates; urgency=low

  * protect against not-parsable strings send from dpkg (lp: 68553)

 -- Michael Vogt <michael.vogt@ubuntu.com>  Fri, 27 Oct 2006 10:41:44 +0200

python-apt (0.6.19ubuntu9) edgy; urgency=low

  * Reupload to restore dependency on python-central.
  * debian/rules: Remove dh_python call.

 -- Matthias Klose <doko@ubuntu.com>  Thu, 12 Oct 2006 14:26:46 +0200

python-apt (0.6.19ubuntu8) edgy; urgency=low

  * support pkgDepCache::ActionGroup()

 -- Michael Vogt <michael.vogt@ubuntu.com>  Fri,  6 Oct 2006 18:03:46 +0200

python-apt (0.6.19ubuntu7) edgy; urgency=low

  * python/generic.h:
    - fix incorrect use of PyMem_DEL(), use PyObject_DEL()
      instead. This fixes a nasty segfault with python2.5
      (lp: 63226)

 -- Michael Vogt <michael.vogt@ubuntu.com>  Wed,  4 Oct 2006 16:45:53 +0200

python-apt (0.6.19ubuntu6) edgy; urgency=low

  * python/progress.cc:
    - fix memleak (lp: #43096)

 -- Michael Vogt <michael.vogt@ubuntu.com>  Mon,  2 Oct 2006 18:33:44 +0200

python-apt (0.6.19ubuntu5) edgy; urgency=low

  * python/pkgmanager.cc:
    - fix typo (closes: #382853)
  * debian/control:
    - tightend dependency (closes: #383478)
  * apt/progress.py:
    - use os._exit() in the child (lp: #53298)
    - use select() when checking for statusfd (lp: #53282)
  * acknoledge NMU (closes: #378048, #373512)
  * python/apt_pkgmodule.cc:
    - fix missing docstring (closes: #368907), 
      Thanks to Josh Triplett
  * make it build against python2.5

 -- Michael Vogt <michael.vogt@ubuntu.com>  Mon, 18 Sep 2006 18:28:19 +0200

python-apt (0.6.19ubuntu4) edgy; urgency=low

  * Rebuild to add support for python2.5.

 -- Matthias Klose <doko@ubuntu.com>  Fri,  8 Sep 2006 13:32:47 +0000
  
python-apt (0.6.19ubuntu3) edgy; urgency=low

  * merged ddtp support

 -- Michael Vogt <michael.vogt@ubuntu.com>  Mon, 14 Aug 2006 16:25:51 +0200

python-apt (0.6.19ubuntu2) edgy; urgency=low

  * tightened build-deps on latest apt

 -- Michael Vogt <michael.vogt@ubuntu.com>  Thu,  3 Aug 2006 17:02:30 +0200

python-apt (0.6.19ubuntu1) edgy; urgency=low

  [ Michael Vogt ]
  * doc/examples/print_uris.py:
    - added a example to show how the indexfile.ArchiveURI() can be used
      with binary packages
  * python/apt_pkgmodule.cc:
    - export sha256 generation
  * added support for the pkgDepCache.IsGarbage() flag

  [ Otavio Salvador ]
  * apt/cache.py:
    - fix commit doc string to also cite the open related callbacks
    - allow change of rootdir for APT database loading
    - add dh_installexamples in package building Closes: #376014

 -- Michael Vogt <michael.vogt@ubuntu.com>  Thu, 27 Jul 2006 15:00:55 +0200

python-apt (0.6.19) unstable; urgency=low

  [ Michael Vogt ]
  * doc/examples/print_uris.py:
    - added a example to show how the indexfile.ArchiveURI() can be used
      with binary packages
  * python/apt_pkgmodule.cc:
    - export sha256 generation

  [ Otavio Salvador ]
  * apt/cache.py:
    - fix commit doc string to also cite the open related callbacks
    - allow change of rootdir for APT database loading
    - add dh_installexamples in package building Closes: #376014
  * python/depcache.cc:
    - "IsGarbage()" method added (to support auto-mark)

 -- Michael Vogt <mvo@debian.org>  Thu, 27 Jul 2006 00:42:20 +0200

python-apt (0.6.18-0.2) unstable; urgency=low

  * Non-maintainer upload.
  * Add ${shlibs:Depends} and ${misc:Depends} (Closes: #377615).

 -- Christoph Berg <myon@debian.org>  Tue, 18 Jul 2006 11:39:52 +0200

python-apt (0.6.18-0.1) unstable; urgency=high

  * Non-maintainer upload.
  * Call dh_pycentral and dh_python before dh_installdeb, to make sure
    the dh_pycentral snippets are put into the maintainer scripts; patch from
    Sam Morris. (Closes: #376416)

 -- Steinar H. Gunderson <sesse@debian.org>  Wed, 12 Jul 2006 23:26:50 +0200

python-apt (0.6.18) unstable; urgency=low

  * Non-maintainer upload.
  * Update for the new Python policy. Closes: #373512

 -- Raphael Hertzog <hertzog@debian.org>  Sat, 17 Jun 2006 15:09:28 +0200

python-apt (0.6.17) unstable; urgency=low

  * apt/progress.py:
    - initialize FetchProgress.eta with the correct type
    - strip the staus str before passing it to InstallProgress.statusChanged()
    - added InstallProgress.statusChange(pkg, percent, status)
    - make DumbInstallProgress a new-style class
      (thanks to kamion for the suggestions)
    - fix various pychecker warnings
  * apt/cache.py:
    - return useful values on Cache.update()
    - Release locks on failure (thanks to Colin Watson)
    - fix various pychecker warnings
  * apt/package.py:
    - fix various pychecker warnings
    - check if looupRecords succeeded
    - fix bug in the return statement of _downloadable()
  * python/srcrecords.cc:
    - add "Restart" method
    - don't run auto "Restart" before performing a Lookup
    - fix the initalization (no need to pass a PkgCacheType to the records)
    - added "Index" attribute
  * python/indexfile.cc:
    - added ArchiveURI() method

 -- Michael Vogt <mvo@debian.org>  Mon,  8 May 2006 22:34:58 +0200

python-apt (0.6.16.2ubuntu9) edgy; urgency=low

  * rebuild against the latest apt (with auto-mark support)
  * the full merge needs a newer python-support 

 -- Michael Vogt <michael.vogt@ubuntu.com>  Mon,  3 Jul 2006 21:33:40 +0200

python-apt (0.6.16.2ubuntu8) dapper; urgency=low

  * apt/package.py:
    - fix return value in {candidate,installed}Downloadable

 -- Michael Vogt <michael.vogt@ubuntu.com>  Wed, 17 May 2006 19:28:44 +0200

python-apt (0.6.16.2ubuntu7) dapper; urgency=low

  * apt/package.py:
    - check if _lookupRecord() succeeded when checking
      maintainer or description (fixes invalid descriptions under 
      rare circumstances in gnome-app-install)

 -- Michael Vogt <michael.vogt@ubuntu.com>  Wed, 17 May 2006 18:12:58 +0200

python-apt (0.6.16.2ubuntu6) dapper; urgency=low

  * debian/control:
    - Replaces: python-apt (<< 0.6.11), instead of Conflicts which is not
      correct here. (closes: #308586).
  * python/srcrecords.cc:
    - don't run auto "Restart" before performing a Lookup (but require
      explicit "Restart", fixes the docs/examples/sources.py example)
    - fix the initalization (no need to pass a PkgCacheType to the records)
  
 -- Michael Vogt <michael.vogt@ubuntu.com>  Mon,  8 May 2006 16:40:14 +0200

python-apt (0.6.16.2ubuntu5) dapper; urgency=low

  * apt/cache.py: Release locks on failure (thanks to Colin Watson)
    (closes: #35867)

 -- Michael Vogt <michael.vogt@ubuntu.com>  Tue, 21 Mar 2006 15:09:14 +0100

python-apt (0.6.16.2ubuntu4) dapper; urgency=low

  * apt/package.py: 
     - added Package.setDelete(purge) option

 -- Michael Vogt <michael.vogt@ubuntu.com>  Mon,  6 Mar 2006 18:59:33 +0000

python-apt (0.6.16.2ubuntu3) dapper; urgency=low

  * apt/package.py: undo some damager from pychecker

 -- Michael Vogt <michael.vogt@ubuntu.com>  Wed,  1 Mar 2006 15:34:23 +0100

python-apt (0.6.16.2ubuntu2) dapper; urgency=low

  * apt/progress.py: 
    - initialize FetchProgress.eta with the correct type
    - strip the staus str before passing it to InstallProgress.statusChanged()
  * apt/cache.py:
    - return useful values on Cache.update()
  * fix FTBFS

 -- Michael Vogt <michael.vogt@ubuntu.com>  Tue, 28 Feb 2006 14:07:06 +0100

python-apt (0.6.16.2ubuntu1) dapper; urgency=low

  * apt/progress.py: 
    - added InstallProgress.statusChange(pkg, percent, status) 
    - make DumbInstallProgress a new-style class 
      (thanks to kamion for the suggestions)
    - fix various pychecker warnings
  * apt/cache.py, apt/package.py: fix various pychecker warnings

 -- Michael Vogt <michael.vogt@ubuntu.com>  Tue, 28 Feb 2006 12:04:37 +0100

python-apt (0.6.16.2) unstable; urgency=low

  * Non-maintainer upload.
  * debian/control:
    + Replaces: python-apt (<< 0.6.11), instead of Conflicts which is not
      correct here. (closes: #308586).

 -- Pierre Habouzit <madcoder@debian.org>  Fri, 14 Apr 2006 19:30:51 +0200

python-apt (0.6.16.1) unstable; urgency=low

  * memleak fixed when pkgCache objects are deallocated
  * typos fixed (thanks to Gustavo Franco)
  * pkgRecords.Record added to get raw record data
  * python/cache.cc: "key" in pkgCache::VerIterator.DependsList[key] is
                     no longer locale specific but always english

 -- Michael Vogt <mvo@debian.org>  Wed, 22 Feb 2006 10:41:13 +0100

python-apt (0.6.16ubuntu2) dapper; urgency=low

  * Drop python2.3 package.

 -- Matthias Klose <doko@ubuntu.com>  Tue, 14 Feb 2006 15:27:26 +0000

python-apt (0.6.16ubuntu1) dapper; urgency=low

  * memleak fixed when pkgCache objects are deallocated

 -- Michael Vogt <michael.vogt@ubuntu.com>  Thu, 12 Jan 2006 00:08:05 +0100

python-apt (0.6.16) unstable; urgency=low

  * added GetPkgAcqFile to queue individual file downloads with the
    system (dosn't make use of the improved pkgAcqFile yet)
  * added SourceList.GetIndexes()
  * rewrote apt.cache.update() to use the improved aquire interface
  * apt/ API change: apt.Package.candidateOrigin returns a list of origins
    now instead of a single one
  * apt_pkg.Cdrom.Add() returns a boolean now, CdromProgress has totalSteps
  * added support for pkgIndexFile and added SourcesList.FindIndex()
  * added "trusted" to the Origin class

 -- Michael Vogt <michael.vogt@ubuntu.com>  Thu,  5 Jan 2006 00:56:36 +0100

python-apt (0.6.15) unstable; urgency=low

  * rewrote cache.Commit() and make it raise proper Exception if stuff
    goes wrong
  * fix a invalid return from cache.commit(), fail if a download failed
  * apt.Package.candidateOrigin returns a class now
  * added pkgAcquire, pkgPackageManager and a example (acquire.py)
  * tightend build-dependencies for new apt and the c++ transition

 -- Michael Vogt <mvo@debian.org>  Mon, 28 Nov 2005 23:48:37 +0100

python-apt (0.6.14) unstable; urgency=low

  * doc/examples/build-deps.py:
    - fixed/improved (thanks to Martin Michlmayr, closes: #321507)
  * apt_pkg.Cache.Update() does no longer reopen the cache
    (this is the job of the caller now)
  * python/srcrecords.cc:
    - support for "srcrecords.Files" added
    - always run "Restart" before performing a Lookup
  * export locking via: GetLock(),PkgSystem{Lock,UnLock}
  * apt/cache.py:
    - added  __iter__ to make "for pkg in apt.Cache:" stuff possible

 -- Michael Vogt <mvo@debian.org>  Wed,  9 Nov 2005 04:52:08 +0100

python-apt (0.6.13) unstable; urgency=low

  * support for depcache added
  * support for the PkgProblemResolver added
  * support for PkgSrcRecord.BuildDepends added
  * support for cdrom handling (add, ident) added
  * support for progress reporting from operations added
    (e.g. OpProgress, FetchProgress, InstallProgress, CdromProgress)
  * added tests/ directory with various tests for the code
  * native apt/ python directory added that contains
    a more pythonic interface to apt_pkg
  * made the apt/ python code PEP08 conform
  * python exceptions return the apt error message now
    (thanks to Chris Halls for the patch)

 -- Michael Vogt <mvo@debian.org>  Fri,  5 Aug 2005 10:30:31 +0200

python-apt (0.6.12.2) unstable; urgency=low

   * rebuild against the latest apt (c++ transition)

 -- Michael Vogt <mvo@debian.org>  Mon, 1 Aug 2005 11:06:03 +0200

python-apt (0.6.12.1) unstable; urgency=low

   * rebuild against the latest apt

 -- Michael Vogt <mvo@debian.org>  Tue, 28 Jun 2005 18:29:57 +0200

python-apt (0.6.12ubuntu1) breezy; urgency=low

  * Greek0@gmx.net--2005-main/python-apt--debian--0.6:
    - python2.{3,4}-apt conflicts with python-apt (<< 0.6.11)
      (closes: #308586)
      (closes ubuntu: #11380)

 -- Michael Vogt <michael.vogt@ubuntu.com>  Thu, 12 May 2005 11:34:05 +0200

python-apt (0.6.12) breezy; urgency=low

  * added a tests/ directory
  * added tests/pkgsrcrecords.py that will check if the pkgsrcrecords
    interface does not segfault
  * new native python "apt" interface that hides the details of apt_pkg

 -- Michael Vogt <michael.vogt@ubuntu.com>  Fri,  6 May 2005 10:11:52 +0200

python-apt (0.6.11) experimental; urgency=low

  * fixed some reference count problems in the depcache and
    pkgsrcrecords code
  * DepCache.Init() is never called implicit now
  * merged with python-apt tree from Greek0@gmx.net--2005-main

 -- Michael Vogt <mvo@debian.org>  Fri,  6 May 2005 10:04:38 +0200

python-apt (0.5.36ubuntu2) hoary; urgency=low

  * return "None" in GetCandidateVer() if no Candidate is found

 -- Michael Vogt <michael.vogt@ubuntu.com>  Tue, 15 Mar 2005 12:30:06 +0100

python-apt (0.5.36ubuntu1) hoary; urgency=low

  * DepCache.ReadPinFile() added
  * Fixed a bug in DepCache.Upgrade()

 -- Michael Vogt <michael.vogt@ubuntu.com>  Wed,  2 Mar 2005 11:32:15 +0100

python-apt (0.5.36) hoary; urgency=low

  * Fix build-depends, somehow lost in merge

 -- Matt Zimmerman <mdz@ubuntu.com>  Sat, 26 Feb 2005 18:53:54 -0800

python-apt (0.5.35) hoary; urgency=low

  * Target hoary this time

 -- Matt Zimmerman <mdz@ubuntu.com>  Sat, 26 Feb 2005 15:57:21 -0800

python-apt (0.5.34) unstable; urgency=low

  * Restore Ubuntu changes
    - Build python 2.4 as default, add python2.3-apt
    - Typo fix (Ubuntu #4677)

 -- Matt Zimmerman <mdz@ubuntu.com>  Sat, 26 Feb 2005 15:53:30 -0800

python-apt (0.5.33) unstable; urgency=low

  * Merge michael.vogt@ubuntu.com--2005/python-apt--pkgDepCache--0
    - Basic depcache API (Ubuntu #6889)

 -- Matt Zimmerman <mdz@ubuntu.com>  Sat, 26 Feb 2005 15:37:48 -0800

python-apt (0.5.32) unstable; urgency=low

  * Update to work with apt 0.5.32 (bzip2 deb support)

 -- Matt Zimmerman <mdz@debian.org>  Sun, 12 Dec 2004 09:44:45 -0800

python-apt (0.5.10) unstable; urgency=low

  * Recompile with apt 0.5

 -- Matt Zimmerman <mdz@debian.org>  Fri, 26 Dec 2003 09:09:40 -0800

python-apt (0.5.9) unstable; urgency=low

  * Fix broken object initialization in sourcelist.cc and srcrecords.cc
    (Closes: #215792)

 -- Matt Zimmerman <mdz@debian.org>  Thu, 25 Dec 2003 12:12:04 -0800

python-apt (0.5.8) unstable; urgency=low

  * Adjust build-depends to build with python2.3.  No other changes.
  * This seems to break the new source package support, probably because
    the new source package support is buggy.

 -- Matt Zimmerman <mdz@debian.org>  Fri,  8 Aug 2003 09:01:12 -0400

python-apt (0.5.5.2) unstable; urgency=low

  * Add myself to Uploaders so that bugs don't get tagged as NMU-fixed anymore
  * Initial support for working with source packages (Closes: #199716)

 -- Matt Zimmerman <mdz@debian.org>  Tue, 22 Jul 2003 22:20:00 -0400

python-apt (0.5.5.1) unstable; urgency=low

  * DepIterator::GlobOr increments the iterator; don't increment it again.
    This caused every other dependency to be skipped (Closes: #195805)
  * Avoid a null pointer dereference when calling keys() on an empty
    configuration (Closes: #149380)

 -- Matt Zimmerman <mdz@debian.org>  Mon,  2 Jun 2003 23:18:53 -0400

python-apt (0.5.5) unstable; urgency=low

  * Rebuild with apt 0.5.5

 -- Matt Zimmerman <mdz@debian.org>  Tue,  6 May 2003 10:01:22 -0400

python-apt (0.5.4.9) unstable; urgency=low

  * Parse /var/lib/dpkg/status in examples/tagfile.py, so that it works
    out of the box (Closes: #175340)
  * Rebuild with apt 0.5.4.9 (libapt-pkg-libc6.3-5-3.3)

 -- Matt Zimmerman <mdz@debian.org>  Tue, 18 Feb 2003 16:42:24 -0500

python-apt (0.5.4.4) unstable; urgency=low

  * Fix for memory leak with TmpGetCache.
    Closes: #151489
  * Include additional examples from Moshe Zadka <m@moshez.org>
    Closes: #150091, #152048
  * Rebuild for python2.2, which is now the default version
    Closes: #158460
  * No CVS directories in source tarball
    Closes: #157773

 -- Matt Zimmerman <mdz@debian.org>  Tue, 27 Aug 2002 19:22:10 -0400

python-apt (0.5.4.3) unstable; urgency=low

  * #include <new> in python/generic.h so that we can build on ia64, which
    uses g++-2.96 (Closes: #137467)

 -- Matt Zimmerman <mdz@debian.org>  Sat,  9 Mar 2002 23:34:13 -0500

python-apt (0.5.4.2) unstable; urgency=high

  * Fix g++-3.0 compilation issues (Closes: #134020)

 -- Matt Zimmerman <mdz@debian.org>  Sun, 24 Feb 2002 00:20:22 -0500

python-apt (0.5.4.1) unstable; urgency=low

  * Add apt-utils to build-depends, since libapt-pkg-dev doesn't pull it
    in.  This should allow python-apt to be autobuilt more readily.

 -- Matt Zimmerman <mdz@debian.org>  Sat, 23 Feb 2002 19:01:15 -0500

python-apt (0.5.4) unstable; urgency=low

  * Initial release.
  * Initial packaging by Jason Gunthorpe, et al.

 -- Matt Zimmerman <mdz@debian.org>  Wed, 16 Jan 2002 01:37:56 -0500<|MERGE_RESOLUTION|>--- conflicted
+++ resolved
@@ -1,34 +1,15 @@
-<<<<<<< HEAD
-python-apt (0.7.94.2ubuntu7) maverick; urgency=low
-
-  * data/templates/Ubuntu.info.in:
-    - add maverick
-
- -- Colin Watson <cjwatson@ubuntu.com>  Sun, 09 May 2010 13:17:03 +0200
-
-python-apt (0.7.94.2ubuntu6) lucid; urgency=low
-
-  Cherry pick fix from the debian branch:
-  
-  [ Julian Andres Klode ]
-  * python/cache.cc:
-    - Fix PackageFile.not_automatic to use NotAutomatic instead of NotSource.
-
- -- Michael Vogt <michael.vogt@ubuntu.com>  Wed, 14 Apr 2010 17:45:11 +0200
-
-python-apt (0.7.94.2ubuntu5) lucid; urgency=low
-=======
-python-apt (0.7.96) UNRELEASED; urgency=low
-
-  [ Michael Vogt ]
+python-apt (0.7.95ubuntu1) maverick; urgency=low
+
+  * merge from debian bzr, remaining changes:
+    - different mirror list
+
   * data/templates/gNewSense.info.in,
     data/templates/gNewSense.mirrors:
     - add gNewSense template and mirrors, thanks to Karl Goetz
 
- -- Michael Vogt <mvo@debian.org>  Tue, 01 Jun 2010 16:20:00 +0200
+ -- Michael Vogt <michael.vogt@ubuntu.com>  Tue, 01 Jun 2010 17:06:49 +0200
 
 python-apt (0.7.95) unstable; urgency=low
->>>>>>> 50f9df7e
 
   [ Julian Andres Klode ]
   * apt/cache.py:
@@ -53,16 +34,58 @@
       and Package.has_provides for provides.
     - Add rich compare methods to the Version object.
   * python/generic.cc:
+    - Fix a memory leak when using old attribute names.
     - Map ArchiveURI property to archive_uri
-<<<<<<< HEAD
-=======
   * python/progress.cc:
     - Do not pass arguments to InstallProgress.wait_child().
   * doc:
     - Update the long documentation.
   * debian/control:
     - Change priority to standard, keep -doc and -dev on optional.
->>>>>>> 50f9df7e
+  * utils/migrate-0.8.py:
+    - Open files in universal newline support and pass filename to ast.parse.
+    - Add has_key to the list of deprecated functions.
+    - Don't abort if parsing failed.
+    - do not require files to end in .py if they are passed on the command
+      line or if they contain python somewhere in the shebang line.
+
+  [ Michael Vogt ]
+  * apt/cache.py:
+    - make cache open silent by default (use apt.progress.base.OpProgress)
+  * tests/data/aptsources_ports/sources.list:
+    - fix ports test-data
+  * tests/test_apt_cache.py:
+    - add simple test for basic cache/dependency iteration
+
+ -- Julian Andres Klode <jak@debian.org>  Wed, 19 May 2010 15:43:09 +0200
+
+python-apt (0.7.94.2ubuntu7) maverick; urgency=low
+
+  * data/templates/Ubuntu.info.in:
+    - add maverick
+
+ -- Colin Watson <cjwatson@ubuntu.com>  Sun, 09 May 2010 13:17:03 +0200
+
+python-apt (0.7.94.2ubuntu6) lucid; urgency=low
+
+  Cherry pick fix from the debian branch:
+  
+  [ Julian Andres Klode ]
+  * python/cache.cc:
+    - Fix PackageFile.not_automatic to use NotAutomatic instead of NotSource.
+
+ -- Michael Vogt <michael.vogt@ubuntu.com>  Wed, 14 Apr 2010 17:45:11 +0200
+
+python-apt (0.7.94.2ubuntu5) lucid; urgency=low
+
+  [ Julian Andres Klode ]
+  * apt/package.py:
+    - Decode using utf-8 in installed_files (LP: #407953).
+    - Fix fetch_source() to work when source name = binary name (LP: #552400).
+  * python/cache.cc:
+    - Check that 2nd argument to Cache.update() really is a SourceList object.
+  * python/generic.cc:
+    - Map ArchiveURI property to archive_uri
   * utils/migrate-0.8.py:
     - Open files in universal newline support and pass filename to ast.parse.
     - Add has_key to the list of deprecated functions.
@@ -117,7 +140,6 @@
     - build against XS-Python-Versions: 2.6, 3.1
   * tests/test_apt_cache.py:
     - add simple test for basic cache/dependency iteration
-<<<<<<< HEAD
   * apt/__init__.py:
     - only show deprecation warnings if PYTHON_APT_DEPRECATION_WARNINGS
       is set in the environment. While we do want to have the new API its
@@ -125,10 +147,6 @@
       is released we turn the warnings on by default again
   
  -- Michael Vogt <michael.vogt@ubuntu.com>  Tue, 23 Mar 2010 20:01:22 +0100
-=======
-
- -- Julian Andres Klode <jak@debian.org>  Wed, 19 May 2010 15:43:09 +0200
->>>>>>> 50f9df7e
 
 python-apt (0.7.94.2) unstable; urgency=low
 
