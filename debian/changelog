--- conflicted
+++ resolved
@@ -1,12 +1,9 @@
-<<<<<<< HEAD
-python-apt (0.6.19exp1) experimental; urgency=low
-=======
-python-apt (0.6.22) unstable; urgency=low
+python-apt (0.7.0) experimental; urgency=low
 
   * python/apt_pkgmodule.cc:
     - added pkgCache::State::PkgCurrentState enums
 
- --
+ -- Michael Vogt <mvo@debian.org>  Wed,  2 May 2007 18:41:53 +0200
 
 python-apt (0.6.21) unstable; urgency=low
 
@@ -53,7 +50,6 @@
  -- Michael Vogt <mvo@debian.org>  Tue, 19 Dec 2006 13:32:11 +0100
 
 python-apt (0.6.19) unstable; urgency=low
->>>>>>> cccfb88e
 
   [ Michael Vogt ]
   * doc/examples/print_uris.py:
