--- conflicted
+++ resolved
@@ -2,6 +2,8 @@
 
   * data/templates/Ubuntu.info.in:
     - added ubuntu 'intrepid'
+  * debian/README.source: 
+    - added (basic) documentation how to build python-apt
 
  -- Michael Vogt <michael.vogt@ubuntu.com>  Mon, 05 May 2008 10:40:58 +0200
 
@@ -30,7 +32,6 @@
   * apt/cache.py:
     - add reqReinstallPkgs property that lists all packages in
       ReInstReq or HoldReInstReq
-<<<<<<< HEAD
 
  -- Michael Vogt <michael.vogt@ubuntu.com>  Mon, 18 Feb 2008 16:55:51 +0100
 
@@ -52,12 +53,6 @@
 
   * use the new apt ListUpdate() code
   * add example in doc/examples/update.py
-=======
-  * data/templates/Ubuntu.info.in:
-    - added ubuntu 'intrepid'
-  * debian/README.source: 
-    - added (basic) documentation how to build python-apt
->>>>>>> 8ada71a4
 
  -- Michael Vogt <michael.vogt@ubuntu.com>  Fri, 04 Jan 2008 21:17:00 +0100
 
