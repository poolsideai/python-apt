python-apt (0.7.9~exp2ubuntu5) jaunty; urgency=low

  * apt/cache.py:
    - revert the InitConfig change, has unintended side-effects

 -- Michael Vogt <michael.vogt@ubuntu.com>  Mon, 26 Jan 2009 12:13:46 +0100

python-apt (0.7.9~exp2ubuntu4) jaunty; urgency=low

  * apt/cache.py:
    - when running with the rootdir option, run
      InitConfig() again to ensure that the config
      from the rootdir is read, not from the host
      (lp: #243550)
  * apt/package.py:
    - make sure to set the defaulttimeout back to the
      original value (in getChangelog(), LP: #314212)

 -- Michael Vogt <michael.vogt@ubuntu.com>  Mon, 26 Jan 2009 08:45:00 +0100

python-apt (0.7.9~exp2ubuntu3) jaunty; urgency=low

  * apt/__init__.py:
    - use iso_3166.xml instead of iso_3166.tab
    - fix incorrect indent 
  * debian/control:
    - add Recommends to iso-codes (for iso_3166.xml)
<<<<<<< HEAD
=======
  * apt/package.py:
    - make sure to set the defaulttimeout back to the
      original value (in getChangelog(), LP: #314212)
  * apt/cache.py:
    - when setting a alternative rootdir, read the
      config from it as well
  * python/configuration.cc, python/apt_pkgmodule.cc:
    - add apt_pkg.ReadConfigDir()
>>>>>>> 5cbf0b58

 -- Michael Vogt <michael.vogt@ubuntu.com>  Thu, 22 Jan 2009 09:37:17 +0100

python-apt (0.7.9~exp2ubuntu2) jaunty; urgency=low

  * apt/__init__.py:
    - remove the future warning 
  * aptsources/distro.py:
    - fix indent breakage (LP: #319714)

 -- Michael Vogt <michael.vogt@ubuntu.com>  Wed, 21 Jan 2009 21:47:21 +0100

python-apt (0.7.9~exp2ubuntu1) jaunty; urgency=low

  * Merged from debian, lots of documentation updates
    and other fixes (thanks to Julian Andres Klode)

 -- Michael Vogt <michael.vogt@ubuntu.com>  Tue, 20 Jan 2009 15:32:54 +0100

python-apt (0.7.9~exp2) experimental; urgency=low

  [ Julian Andres Klode ]
  * apt/*.py:
    - Almost complete cleanup of the code
    - Remove inconsistent use of tabs and spaces (Closes: #505443)
    - Improved documentation
  * apt/debfile.py:
    - Drop get*() methods, as they are deprecated and were
      never in a stable release
    - Make DscSrcPackage working
  * apt/gtk/widgets.py:
    - Fix the code and document the signals
  * Introduce new documentation build with Sphinx
    - Contains style Guide (Closes: #481562)
    - debian/rules: Build the documentation here
    - setup.py: Remove pydoc building and add new docs.
    - debian/examples: Include examples from documentation
    - debian/python-apt.docs:
      + Change html/ to build/doc/html.
      + Add build/doc/text for the text-only documentation
  * setup.py:
    - Only create build/data when building, not all the time
    - Remove build/mo and build/data on clean -a
  * debian/control:
    - Remove the Conflicts on python2.3-apt, python2.4-apt, as
      they are only needed for oldstable (sarge)
    - Build-Depend on python-sphinx (>= 0.5)
  * aptsources/distinfo.py:
    - Allow @ in mirror urls (Closes: #478171) (LP: #223097)
  * Merge Ben Finney's whitespace changes (Closes: #481563)
  * Merge Ben Finney's do not use has_key() (Closes: #481878)
  * Do not use deprecated form of raise statement (Closes: #494259)
  * Add support for PkgRecords.SHA256Hash (Closes: #456113)
  
  [ Michael Vogt ]
  * apt/package.py:
    - fix bug in candidateInstalledSize property
  * aptsources/distinfo.py:
    - fix too restrictive mirror url check
  * aptsources/distro.py:
    - only add nearest_server and server to the mirrors if
      they are defined

 -- Julian Andres Klode <jak@debian.org>  Sun, 11 Jan 2009 20:01:59 +0100

python-apt (0.7.8ubuntu1) jaunty; urgency=low

  * Merged python-apt consolidation branch by Sebastian
    Heinlein (many thanks)
  * apt/cache.py:
    - new method "isVirtualPackage()" 
    - new method "getProvidingPackages()"
    - new method "getRequiredDownload()"
    - new method "additionalRequiredSpace()"
  * apt/debfile.py:
    - move a lot of the gdebi code into this file, this
      provides interfaces for querrying and installing
      .deb files and .dsc files
  * apt/package.py:
    - better description parsing 
    - new method "installedFiles()"
    - new method "getChangelog()"
  * apt/gtk/widgets.py:
    - new gobject GOpProgress
    - new gobject GFetchProgress
    - new gobject GInstallProgress
    - new gobject GDpkgInstallProgress
    - new widget GtkAptProgress
  * doc/examples/gui-inst.py: 
    - updated to use the new widgets
  * debian/control:
    - add suggests for python-gtk2 and python-vte
  * setup.py:
    - build html/ help of the apt and aptsources modules
      into /usr/share/doc/python-apt/html

 -- Michael Vogt <mvo@debian.org>  Mon, 15 Dec 2008 14:29:47 +0100

python-apt (0.7.8) unstable; urgency=low

  [ Michael Vogt ]
  * python/cache.cc:
    - fix crash if Ver.PriorityType() returns NULL
    - fix GetCandidateVer() reporting incorrect versions after
      SetCandidateVer() was used. Thanks to Julian Andres Klode for
      the test-case (LP: #237372)
  * python/apt_instmodule.cc:
    - do not change working dir in debExtractArchive() (LP: #184093)
  * apt/cache.py:
    - support "in" in apt.Cache() (LP: #251587)
  * apt/package.py:
    - do not return None in sourcePackageName (LP: #123062)
  * python/progress.cc:
    - when pulse() does not return a boolean assume "true"
      (thanks to Martin Pitt for telling me about the problem)
  * python/apt_pkgmodule.cc:
    - add "SelState{Unknown,Install,Hold,DeInstall,Purge}" constants
  * aptsources/__init__.py, aptsources/distinfo.py:
    - run apt_pkg.init() when aptsources gets imported and not
      the distinfo function
    - fix detection of cdrom sources and add test for it
  * python/metaindex.cc
    - fix crash when incorrect attribute is given
  * data/templates/Ubuntu.info.in:
    - updated
  * aptsources/distro.py:
    - add parameter to get_distro() to make unit testing easier
  * tests/test_aptsources_ports.py:
    - add test for arch specific handling (when sub arch is on
      a different mirror than "main" arches)

  [ Julian Andres Klode ]
  * python/acquire.cc (GetPkgAcqFile): Support DestDir and DestFilename.

 -- Michael Vogt <mvo@debian.org>  Mon, 24 Nov 2008 10:24:30 +0200

python-apt (0.7.8~ubuntu2) jaunty; urgency=low

  [ Michael Vogt ]
  * data/templates/Ubuntu.info.in:
    - updated to fix ports.ubuntu.com for powerpc and lpia
      (LP: #220890)
  * aptsources/distro.py:
    - add parameter to get_distro() to make unit testing easier
  * tests/test_aptsources_ports.py:
    - add test for arch specific handling (when sub arch is on
      a different mirror than "main" arches)

  [ Julian Andres Klode ]
  * python/acquire.cc (GetPkgAcqFile): Support DestDir and DestFilename.

 -- Michael Vogt <michael.vogt@ubuntu.com>  Mon, 10 Nov 2008 11:35:03 +0100
  
python-apt (0.7.8~ubuntu1) jaunty; urgency=low

  * python/apt_pkgmodule.cc:
    - add "SelState{Unknown,Install,Hold,DeInstall,Purge}" constants
  * python/metaindex.cc
    - fix crash when incorrect attribute is given
  * data/templates/Ubuntu.info.in:
    - updated for jaunty

 -- Michael Vogt <michael.vogt@ubuntu.com>  Mon, 03 Nov 2008 11:46:54 +0100

python-apt (0.7.7.1ubuntu4) intrepid; urgency=low

  * apt/package.py:
    - do not return None in sourcePackageName (LP: #123062)
  * python/progress.cc:
    - when pulse() does not return a boolean assume "true"
      (thanks to Martin Pitt for telling me about the problem)
  * aptsources/__init__.py, aptsources/distinfo.py:
    - run apt_pkg.init() when aptsources gets imported and not
      the distinfo function
    - fix detection of cdrom sources and add test for it
 
 -- Michael Vogt <michael.vogt@ubuntu.com>  Thu, 18 Sep 2008 14:42:46 +0200

python-apt (0.7.7.1ubuntu3) intrepid; urgency=low

  * Rebuild against current apt on hppa.

 -- Colin Watson <cjwatson@ubuntu.com>  Mon, 01 Sep 2008 11:37:58 +0100

python-apt (0.7.7.1ubuntu2) intrepid; urgency=low

  * python/cache.cc:
    - fix GetCandidateVer() reporting incorrect versions after
      SetCandidateVer() was used. Thanks to Julian Andres Klode for
      the test-case (LP: #237372)
  * python/apt_instmodule.cc:
    - do not change working dir in debExtractArchive() (LP: #184093)
  * apt/cache.py:
    - support "in" in apt.Cache() (LP: #251587)

 -- Michael Vogt <michael.vogt@ubuntu.com>  Tue, 05 Aug 2008 11:35:32 +0200

python-apt (0.7.7.1ubuntu1) intrepid; urgency=low

  * python/cache.cc:
    - fix crash if Ver.PriorityType() returns NULL  (LP: #253255)

 -- Michael Vogt <michael.vogt@ubuntu.com>  Wed, 30 Jul 2008 10:26:53 +0200

python-apt (0.7.7ubuntu2) intrepid; urgency=low

  * python/metaindex.cc
    - fix crash when incorrect attribute is given
  * data/templates/Ubuntu.info.in:
    - updated
  * aptsources/distro.py:
    - add parameter to get_distro() to make unit testing easier
  * tests/test_aptsources_ports.py:
    - add test for arch specific handling (when sub arch is on
      a different mirror than "main" arches)

  [ Julian Andres Klode ]
  * python/acquire.cc (GetPkgAcqFile): Support DestDir and DestFilename.

 -- Michael Vogt <mvo@debian.org>  Mon, 24 Nov 2008 10:24:30 +0200

python-apt (0.7.7.1+nmu1) unstable; urgency=medium

  * Non-maintainer upload.
  * data/templates/Debian.info.in: Set the BaseURI to security.debian.org for
    lenny/updates, etch/updates and sarge/updates. (Closes: #503237)

 -- Jonny Lamb <jonny@debian.org>  Fri, 24 Oct 2008 12:44:33 +0100

python-apt (0.7.7.1) unstable; urgency=low

  * data/templates/Debian.info.in:
    - add 'lenny' template info (closes: #476364)
  * aptsources/distinfo.py:
    - fix template matching for arch specific code (LP: #244093)

 -- Michael Vogt <michael.vogt@ubuntu.com>  Fri, 25 Jul 2008 18:34:28 +0200

python-apt (0.7.7ubuntu1) intrepid; urgency=low

  * merged from debian-sid

 -- Michael Vogt <michael.vogt@ubuntu.com>  Tue, 22 Jul 2008 15:58:37 +0200

python-apt (0.7.7) unstable; urgency=low

  [ Emanuele Rocca ]
  * data/templates/Debian.info.in:
    - s/MatchUri/MatchURI/. Thanks, Gustavo Noronha Silva (closes: #487673)
  * python/cache.cc:
    - Throw an exception rather than segfaulting when GetCache() is called
      before InitSystem() (closes: #369147)
  * doc/examples/config.py:
    - Fix config.py --help (closes: #257007)

  [ Michael Vogt ]
  * python/apt_pkgmodule.cc:
    - fix bug in hashsum calculation when the original string
      contains \0 charackters (thanks to Celso Providelo and 
      Ryan Hass for the test-case) LP: #243630
  * tests/test_hashsums.py:
    - add tests for the hashsum code
  * apt/package.py:
    - add "isAutoRemovable()" method
  * python/pkgsrcrecords.cc:
    - add "Record" attribute to the PkgSrcRecord to access the
      full source record
  * debian/rules:
    - remove the arch-build target, we have bzr-builddeb now

 -- Michael Vogt <mvo@debian.org>  Tue, 22 Jul 2008 10:16:03 +0200

python-apt (0.7.6ubuntu3) intrepid; urgency=low

  * apt/package.py:
    - add "isAutoRemovable()" method

 -- Michael Vogt <michael.vogt@ubuntu.com>  Mon, 14 Jul 2008 15:18:03 +0100

python-apt (0.7.6ubuntu2) intrepid; urgency=low

  * python/apt_pkgmodule.cc:
    - fix bug in hashsum calculation when the original string
      contains \0 charackters (thanks to Celso Providelo and 
      Ryan Hass for the test-case) LP: #243630
  * tests/test_hashsums.py:
    - add tests for the hashsum code

 -- Michael Vogt <mvo@debian.org>  Fri, 04 Jul 2008 19:53:28 +0200

python-apt (0.7.6ubuntu1) intrepid; urgency=low

  * merged with debian, remaining changes:
    - more up-to-date mirror list

 -- Michael Vogt <michael.vogt@ubuntu.com>  Fri, 04 Jul 2008 11:00:33 +0200

python-apt (0.7.6) unstable; urgency=low

  * apt/cache.py:
    - add "memonly" option to apt.Cache() to force python-apt to
      not touch the pkgcache.bin file (this works around a possible
      race condition in the pkgcache.bin handling)
  * data/templates/Ubuntu.info.in:
    - added ubuntu 'intrepid'
  * debian/README.source:
    - added (basic) documentation how to build python-apt
  * aptsources/distinfo.py:
    - support arch specific BaseURI, MatchURI and MirrosFile fields
      in the distinfo template
  * debian/control:
    - move bzr branch to bzr.debian.org and update Vcs-Bzr

 -- Michael Vogt <mvo@debian.org>  Wed, 18 Jun 2008 14:46:43 +0200

python-apt (0.7.5ubuntu2) intrepid; urgency=low

  * apt/cache.py:
    - add "memonly" option to apt.Cache() to force python-apt to
      not touch the pkgcache.bin file (this works around a possible
      race condition in the pkgcache.bin handling)

 -- Michael Vogt <michael.vogt@ubuntu.com>  Fri, 13 Jun 2008 12:14:34 +0200

python-apt (0.7.5ubuntu1) intrepid; urgency=low

  * merged from debian-sid

 -- Michael Vogt <michael.vogt@ubuntu.com>  Thu, 12 Jun 2008 12:32:00 +0200

python-apt (0.7.5) unstable; urgency=low

  * use the new ListUpdate() code
  * add example in doc/examples/update.py
  * python/pkgrecords.cc:
    - export the Homepage field
  * python/tar.cc:
    - fix .lzma extraction (thanks to bigjools)
   * python/sourcelist.cc:
     - support GetIndexes() GetAll argument to implement
       something like --print-uris
   * python/apt_pkgmodule.cc:
     - add InstState{Ok,ReInstReq,Hold,HoldReInstReq} constants
   * apt/cache.py:
     - add reqReinstallPkgs property that lists all packages in
       ReInstReq or HoldReInstReq

 -- Michael Vogt <mvo@debian.org>  Tue, 19 Feb 2008 21:06:36 +0100

python-apt (0.7.4ubuntu9) intrepid; urgency=low

  * aptsources/distinfo.py:
    - support arch specific BaseURI, MatchURI and MirrosFile fields
      in the distinfo template (LP: #220890)

 -- Michael Vogt <michael.vogt@ubuntu.com>  Wed, 28 May 2008 12:20:23 +0200

python-apt (0.7.4ubuntu8) intrepid; urgency=low

  * data/templates/Ubuntu.info.in:
    - added ubuntu 'intrepid'
  * debian/README.source: 
    - added (basic) documentation how to build python-apt

 -- Michael Vogt <michael.vogt@ubuntu.com>  Mon, 05 May 2008 10:40:58 +0200

python-apt (0.7.4ubuntu7) hardy; urgency=low

  * data/templates/Ubuntu.mirrors: 
    - updated mirrors list from launchpad (LP: #153284)
  * util/get_ubuntu_mirrors_from_lp.py:
    - rewritten to use +archivemirrors-rss and feedburner

 -- Michael Vogt <michael.vogt@ubuntu.com>  Mon, 07 Apr 2008 16:15:28 +0200

python-apt (0.7.4ubuntu6) hardy; urgency=low

  * rebuild due to python-central problems

 -- Michael Vogt <michael.vogt@ubuntu.com>  Tue, 19 Feb 2008 17:58:29 +0100

python-apt (0.7.4ubuntu5) hardy; urgency=low

  * python/sourcelist.cc:
    - support GetIndexes() GetAll argument to implement
      something like --print-uris
  * python/apt_pkgmodule.cc:
    - add InstState{Ok,ReInstReq,Hold,HoldReInstReq} constants
  * apt/cache.py:
    - add reqReinstallPkgs property that lists all packages in
      ReInstReq or HoldReInstReq

 -- Michael Vogt <michael.vogt@ubuntu.com>  Mon, 18 Feb 2008 16:55:51 +0100

python-apt (0.7.4ubuntu4) hardy; urgency=low

  * python/pkgrecords.cc:
    - export the Homepage field

 -- Michael Vogt <michael.vogt@ubuntu.com>  Mon, 11 Feb 2008 10:34:39 +0100

python-apt (0.7.4ubuntu3) hardy; urgency=low

  * python/tar.cc:
    - fix .lzma extraction (thanks to bigjools for reporting)

 -- Michael Vogt <michael.vogt@ubuntu.com>  Fri, 25 Jan 2008 09:57:31 +0000

python-apt (0.7.4ubuntu2) hardy; urgency=low

  * use the new apt ListUpdate() code
  * add example in doc/examples/update.py

 -- Michael Vogt <mvo@debian.org>  Tue, 19 Feb 2008 21:06:36 +0100

python-apt (0.7.4ubuntu1) hardy; urgency=low

  * merged from debian/unstable, remaining changes:
   - rebuild against latest apt
   - maintainer field changed

 -- Michael Vogt <michael.vogt@ubuntu.com>  Thu, 13 Dec 2007 15:00:22 +0100

python-apt (0.7.4) unstable; urgency=low

  * apt/debfile.py:
    - added wrapper around apt_inst.debExtract()
    - support dictionary like access
  * apt/package.py:
    - fix apt.package.Dependency.relation initialization
  * python/apt_instmodule.cc:
    - added arCheckMember()
    - fix typo
  * aptsources/distro.py:
    - throw NoDistroTemplateException if not distribution template
      can be found
  * python/string.cc:
    - fix overflow in SizeToStr()
  * python/metaindex.cc:
    - added support for the metaIndex objects
  * python/sourceslist.cc:
    - support new "List" attribute that returns the list of
      metaIndex source entries
  * python/depcache.cc:
    - be more threading friendly
  * python/tag.cc
    - support "None" as default in
      ParseSection(control).get(field, default), LP: #44470
  * python/progress.cc:
    - fix refcount problem in OpProgress
    - fix refcount problem in FetchProgress
    - fix refcount problem in CdromProgress
  * apt/README.apt:
    - fix typo (thanks to Thomas Schoepf, closes: #387787)
  * po/fr.po:
    - merge update, thanks to Christian Perrier (closes:  #435918)
  * data/templates/:
    - update templates

 -- Michael Vogt <mvo@debian.org>  Thu, 06 Dec 2007 15:35:46 +0100

python-apt (0.7.3.1ubuntu6) hardy; urgency=low

  * remove python-central pre-depends, this is no longer needed
    during upgrades now that we have "PYCENTRAL_NO_DPKG_QUERY"

 -- Michael Vogt <michael.vogt@ubuntu.com>  Wed, 21 Nov 2007 20:33:42 +0100

python-apt (0.7.3.1ubuntu5) hardy; urgency=low

  * add hardy to the ubuntu sources.list template

 -- Michael Vogt <michael.vogt@ubuntu.com>  Sat, 27 Oct 2007 15:03:18 -0400

python-apt (0.7.3.1ubuntu4) gutsy; urgency=low

  * pre-depend on gutsy version pycentral, this ensures that we get a 
    updated dpkg with triggers support before pycentral uses  
    /usr/bin/dpkg-querry (LP: #152827)

 -- Michael Vogt <michael.vogt@ubuntu.com>  Mon, 15 Oct 2007 11:24:12 +0200

python-apt (0.7.3.1ubuntu3) gutsy; urgency=low

  * data/templates/Ubuntu.mirrors:
    - update the static mirror list from LP (LP: #126148)

 -- Michael Vogt <michael.vogt@ubuntu.com>  Thu, 11 Oct 2007 00:13:00 +0200

python-apt (0.7.3.1ubuntu2) gutsy; urgency=low

  * apt/package.py:
    - fix apt.package.Dependency.relation initialization

 -- Michael Vogt <michael.vogt@ubuntu.com>  Mon, 01 Oct 2007 20:08:47 +0200

python-apt (0.7.3.1ubuntu1) gutsy; urgency=low

  * python/metaindex.cc:
    - added support for the metaIndex objects
  * python/sourceslist.cc:
    - support new "List" attribute that returns the list of
      metaIndex source entries
  * python/string.cc:
    - fix overflow in SizeToStr()

 -- Michael Vogt <michael.vogt@ubuntu.com>  Tue, 04 Sep 2007 16:36:11 +0200

python-apt (0.7.3.1) unstable; urgency=low

  * NMU
  * Fix version to not use CPU and OS since it's not available on APT
    anymore (closes: #435653, #435674)

 -- Otavio Salvador <otavio@debian.org>  Thu, 02 Aug 2007 18:45:25 -0300

python-apt (0.7.3ubuntu2) gutsy; urgency=low

  * rebuild against latest apt

 -- Michael Vogt <michael.vogt@ubuntu.com>  Fri, 03 Aug 2007 14:16:41 +0200

python-apt (0.7.3ubuntu1) gutsy; urgency=low

  * apt/debfile.py:
    - added wrapper around apt_inst.debExtract()
    - support dictionary like access
  * python/apt_instmodule.cc:
    - added arCheckMember()
  * build with latest python-distutils-extra (thanks
    to doko for notifiying about the problem)
  * aptsources/distro.py:
    - throw NoDistroTemplateException if not distribution template
      can be found

 -- Michael Vogt <michael.vogt@ubuntu.com>  Tue, 31 Jul 2007 13:40:04 +0200

python-apt (0.7.3) unstable; urgency=low

  * apt/package.py:
    - added Record class that can be accessed like a dictionary
      and return it in candidateRecord and installedRecord
      (thanks to Alexander Sack for discussing this with me)
  * doc/examples/records.py:
    - added example how to use the new Records class
  * apt/cache.py:
    - throw FetchCancelleException, FetchFailedException,
      LockFailedException exceptions when something goes wrong
  * aptsources/distro.py:
    - generalized some code, bringing it into the Distribution
      class, and wrote some missing methods for the DebianDistribution
      one (thanks to Gustavo Noronha Silva)
  * debian/control:
    - updated for python-distutils-extra (>= 1.9.0)
  * debian/python-apt.install:
    - fix i18n files
  * python/indexfile.cc:
    - increase str buffer in PackageIndexFileRepr

 -- Michael Vogt <michael.vogt@ubuntu.com>  Fri, 27 Jul 2007 16:57:28 +0200

python-apt (0.7.2ubuntu3) gutsy; urgency=low

  * Rebuild against libapt-pkg-libc6.6-6-4.4.

 -- Colin Watson <cjwatson@ubuntu.com>  Mon, 09 Jul 2007 16:36:46 +0100

python-apt (0.7.2ubuntu2) gutsy; urgency=low

  * python/package.py:
    - added Record class that can be accessed like a dictionary
      and return it in candidateRecord and installedRecord
      (thanks to Alexander Sack for discussing this with me)
  * doc/examples/records.py:
    - added example how to use the new Records class
  * python/cache.py:
    - throw FetchCancelleException, FetchFailedException, 
      LockFailedException exceptions when something goes wrong

 -- Michael Vogt <michael.vogt@ubuntu.com>  Thu, 28 Jun 2007 16:03:01 +0200

python-apt (0.7.2ubuntu1) gutsy; urgency=low

  * merged from debian/unstable
  * Remaining changes:
    - data/templates/Ubuntu.info: gutsy repository information
    - set Maintainer field to ubuntu

 -- Michael Vogt <michael.vogt@ubuntu.com>  Thu, 14 Jun 2007 12:08:49 +0200

python-apt (0.7.2) unstable; urgency=low

  * build against the new apt
  * support for new "aptsources" pythn module
    (thanks to Sebastian Heinlein)
  * merged support for translated package descriptions
  * merged support for automatic removal of unused dependencies

 -- Michael Vogt <mvo@debian.org>  Sun, 10 Jun 2007 20:13:38 +0200

python-apt (0.7.1) experimental; urgency=low

  * merged http://glatzor.de/bzr/python-apt/sebi:
    - this means that the new aptsources modules is available

 -- Michael Vogt <mvo@debian.org>  Mon, 14 May 2007 13:33:42 +0200

python-apt (0.7.0) experimental; urgency=low

  * support translated pacakge descriptions
  * support automatic dependency information

 -- Michael Vogt <mvo@debian.org>  Wed,  2 May 2007 18:41:53 +0200

python-apt (0.6.22) unstable; urgency=low

  * python/apt_pkgmodule.cc:
    - added pkgCache::State::PkgCurrentState enums
  * python/pkgrecords.cc:
    - added SourceVer

 -- Michael Vogt <mvo@debian.org>  Wed, 23 May 2007 09:44:03 +0200

python-apt (0.6.21ubuntu1) gutsy; urgency=low

  [Michael Vogt]
  * python/apt_pkgmodule.cc:
    - added pkgCache::State::PkgCurrentState enums
  * data/templates/Ubuntu.info.in:
    - updated for gusty
  [Sebastian Heinlein]
  * Fix the addition of of sources that are already enabled but not with
    all components - fix LP#98795
  * Handle changes of forced servers of child repositories in a more
    sane way - fix LP#85060

 -- Michael Vogt <michael.vogt@ubuntu.com>  Wed,  2 May 2007 14:27:54 +0200

python-apt (0.6.21) unstable; urgency=low

  * apt/cdrom.py:
    - better cdrom handling support
  * apt/package.py:
    - added candidateDependencies, installedDependencies
    - SizeToString supports PyLong too
    - support pkg.architecture
    - support candidateRecord, installedRecord
  * apt/cache.py:
    - fix rootdir
  * apt/cdrom.py:
    - fix bug in cdrom mountpoint handling

 -- Michael Vogt <mvo@debian.org>  Tue, 24 Apr 2007 21:24:28 +0200

python-apt (0.6.20ubuntu16) feisty; urgency=low

  * Fix the addition of of sources that are already enabled but not with
    all components - fix LP#98795

 -- Sebastian Heinlein <glatzor@ubuntu.com>  Wed,  4 Apr 2007 11:31:33 +0200

python-apt (0.6.20ubuntu15) unstable; urgency=low

  [ Sebastian Heinlein ]
  * Update the mirror lists from Launchpad
  * Only include http and ftp servers - LP#99060
  [Michael Vogt]
  * fix error in invalid unicode handler (LP#99753)

 -- Michael Vogt <michael.vogt@ubuntu.com>  Mon,  2 Apr 2007 14:25:31 +0200

python-apt (0.6.20ubuntu14) feisty; urgency=low

  [Michael Vogt]
  * aptsources/distro.py:
    - fix typo (LP#84009)
  * fix gettext import (LP#92764)
  * po/*.po:
    - make update-po
  [ Sebastian Heinlein ]
  * remove an oboslete function
  * fix the url comparision with trainling slashes - LP#95031

 -- Michael Vogt <michael.vogt@ubuntu.com>  Mon, 26 Mar 2007 18:47:22 +0200

python-apt (0.6.20ubuntu13) feisty; urgency=low

  * fix in the duplicated source checking (thanks to Sebastian Heinlein)
  * python/depache.cc:
    - properly support isAutoInstalled flag

 -- Michael Vogt <michael.vogt@ubuntu.com>  Wed, 14 Mar 2007 16:38:22 +0100

python-apt (0.6.20ubuntu12) feisty; urgency=low

  * apt/cdrom.py:
    - fix bug in cdrom __init__ code
  * debian/rules:
    - added "DH_PYCENTRAL=nomove"


 -- Michael Vogt <michael.vogt@ubuntu.com>  Wed,  7 Mar 2007 10:41:00 +0100

python-apt (0.6.20ubuntu11) feisty; urgency=low

  * apt/packages.py:
    - support candidateDependencies, installedDependencies
    - support pkg.architecture
    - support candidateRecord, installedRecord

 -- Michael Vogt <michael.vogt@ubuntu.com>  Tue,  6 Mar 2007 16:22:49 +0100

python-apt (0.6.20ubuntu10) feisty; urgency=low

  * debian/control:
    - added XS-Vcs-Bzr header to make finding the repo easier
  * apt/cache.py:
    - fix rootdir var

 -- Michael Vogt <michael.vogt@ubuntu.com>  Thu,  1 Mar 2007 14:36:33 +0100

python-apt (0.6.20ubuntu9) feisty; urgency=low

  * Re-add debian/python-apt.install (LP: #88134)
    - This seems to have gone missing between 0.6.20ubuntu6 and 0.6.20ubuntu8
    - This probably happened because it wasn't added to bzr

 -- Matt Zimmerman <mdz@ubuntu.com>  Mon, 26 Feb 2007 14:04:15 -0800

python-apt (0.6.20ubuntu8) feisty; urgency=low

  * fix FTBFS

 -- Michael Vogt <michael.vogt@ubuntu.com>  Mon, 26 Feb 2007 18:41:37 +0100

python-apt (0.6.20ubuntu7) feisty; urgency=low

  * aptsources/distro.py:
    - fix crash in add_source (LP#85806)
  * apt/package.py:
    - handle invalid unicode more gracefully (LP#86215)
  * rebuild against latest apt

 -- Michael Vogt <michael.vogt@ubuntu.com>  Mon, 26 Feb 2007 14:31:00 +0100

python-apt (0.6.20ubuntu6) feisty; urgency=low

  * Build the extension for the debug interpreter.
  * Set Ubuntu maintainer address.

 -- Matthias Klose <doko@ubuntu.com>  Sat, 17 Feb 2007 02:10:37 +0100

python-apt (0.6.20ubuntu5) feisty; urgency=low

  * be more robust in has_repository (LP#84897)

 -- Michael Vogt <michael.vogt@ubuntu.com>  Tue, 13 Feb 2007 17:49:55 +0100

python-apt (0.6.20ubuntu4) feisty; urgency=low

  * rebuild against latest libapt

 -- Michael Vogt <michael.vogt@ubuntu.com>  Tue,  6 Feb 2007 16:40:37 +0100

python-apt (0.6.20ubuntu3) feisty; urgency=low

  * fixes in the new 'aptsources' module 
    (thanks to Sebastian Heinlein)
  * apt/cdrom.py:
    - better cdrom handling support
  * python/string.cc:
    - SizeToString supports PyLong too 
  * apt/cache.py:
    - fix rootdir

 -- Michael Vogt <michael.vogt@ubuntu.com>  Mon,  5 Feb 2007 10:29:55 +0100

python-apt (0.6.20ubuntu2) feisty; urgency=low

  * python/depcache.cc:
    - MarkInstall() has new FromUser argument to support marking
      packages as automatically installed
  * merged the 'aptsources' module for sources.list handling 
    (thanks to Sebastian Heinlein)

 -- Michael Vogt <michael.vogt@ubuntu.com>  Fri,  2 Feb 2007 16:26:38 +0100

python-apt (0.6.20ubuntu1) feisty; urgency=low

  * merged from debian

 -- Michael Vogt <michael.vogt@ubuntu.com>  Tue, 19 Dec 2006 13:41:32 +0100

python-apt (0.6.20) unstable; urgency=low

  * python/generic.h:
    - fix incorrect use of PyMem_DEL(), use pyObject_DEL()
      instead. This fixes a nasty segfault with python2.5
      (lp: 63226)
  * python/pkgrecords.cc:
    - export SHA1Hash() as well
  * debian/rules: Remove dh_python call.
  * apt/progress.cc:
    - protect against not-parsable strings send from dpkg (lp: 68553)
  * python/pkgmanager.cc:
    - fix typo (closes: #382853)
  * debian/control:
    - tightend dependency (closes: #383478)
  * apt/progress.py:
    - use os._exit() in the child (lp: #53298)
    - use select() when checking for statusfd (lp: #53282)
  * acknoledge NMU (closes: #378048, #373512)
  * python/apt_pkgmodule.cc:
    - fix missing docstring (closes: #368907),
      Thanks to Josh Triplett
  * make it build against python2.5
  * python/progress.cc:
    - fix memleak (lp: #43096)

 -- Michael Vogt <mvo@debian.org>  Tue, 19 Dec 2006 13:32:11 +0100

python-apt (0.6.19ubuntu9.1) edgy-updates; urgency=low

  * protect against not-parsable strings send from dpkg (lp: 68553)

 -- Michael Vogt <michael.vogt@ubuntu.com>  Fri, 27 Oct 2006 10:41:44 +0200

python-apt (0.6.19ubuntu9) edgy; urgency=low

  * Reupload to restore dependency on python-central.
  * debian/rules: Remove dh_python call.

 -- Matthias Klose <doko@ubuntu.com>  Thu, 12 Oct 2006 14:26:46 +0200

python-apt (0.6.19ubuntu8) edgy; urgency=low

  * support pkgDepCache::ActionGroup()

 -- Michael Vogt <michael.vogt@ubuntu.com>  Fri,  6 Oct 2006 18:03:46 +0200

python-apt (0.6.19ubuntu7) edgy; urgency=low

  * python/generic.h:
    - fix incorrect use of PyMem_DEL(), use PyObject_DEL()
      instead. This fixes a nasty segfault with python2.5
      (lp: 63226)

 -- Michael Vogt <michael.vogt@ubuntu.com>  Wed,  4 Oct 2006 16:45:53 +0200

python-apt (0.6.19ubuntu6) edgy; urgency=low

  * python/progress.cc:
    - fix memleak (lp: #43096)

 -- Michael Vogt <michael.vogt@ubuntu.com>  Mon,  2 Oct 2006 18:33:44 +0200

python-apt (0.6.19ubuntu5) edgy; urgency=low

  * python/pkgmanager.cc:
    - fix typo (closes: #382853)
  * debian/control:
    - tightend dependency (closes: #383478)
  * apt/progress.py:
    - use os._exit() in the child (lp: #53298)
    - use select() when checking for statusfd (lp: #53282)
  * acknoledge NMU (closes: #378048, #373512)
  * python/apt_pkgmodule.cc:
    - fix missing docstring (closes: #368907), 
      Thanks to Josh Triplett
  * make it build against python2.5

 -- Michael Vogt <michael.vogt@ubuntu.com>  Mon, 18 Sep 2006 18:28:19 +0200

python-apt (0.6.19ubuntu4) edgy; urgency=low

  * Rebuild to add support for python2.5.

 -- Matthias Klose <doko@ubuntu.com>  Fri,  8 Sep 2006 13:32:47 +0000
  
python-apt (0.6.19ubuntu3) edgy; urgency=low

  * merged ddtp support

 -- Michael Vogt <michael.vogt@ubuntu.com>  Mon, 14 Aug 2006 16:25:51 +0200

python-apt (0.6.19ubuntu2) edgy; urgency=low

  * tightened build-deps on latest apt

 -- Michael Vogt <michael.vogt@ubuntu.com>  Thu,  3 Aug 2006 17:02:30 +0200

python-apt (0.6.19ubuntu1) edgy; urgency=low

  [ Michael Vogt ]
  * doc/examples/print_uris.py:
    - added a example to show how the indexfile.ArchiveURI() can be used
      with binary packages
  * python/apt_pkgmodule.cc:
    - export sha256 generation
  * added support for the pkgDepCache.IsGarbage() flag

  [ Otavio Salvador ]
  * apt/cache.py:
    - fix commit doc string to also cite the open related callbacks
    - allow change of rootdir for APT database loading
    - add dh_installexamples in package building Closes: #376014

 -- Michael Vogt <michael.vogt@ubuntu.com>  Thu, 27 Jul 2006 15:00:55 +0200

python-apt (0.6.19) unstable; urgency=low

  [ Michael Vogt ]
  * doc/examples/print_uris.py:
    - added a example to show how the indexfile.ArchiveURI() can be used
      with binary packages
  * python/apt_pkgmodule.cc:
    - export sha256 generation

  [ Otavio Salvador ]
  * apt/cache.py:
    - fix commit doc string to also cite the open related callbacks
    - allow change of rootdir for APT database loading
    - add dh_installexamples in package building Closes: #376014
  * python/depcache.cc:
    - "IsGarbage()" method added (to support auto-mark)

 -- Michael Vogt <mvo@debian.org>  Thu, 27 Jul 2006 00:42:20 +0200

python-apt (0.6.18-0.2) unstable; urgency=low

  * Non-maintainer upload.
  * Add ${shlibs:Depends} and ${misc:Depends} (Closes: #377615).

 -- Christoph Berg <myon@debian.org>  Tue, 18 Jul 2006 11:39:52 +0200

python-apt (0.6.18-0.1) unstable; urgency=high

  * Non-maintainer upload.
  * Call dh_pycentral and dh_python before dh_installdeb, to make sure
    the dh_pycentral snippets are put into the maintainer scripts; patch from
    Sam Morris. (Closes: #376416)

 -- Steinar H. Gunderson <sesse@debian.org>  Wed, 12 Jul 2006 23:26:50 +0200

python-apt (0.6.18) unstable; urgency=low

  * Non-maintainer upload.
  * Update for the new Python policy. Closes: #373512

 -- Raphael Hertzog <hertzog@debian.org>  Sat, 17 Jun 2006 15:09:28 +0200

python-apt (0.6.17) unstable; urgency=low

  * apt/progress.py:
    - initialize FetchProgress.eta with the correct type
    - strip the staus str before passing it to InstallProgress.statusChanged()
    - added InstallProgress.statusChange(pkg, percent, status)
    - make DumbInstallProgress a new-style class
      (thanks to kamion for the suggestions)
    - fix various pychecker warnings
  * apt/cache.py:
    - return useful values on Cache.update()
    - Release locks on failure (thanks to Colin Watson)
    - fix various pychecker warnings
  * apt/package.py:
    - fix various pychecker warnings
    - check if looupRecords succeeded
    - fix bug in the return statement of _downloadable()
  * python/srcrecords.cc:
    - add "Restart" method
    - don't run auto "Restart" before performing a Lookup
    - fix the initalization (no need to pass a PkgCacheType to the records)
    - added "Index" attribute
  * python/indexfile.cc:
    - added ArchiveURI() method

 -- Michael Vogt <mvo@debian.org>  Mon,  8 May 2006 22:34:58 +0200

python-apt (0.6.16.2ubuntu9) edgy; urgency=low

  * rebuild against the latest apt (with auto-mark support)
  * the full merge needs a newer python-support 

 -- Michael Vogt <michael.vogt@ubuntu.com>  Mon,  3 Jul 2006 21:33:40 +0200

python-apt (0.6.16.2ubuntu8) dapper; urgency=low

  * apt/package.py:
    - fix return value in {candidate,installed}Downloadable

 -- Michael Vogt <michael.vogt@ubuntu.com>  Wed, 17 May 2006 19:28:44 +0200

python-apt (0.6.16.2ubuntu7) dapper; urgency=low

  * apt/package.py:
    - check if _lookupRecord() succeeded when checking
      maintainer or description (fixes invalid descriptions under 
      rare circumstances in gnome-app-install)

 -- Michael Vogt <michael.vogt@ubuntu.com>  Wed, 17 May 2006 18:12:58 +0200

python-apt (0.6.16.2ubuntu6) dapper; urgency=low

  * debian/control:
    - Replaces: python-apt (<< 0.6.11), instead of Conflicts which is not
      correct here. (closes: #308586).
  * python/srcrecords.cc:
    - don't run auto "Restart" before performing a Lookup (but require
      explicit "Restart", fixes the docs/examples/sources.py example)
    - fix the initalization (no need to pass a PkgCacheType to the records)
  
 -- Michael Vogt <michael.vogt@ubuntu.com>  Mon,  8 May 2006 16:40:14 +0200

python-apt (0.6.16.2ubuntu5) dapper; urgency=low

  * apt/cache.py: Release locks on failure (thanks to Colin Watson)
    (closes: #35867)

 -- Michael Vogt <michael.vogt@ubuntu.com>  Tue, 21 Mar 2006 15:09:14 +0100

python-apt (0.6.16.2ubuntu4) dapper; urgency=low

  * apt/package.py: 
     - added Package.setDelete(purge) option

 -- Michael Vogt <michael.vogt@ubuntu.com>  Mon,  6 Mar 2006 18:59:33 +0000

python-apt (0.6.16.2ubuntu3) dapper; urgency=low

  * apt/package.py: undo some damager from pychecker

 -- Michael Vogt <michael.vogt@ubuntu.com>  Wed,  1 Mar 2006 15:34:23 +0100

python-apt (0.6.16.2ubuntu2) dapper; urgency=low

  * apt/progress.py: 
    - initialize FetchProgress.eta with the correct type
    - strip the staus str before passing it to InstallProgress.statusChanged()
  * apt/cache.py:
    - return useful values on Cache.update()
  * fix FTBFS

 -- Michael Vogt <michael.vogt@ubuntu.com>  Tue, 28 Feb 2006 14:07:06 +0100

python-apt (0.6.16.2ubuntu1) dapper; urgency=low

  * apt/progress.py: 
    - added InstallProgress.statusChange(pkg, percent, status) 
    - make DumbInstallProgress a new-style class 
      (thanks to kamion for the suggestions)
    - fix various pychecker warnings
  * apt/cache.py, apt/package.py: fix various pychecker warnings

 -- Michael Vogt <michael.vogt@ubuntu.com>  Tue, 28 Feb 2006 12:04:37 +0100

python-apt (0.6.16.2) unstable; urgency=low

  * Non-maintainer upload.
  * debian/control:
    + Replaces: python-apt (<< 0.6.11), instead of Conflicts which is not
      correct here. (closes: #308586).

 -- Pierre Habouzit <madcoder@debian.org>  Fri, 14 Apr 2006 19:30:51 +0200

python-apt (0.6.16.1) unstable; urgency=low

  * memleak fixed when pkgCache objects are deallocated
  * typos fixed (thanks to Gustavo Franco)
  * pkgRecords.Record added to get raw record data
  * python/cache.cc: "key" in pkgCache::VerIterator.DependsList[key] is
                     no longer locale specific but always english

 -- Michael Vogt <mvo@debian.org>  Wed, 22 Feb 2006 10:41:13 +0100

python-apt (0.6.16ubuntu2) dapper; urgency=low

  * Drop python2.3 package.

 -- Matthias Klose <doko@ubuntu.com>  Tue, 14 Feb 2006 15:27:26 +0000

python-apt (0.6.16ubuntu1) dapper; urgency=low

  * memleak fixed when pkgCache objects are deallocated

 -- Michael Vogt <michael.vogt@ubuntu.com>  Thu, 12 Jan 2006 00:08:05 +0100

python-apt (0.6.16) unstable; urgency=low

  * added GetPkgAcqFile to queue individual file downloads with the
    system (dosn't make use of the improved pkgAcqFile yet)
  * added SourceList.GetIndexes()
  * rewrote apt.cache.update() to use the improved aquire interface
  * apt/ API change: apt.Package.candidateOrigin returns a list of origins
    now instead of a single one
  * apt_pkg.Cdrom.Add() returns a boolean now, CdromProgress has totalSteps
  * added support for pkgIndexFile and added SourcesList.FindIndex()
  * added "trusted" to the Origin class

 -- Michael Vogt <michael.vogt@ubuntu.com>  Thu,  5 Jan 2006 00:56:36 +0100

python-apt (0.6.15) unstable; urgency=low

  * rewrote cache.Commit() and make it raise proper Exception if stuff
    goes wrong
  * fix a invalid return from cache.commit(), fail if a download failed
  * apt.Package.candidateOrigin returns a class now
  * added pkgAcquire, pkgPackageManager and a example (acquire.py)
  * tightend build-dependencies for new apt and the c++ transition

 -- Michael Vogt <mvo@debian.org>  Mon, 28 Nov 2005 23:48:37 +0100

python-apt (0.6.14) unstable; urgency=low

  * doc/examples/build-deps.py:
    - fixed/improved (thanks to Martin Michlmayr, closes: #321507)
  * apt_pkg.Cache.Update() does no longer reopen the cache
    (this is the job of the caller now)
  * python/srcrecords.cc:
    - support for "srcrecords.Files" added
    - always run "Restart" before performing a Lookup
  * export locking via: GetLock(),PkgSystem{Lock,UnLock}
  * apt/cache.py:
    - added  __iter__ to make "for pkg in apt.Cache:" stuff possible

 -- Michael Vogt <mvo@debian.org>  Wed,  9 Nov 2005 04:52:08 +0100

python-apt (0.6.13) unstable; urgency=low

  * support for depcache added
  * support for the PkgProblemResolver added
  * support for PkgSrcRecord.BuildDepends added
  * support for cdrom handling (add, ident) added
  * support for progress reporting from operations added
    (e.g. OpProgress, FetchProgress, InstallProgress, CdromProgress)
  * added tests/ directory with various tests for the code
  * native apt/ python directory added that contains
    a more pythonic interface to apt_pkg
  * made the apt/ python code PEP08 conform
  * python exceptions return the apt error message now
    (thanks to Chris Halls for the patch)

 -- Michael Vogt <mvo@debian.org>  Fri,  5 Aug 2005 10:30:31 +0200

python-apt (0.6.12.2) unstable; urgency=low

   * rebuild against the latest apt (c++ transition)

 -- Michael Vogt <mvo@debian.org>  Mon, 1 Aug 2005 11:06:03 +0200

python-apt (0.6.12.1) unstable; urgency=low

   * rebuild against the latest apt

 -- Michael Vogt <mvo@debian.org>  Tue, 28 Jun 2005 18:29:57 +0200

python-apt (0.6.12ubuntu1) breezy; urgency=low

  * Greek0@gmx.net--2005-main/python-apt--debian--0.6:
    - python2.{3,4}-apt conflicts with python-apt (<< 0.6.11)
      (closes: #308586)
      (closes ubuntu: #11380)

 -- Michael Vogt <michael.vogt@ubuntu.com>  Thu, 12 May 2005 11:34:05 +0200

python-apt (0.6.12) breezy; urgency=low

  * added a tests/ directory
  * added tests/pkgsrcrecords.py that will check if the pkgsrcrecords
    interface does not segfault
  * new native python "apt" interface that hides the details of apt_pkg

 -- Michael Vogt <michael.vogt@ubuntu.com>  Fri,  6 May 2005 10:11:52 +0200

python-apt (0.6.11) experimental; urgency=low

  * fixed some reference count problems in the depcache and
    pkgsrcrecords code
  * DepCache.Init() is never called implicit now
  * merged with python-apt tree from Greek0@gmx.net--2005-main

 -- Michael Vogt <mvo@debian.org>  Fri,  6 May 2005 10:04:38 +0200

python-apt (0.5.36ubuntu2) hoary; urgency=low

  * return "None" in GetCandidateVer() if no Candidate is found

 -- Michael Vogt <michael.vogt@ubuntu.com>  Tue, 15 Mar 2005 12:30:06 +0100

python-apt (0.5.36ubuntu1) hoary; urgency=low

  * DepCache.ReadPinFile() added
  * Fixed a bug in DepCache.Upgrade()

 -- Michael Vogt <michael.vogt@ubuntu.com>  Wed,  2 Mar 2005 11:32:15 +0100

python-apt (0.5.36) hoary; urgency=low

  * Fix build-depends, somehow lost in merge

 -- Matt Zimmerman <mdz@ubuntu.com>  Sat, 26 Feb 2005 18:53:54 -0800

python-apt (0.5.35) hoary; urgency=low

  * Target hoary this time

 -- Matt Zimmerman <mdz@ubuntu.com>  Sat, 26 Feb 2005 15:57:21 -0800

python-apt (0.5.34) unstable; urgency=low

  * Restore Ubuntu changes
    - Build python 2.4 as default, add python2.3-apt
    - Typo fix (Ubuntu #4677)

 -- Matt Zimmerman <mdz@ubuntu.com>  Sat, 26 Feb 2005 15:53:30 -0800

python-apt (0.5.33) unstable; urgency=low

  * Merge michael.vogt@ubuntu.com--2005/python-apt--pkgDepCache--0
    - Basic depcache API (Ubuntu #6889)

 -- Matt Zimmerman <mdz@ubuntu.com>  Sat, 26 Feb 2005 15:37:48 -0800

python-apt (0.5.32) unstable; urgency=low

  * Update to work with apt 0.5.32 (bzip2 deb support)

 -- Matt Zimmerman <mdz@debian.org>  Sun, 12 Dec 2004 09:44:45 -0800

python-apt (0.5.10) unstable; urgency=low

  * Recompile with apt 0.5

 -- Matt Zimmerman <mdz@debian.org>  Fri, 26 Dec 2003 09:09:40 -0800

python-apt (0.5.9) unstable; urgency=low

  * Fix broken object initialization in sourcelist.cc and srcrecords.cc
    (Closes: #215792)

 -- Matt Zimmerman <mdz@debian.org>  Thu, 25 Dec 2003 12:12:04 -0800

python-apt (0.5.8) unstable; urgency=low

  * Adjust build-depends to build with python2.3.  No other changes.
  * This seems to break the new source package support, probably because
    the new source package support is buggy.

 -- Matt Zimmerman <mdz@debian.org>  Fri,  8 Aug 2003 09:01:12 -0400

python-apt (0.5.5.2) unstable; urgency=low

  * Add myself to Uploaders so that bugs don't get tagged as NMU-fixed anymore
  * Initial support for working with source packages (Closes: #199716)

 -- Matt Zimmerman <mdz@debian.org>  Tue, 22 Jul 2003 22:20:00 -0400

python-apt (0.5.5.1) unstable; urgency=low

  * DepIterator::GlobOr increments the iterator; don't increment it again.
    This caused every other dependency to be skipped (Closes: #195805)
  * Avoid a null pointer dereference when calling keys() on an empty
    configuration (Closes: #149380)

 -- Matt Zimmerman <mdz@debian.org>  Mon,  2 Jun 2003 23:18:53 -0400

python-apt (0.5.5) unstable; urgency=low

  * Rebuild with apt 0.5.5

 -- Matt Zimmerman <mdz@debian.org>  Tue,  6 May 2003 10:01:22 -0400

python-apt (0.5.4.9) unstable; urgency=low

  * Parse /var/lib/dpkg/status in examples/tagfile.py, so that it works
    out of the box (Closes: #175340)
  * Rebuild with apt 0.5.4.9 (libapt-pkg-libc6.3-5-3.3)

 -- Matt Zimmerman <mdz@debian.org>  Tue, 18 Feb 2003 16:42:24 -0500

python-apt (0.5.4.4) unstable; urgency=low

  * Fix for memory leak with TmpGetCache.
    Closes: #151489
  * Include additional examples from Moshe Zadka <m@moshez.org>
    Closes: #150091, #152048
  * Rebuild for python2.2, which is now the default version
    Closes: #158460
  * No CVS directories in source tarball
    Closes: #157773

 -- Matt Zimmerman <mdz@debian.org>  Tue, 27 Aug 2002 19:22:10 -0400

python-apt (0.5.4.3) unstable; urgency=low

  * #include <new> in python/generic.h so that we can build on ia64, which
    uses g++-2.96 (Closes: #137467)

 -- Matt Zimmerman <mdz@debian.org>  Sat,  9 Mar 2002 23:34:13 -0500

python-apt (0.5.4.2) unstable; urgency=high

  * Fix g++-3.0 compilation issues (Closes: #134020)

 -- Matt Zimmerman <mdz@debian.org>  Sun, 24 Feb 2002 00:20:22 -0500

python-apt (0.5.4.1) unstable; urgency=low

  * Add apt-utils to build-depends, since libapt-pkg-dev doesn't pull it
    in.  This should allow python-apt to be autobuilt more readily.

 -- Matt Zimmerman <mdz@debian.org>  Sat, 23 Feb 2002 19:01:15 -0500

python-apt (0.5.4) unstable; urgency=low

  * Initial release.
  * Initial packaging by Jason Gunthorpe, et al.

 -- Matt Zimmerman <mdz@debian.org>  Wed, 16 Jan 2002 01:37:56 -0500<|MERGE_RESOLUTION|>--- conflicted
+++ resolved
@@ -1,3 +1,13 @@
+python-apt (0.7.9~exp2ubuntu6) jaunty; urgency=low
+
+  * apt/cache.py:
+    - when setting a alternative rootdir, read the
+      config from it as well (LP: #243550)
+  * python/configuration.cc, python/apt_pkgmodule.cc:
+    - add apt_pkg.ReadConfigDir()
+
+ -- Michael Vogt <michael.vogt@ubuntu.com>  Thu, 29 Jan 2009 09:30:52 +0100
+
 python-apt (0.7.9~exp2ubuntu5) jaunty; urgency=low
 
   * apt/cache.py:
@@ -25,17 +35,6 @@
     - fix incorrect indent 
   * debian/control:
     - add Recommends to iso-codes (for iso_3166.xml)
-<<<<<<< HEAD
-=======
-  * apt/package.py:
-    - make sure to set the defaulttimeout back to the
-      original value (in getChangelog(), LP: #314212)
-  * apt/cache.py:
-    - when setting a alternative rootdir, read the
-      config from it as well
-  * python/configuration.cc, python/apt_pkgmodule.cc:
-    - add apt_pkg.ReadConfigDir()
->>>>>>> 5cbf0b58
 
  -- Michael Vogt <michael.vogt@ubuntu.com>  Thu, 22 Jan 2009 09:37:17 +0100
 
