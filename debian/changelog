--- conflicted
+++ resolved
@@ -1,22 +1,3 @@
-<<<<<<< HEAD
-python-apt (0.8.3ubuntu3) precise; urgency=low
-
-  * rebuild against latest libapt
-
- -- Michael Vogt <michael.vogt@ubuntu.com>  Mon, 30 Jan 2012 10:56:44 +0100
-
-python-apt (0.8.3ubuntu2) precise; urgency=low
-
-  * debian/control: Drop unnecessary Recommends: python2.6 again.
-
- -- Martin Pitt <martin.pitt@ubuntu.com>  Fri, 09 Dec 2011 12:59:15 +0100
-
-python-apt (0.8.3ubuntu1) precise; urgency=low
-
-  * merged from debian/sid
-
- -- Michael Vogt <michael.vogt@ubuntu.com>  Thu, 08 Dec 2011 20:44:30 +0100
-=======
 python-apt (0.8.4) UNRELEASED; urgency=low
 
   * doc/examples/build-deps.py:
@@ -37,7 +18,24 @@
     - fix crash in dep multiarch handling
 
  -- Michael Vogt <michael.vogt@ubuntu.com>  Fri, 09 Dec 2011 09:23:16 +0100
->>>>>>> 64c1ffa6
+
+python-apt (0.8.3ubuntu3) precise; urgency=low
+
+  * rebuild against latest libapt
+
+ -- Michael Vogt <michael.vogt@ubuntu.com>  Mon, 30 Jan 2012 10:56:44 +0100
+
+python-apt (0.8.3ubuntu2) precise; urgency=low
+
+  * debian/control: Drop unnecessary Recommends: python2.6 again.
+
+ -- Martin Pitt <martin.pitt@ubuntu.com>  Fri, 09 Dec 2011 12:59:15 +0100
+
+python-apt (0.8.3ubuntu1) precise; urgency=low
+
+  * merged from debian/sid
+
+ -- Michael Vogt <michael.vogt@ubuntu.com>  Thu, 08 Dec 2011 20:44:30 +0100
 
 python-apt (0.8.3) unstable; urgency=low
 
