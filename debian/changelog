<<<<<<< HEAD
python-apt (0.8.0ubuntu10) UNRELEASEDoneiric-updates; urgency=low

  * aptsources/sourceslist.py:
    - import distinfo from the same dir (LP: #871007)
  * data/templates/Ubuntu.info.in:
    - add precise

 -- Michael Vogt <michael.vogt@ubuntu.com>  Mon, 10 Oct 2011 11:13:20 +0200

python-apt (0.8.0ubuntu9) oneiric; urgency=low

  * apt/progress/gtk2.py:
    - update to the latest vte API for child-exited (LP: #865388)

 -- Michael Vogt <michael.vogt@ubuntu.com>  Tue, 04 Oct 2011 16:35:52 +0200

python-apt (0.8.0ubuntu8) oneiric; urgency=low

  * add concept of "ParentComponent" for e.g. ubuntu/multiverse
    that needs universe enabled as well (plus add test)
    LP: #829284

 -- Michael Vogt <michael.vogt@ubuntu.com>  Wed, 28 Sep 2011 16:27:20 +0200

python-apt (0.8.0ubuntu7) oneiric; urgency=low

  * aptsources/distinfo.py:
    - make mirror a valid protocol name
  * utils/get_ubuntu_mirrors_from_lp.py:
    - add "mirror://mirrors.ubuntu.com/mirrors.txt" to the 
      default mirror list

 -- Michael Vogt <michael.vogt@ubuntu.com>  Thu, 11 Aug 2011 15:38:06 +0200

python-apt (0.8.0ubuntu6) oneiric; urgency=low

  * debian/control:
    - remove recommends of python2.6
  * tests/test_all.py:
    - print library dir during the tests to hunt down mysterious build
      failure on amd64

 -- Michael Vogt <michael.vogt@ubuntu.com>  Wed, 10 Aug 2011 06:12:30 +0200

python-apt (0.8.0ubuntu5) oneiric; urgency=low

  * setup.py:
    - enable extra builds too

 -- Michael Vogt <michael.vogt@ubuntu.com>  Tue, 09 Aug 2011 16:05:09 +0200

python-apt (0.8.0ubuntu4) oneiric; urgency=low

  * apt/package.py:
    - fix py3 compatbility with print

 -- Michael Vogt <michael.vogt@ubuntu.com>  Tue, 09 Aug 2011 16:04:04 +0200

python-apt (0.8.0ubuntu3) oneiric; urgency=low

  * aptsources/sourceslist.py:
    - fix py3.2 compat issue that causes FTBFS on amd64 tests

 -- Michael Vogt <michael.vogt@ubuntu.com>  Mon, 08 Aug 2011 22:48:43 +0200

python-apt (0.8.0ubuntu2) oneiric; urgency=low

  * disable tests if /etc/apt/sources.list is not readable

 -- Michael Vogt <michael.vogt@ubuntu.com>  Mon, 08 Aug 2011 18:51:50 +0200

python-apt (0.8.0ubuntu1) oneiric; urgency=low
=======
python-apt (0.8.1) unstable; urgency=low
>>>>>>> 3c35eb3d

  [ Julian Andres Klode ]
  * Breaks: debsecan (<< 0.4.15) [not only << 0.4.14] (Closes: #629512)
  
  [ Michael Vogt ]
  * python/arfile.cc:
    - use APT::Configuration::getCompressionTypes() instead of duplicating
      the supported methods here
  * tests/test_debfile.py:
    - add test for raise on unknown data.tar.xxx
  * tests/test_aptsources_ports.py, tests/test_aptsources.py:
    - use tmpdir during the tests to fix test failure with apt from
      experimental
  * tests/test_apt_cache.py:
    - fix test by providing proper fixture data
    - fix test if sources.list is not readable (as is the case on some
      PPA buildds)
<<<<<<< HEAD
  * build against the latest libapt

 -- Michael Vogt <michael.vogt@ubuntu.com>  Mon, 08 Aug 2011 14:24:29 +0200
=======
  * apt/package.py:
    - fix py3 compatiblity with print
  * tests/test_all.py:
    - skip all tests if sources.list is not readable (as is the case on
      some builds)
    - packages in marked_install state can also be auto-removable
  * add concept of "ParentComponent" for e.g. ubuntu/multiverse
    that needs universe enabled as well (plus add test)
  * apt/progress/gtk2.py:
    - update to the latest vte API for child-exited (LP: #865388)

 -- Michael Vogt <mvo@debian.org>  Wed, 19 Oct 2011 16:39:13 +0200
>>>>>>> 3c35eb3d

python-apt (0.8.0) unstable; urgency=low

  * Upload to unstable

  [ Julian Andres Klode ]
  * Increase Breaks for update-notifier to 0.99.3debian9
  * utils/get_debian_mirrors.py: Adjust for new Alioth SCM urls
  * debian/control: Standards-Version 3.9.2
  * Fix Lintian overrides
  * Fix spelling errors reported by Lintian (sep[a->e]rated, overrid[d]en)
  * po/urd.po: Remove, ur.po is the correct file
  * debian/source/format: Add, set it to "3.0 (native)"

  [ Tshepang Lekhonkhobe ]
  * Fix get_changelog in Python 3 (Closes: #626532)
  * apt/package.py: fix a few typos [formated->formatted] (Closes: #597054)
  * doc/source/tutorials/contributing.rst: minor improvements (Closes: #625225)
    - one typo [2to => 2to3], one broken link [pep8.py link]

  [ Translation updates ]
  * Esperanto (Closes: #626430)

 -- Julian Andres Klode <jak@debian.org>  Fri, 27 May 2011 16:12:46 +0200

python-apt (0.8.0~exp4ubuntu2) UNRELEASED; urgency=low

  * add missing bits for the xz compression support for the 
    0.7 API, thanks to Colin Watson for the fix! (LP: #805389)

 -- Michael Vogt <michael.vogt@ubuntu.com>  Wed, 13 Jul 2011 11:51:47 +0200

python-apt (0.8.0~exp4ubuntu1) oneiric; urgency=low

  * Merged from debian/experimental, remaining changes:
    - updated mirror list
    - do not disable 0.7 compat API yet

 -- Michael Vogt <michael.vogt@ubuntu.com>  Tue, 24 May 2011 10:08:56 +0200

python-apt (0.8.0~exp4) experimental; urgency=low

  * apt_pkg: Add OrderList, wanted for mancoosi (Closes: #623485)
  * apt_pkg: Add subclassing fun to PackageManager, for #623485 as well
  * apt.cache: Emit change signals in ProblemResolver
  * apt.Cache: Add a _changes_count member for later use

 -- Julian Andres Klode <jak@debian.org>  Fri, 29 Apr 2011 13:57:30 +0200

python-apt (0.8.0~exp3) experimental; urgency=low

  [ Stéphane Graber ]
  * Update enable_component to also apply to -src entries (LP: #758732)
  
  [ Julian Andres Klode ]
  * apt_pkg: Add apt_pkg.Version.multi_arch and friends

 -- Julian Andres Klode <jak@debian.org>  Thu, 21 Apr 2011 15:33:38 +0200

python-apt (0.8.0~exp2) experimental; urgency=low

  * aptsources: Parse multi-arch sources.list files correctly
  * aptsources: Allow insertion of new multi-arch entries
  * aptsources: Various cleanup work
  * all: Fix all instances of ResourceWarning about unclosed files
  * tests/test_apt_cache.py: Use assertTrue() instead of assert_()
  * apt_pkg: Raise error when parse_commandline gets empty argv (LP: #707416)
  * apt_pkg: Fix time_to_str, time_rfc1123 to accept more correct values
    (time_to_str accepts unsigned long, time_rfc1123 long long, y2k31-correct).
  * apt.progress: Use long for ETA, natural type for size (LP: #377375)
  * aptsources/sourceslist.py: s/aptsource.py/sourceslist.py/ (LP: #309603)
  * doc/examples: Add example on how to get architecture names (LP: #194374)
  * apt_pkg: Fix unsigned/long-vs-int issues (LP: #610820)
  * apt.cache: Document that update() may need an open() (Closes: #622342)
  * apt.cache: Add a fetch_archives() method (Closes: #622347)
  * doc: Fix a minor formatting error, patch by Jakub Wilk (Closes: #608914)
  * apt.package: Add 'tasks' to Version, improve doc (Closes: #619574)
  * doc: Fix documentation of BaseDependency.relation (Closes: #607031)

 -- Julian Andres Klode <jak@debian.org>  Tue, 12 Apr 2011 15:25:38 +0200

python-apt (0.8.0~exp1) experimental; urgency=low

  * Disable the old-style API, and break all packages using it
  * Add an 'is_multi_arch' attribute to apt_pkg.Cache
  * Add apt_pkg.Group class, wrapping pkgCache::GrpIterator
  * Change apt_pkg.Cache() so that passing None for 'progress' results in
    no progress output
  * Support (name, arch) tuples in apt_pkg.Cache mappings, wrapping
    FindPkg() with two string parameters.
  * Introduce apt_pkg.Cache.groups and apt_pkg.Cache.group_count
  * Fix debian/rules to work correctly with tilde in version number

 -- Julian Andres Klode <jak@debian.org>  Tue, 05 Apr 2011 16:21:45 +0200

python-apt (0.7.100.3ubuntu7) oneiric; urgency=low

  * data/templates/Ubuntu.info.in:
    - add oneiric templates

 -- Michael Vogt <michael.vogt@ubuntu.com>  Fri, 29 Apr 2011 17:30:29 +0200

python-apt (0.7.100.3ubuntu6) natty; urgency=low

  * Add missing _Description entry to Ubuntu.info for new deb-src entries.
    (LP: #768363)

 -- Stéphane Graber <stgraber@ubuntu.com>  Sun, 24 Apr 2011 13:24:53 -0400

python-apt (0.7.100.3ubuntu5) natty; urgency=low

  [ Stéphane Graber ]
  * fix enable_components for deb-src entries on ports.ubuntu.com
    (LP: #760035)

 -- Michael Vogt <michael.vogt@ubuntu.com>  Wed, 20 Apr 2011 18:05:51 +0200

python-apt (0.7.100.3ubuntu4) natty; urgency=low

  * Update enable_component to also apply to -src entries (LP: #758732)

 -- Stéphane Graber <stgraber@ubuntu.com>  Tue, 12 Apr 2011 10:49:34 -0400

python-apt (0.7.100.3ubuntu3) natty; urgency=low

  [ Michael Vogt ]
  * cherry pick multiarch support for aptsources from debian
  
  [ Julian Andres Klode ]
  * aptsources: Parse multi-arch sources.list files correctly
  * aptsources: Allow insertion of new multi-arch entries

 -- Michael Vogt <michael.vogt@ubuntu.com>  Wed, 06 Apr 2011 16:59:07 +0200

python-apt (0.7.100.3ubuntu2) natty; urgency=low

  * Rename Vcs-* to XS-Debian-Vcs-*.
  * No other changes upload to build against latest apt and hopefully fix
    LP #733741.

 -- Loïc Minier <loic.minier@linaro.org>  Tue, 05 Apr 2011 18:11:40 +0200

python-apt (0.7.100.3ubuntu1) natty; urgency=low

  * merge fixes from debian-sid, most notably the fixes
    to support multiarch (thanks to Julian Andres Klode)

 -- Michael Vogt <michael.vogt@ubuntu.com>  Mon, 04 Apr 2011 16:15:15 +0200

python-apt (0.7.100.3) unstable; urgency=low

  [ Barry Warsaw ]
  * PyFetchProgress::Pulse(): When ignoring a false return value from
    PyArg_Parse() after running the simple callback pulse(), there can be
    an exception on the stack, which must be cleared.  (LP: #711225)

  [ Michael Vogt ]
  * python/arfile.cc, apt/debfile.py:
    - add support for .xz archives
  * tests/test_debfile.py:
    - add test for xz compression
  * update priority of python3-apt to match the archive

  [ Julian Andres Klode ]
  * python/cache.cc:
    - Add Package.get_fullname() and Package.architecture
  * apt/cache.py, apt/package.py:
    - Add architecture property to apt.Package (LP: #703472)
    - Change apt.Package.name to use get_fullname(pretty=True) (LP: #740072)
  * tests/test_debfile.py:
    - Disable multi-arch for the test, it fails when run via test_all.py
    - Fix mixed tab/spaces indentation in xz test
  * tests/test_apt_cache.py:
    - Package records 'Package' field now corresponds to shortname
  * debian/python3-apt-dbg.install
    - Do not try to install old-style debugging files.
  * debian/rules:
    - Support the nocheck build option and ignore test failures on hurd
      (Closes: #610448)
    - Move Python 3 debug files before installing other files (Closes: #619528)

  [ Scott Kitterman ]
   * Removed ${python:Breaks} - No longer used in dh_python2

 -- Julian Andres Klode <jak@debian.org>  Mon, 04 Apr 2011 12:52:03 +0200

python-apt (0.7.100.2ubuntu4) natty; urgency=low

  * fix incorrect tab, this fixes a FTBFS

 -- Michael Vogt <michael.vogt@ubuntu.com>  Thu, 31 Mar 2011 18:17:07 +0200

python-apt (0.7.100.2ubuntu3) natty; urgency=low

  [ Michael Vogt ]
  * python/arfile.cc, apt/debfile.py:
    - add support for .xz archives
  * tests/test_debfile.py:
    - add test for xz compression
  * update priority of python3-apt to match the archive

 -- Michael Vogt <michael.vogt@ubuntu.com>  Wed, 30 Mar 2011 17:16:00 +0200

python-apt (0.7.100.2ubuntu2) natty; urgency=low

  [ Barry Warsaw ]
  * PyFetchProgress::Pulse(): When ignoring a false return value from
    PyArg_Parse() after running the simple callback pulse(), there can be
    an exception on the stack, which must be cleared.  (LP: #711225)

 -- Barry Warsaw <barry@ubuntu.com>  Mon, 28 Mar 2011 18:17:11 -0400

python-apt (0.7.100.2ubuntu1) natty; urgency=low

  * merged fix for parse_depends() in a multiarch environment
    from debian/sid branch

 -- Michael Vogt <michael.vogt@ubuntu.com>  Mon, 21 Mar 2011 15:23:59 +0100

python-apt (0.7.100.2) unstable; urgency=low

  * apt/progress/text.py:
    - only run ioctl for termios.TIOCGWINSZ if the fd is a tty
  * apt/debfile.py, tests/test_debfile.py:
    - strip "./" from _get_content and add tests, this fixes a control
      file extraction bug in gdebi
  * python/depcache.cc:
    - when using the actiongroup as a contextmanager incref/decref
      on enter and leave. this should fix the instablity issues
      that aptdaemon runs into (LP: #691134)
  * debian/python3-apt.install:
    - fix py3 extension module install location (thanks to
      Barry)
  * python/depcache.cc:
    - provide bindings for new libapt SetCandidateRelease()
  * debian/control:
    - require new libapt-pkg-dev SetCandidateRelease()
  * py3 compatible exception handline
  * debian/control:
    - bump minimal python version to >= 2.6
  * python/apt_pkgmodule.cc:
    - strip multiarch by default in RealParseDepends
    - add optional parameter to allow parse_depends() to keep the
      multiarch parameter
  * tests/test_deps.py:
    - add test forapt_pkg.parse_depends(strip_multiarch=True)

 -- Michael Vogt <mvo@debian.org>  Mon, 21 Mar 2011 14:56:01 +0100

python-apt (0.7.100.1ubuntu5) natty; urgency=low

  * python/depcache.cc:
    - provide bindings for new libapt SetCandidateRelease()
  * debian/control:
    - require new libapt-pkg-dev SetCandidateRelease()

 -- Michael Vogt <michael.vogt@ubuntu.com>  Fri, 18 Feb 2011 17:26:47 +0100

python-apt (0.7.100.1ubuntu4) natty; urgency=low

  [ Michael Bienia ]
  * Use the new "except Exception as e" syntax from Python 2.6 (and later) to
    allow building with Python 3.2.
  * Bump XS-Python-Version to >= 2.6 therefor.   
  
  [ Michael Vogt ]
  * debian/python3-apt.install:
    - fix py3 extension module install location (thanks to
      Barry)

 -- Michael Vogt <michael.vogt@ubuntu.com>  Thu, 13 Jan 2011 22:58:43 +0100

python-apt (0.7.100.1ubuntu3) natty; urgency=low

  * python/depcache.cc:
    - fix another refcount problem

 -- Michael Vogt <michael.vogt@ubuntu.com>  Wed, 22 Dec 2010 16:39:49 +0100

python-apt (0.7.100.1ubuntu2) natty; urgency=low

  * python/depcache.cc:
    - when using the actiongroup as a contextmanager incref/decref
      on enter and leave. this should fix the instablity issues
      that aptdaemon runs into (LP: #691134)
   * debian/control:
     - really dropped python2.6 recommends

 -- Michael Vogt <michael.vogt@ubuntu.com>  Wed, 22 Dec 2010 11:03:07 +0100

python-apt (0.7.100.1ubuntu1) natty; urgency=low

  * merged from debian
  * dropped python2.6 recommends
  * apt/progress/text.py:
    - only run ioctl for termios.TIOCGWINSZ if the fd is a tty
  * apt/debfile.py, tests/test_debfile.py:
    - strip "./" from _get_content and add tests, this fixes a control
      file extraction bug in gdebi
    
 -- Michael Vogt <michael.vogt@ubuntu.com>  Tue, 21 Dec 2010 18:18:59 +0100

python-apt (0.7.100.1) unstable; urgency=low

  [ Julian Andres Klode ]
  * python/generic.h: Fix a memory leak (leaking on every unicode string).
  * debian/control: add Replaces to python-apt-common, python3-apt; to
    avoid file conflicts with files previously in python-apt (Closes: #605136).

  [ Michael Vogt ]
  * python/generic.h:
    - set Object to NULL in CppDeallocPtr
  * python/depcache.cc:
    - don't run "actiongroup.release()" if the object was already
      deallocated
  * tests/test_apt_cache.py:
    - fix tests to work if apt compressed indexes are enabled

 -- Julian Andres Klode <jak@debian.org>  Sun, 12 Dec 2010 14:30:33 +0100

python-apt (0.7.100ubuntu2) natty; urgency=low

  * python/generic.h:
    - set Object to NULL in CppDeallocPtr
  * python/depcache.cc:
    - don't run "actiongroup.release()" if the object was already
      deallocated
    
 -- Michael Vogt <michael.vogt@ubuntu.com>  Tue, 07 Dec 2010 14:49:42 +0100

python-apt (0.7.100ubuntu1) natty; urgency=low

  * re-merged from debian/sid
  * tests/test_apt_cache.py:
    - fix tests to work if apt compressed indexes are enabled

 -- Michael Vogt <michael.vogt@ubuntu.com>  Wed, 24 Nov 2010 10:58:05 +0100

python-apt (0.7.100) unstable; urgency=low

  * Final 0.7.100 release; targeted at Squeeze.
  * apt/debfile.py:
    - Replace (undocumented) use of python-debian debfile.DebFile API with
      the equivalent apt_inst.DebFile API (Closes: #603043)
  * apt/package.py:
    - Fix docstring of Package.mark_delete() (Closes: #599042)
  * doc:
    - Various documentation updates.
    - The C++ API/ABI is stable now.
  * po
    - Update sl.po (Closes: #603359)

 -- Julian Andres Klode <jak@debian.org>  Wed, 17 Nov 2010 16:53:55 +0100

python-apt (0.7.98.1ubuntu2) natty; urgency=low

  * rebuild for python2.7

 -- Michael Vogt <michael.vogt@ubuntu.com>  Wed, 10 Nov 2010 17:49:45 +0100

python-apt (0.7.98.1ubuntu1) natty; urgency=low

  [ Michael Vogt ]
  * merged from debian/sid, remaining changes:
    - updated mirror list
    - compat fixes for 3.x (pending upstream inclusion)

  [ Jeremy Bicha ]
  * data/templates/Ubuntu.info.in:
   - add natty, LP:661578

 -- Michael Vogt <michael.vogt@ubuntu.com>  Mon, 18 Oct 2010 10:55:00 +0200

python-apt (0.7.98.1) unstable; urgency=low

  [ Piotr Ozarowski ]
  * Use dh_python3 to handle Python 3 files
    - bump minimum required versions of python-central and python3-all-dev
    - add new python3-apt, python3-apt-bdg and python-common binary packages
  * Replace python-central with dh_python2

 -- Michael Vogt <mvo@debian.org>  Wed, 29 Sep 2010 20:38:25 +0200

python-apt (0.7.98) unstable; urgency=low

  [ Michael Vogt ]
  * python/acquire.cc:
    - return long long when calling TotalNeeded(), FetchNeeded() and
      PartialPresent() from pkgAcquire(). This follows the change
      in libapt.
  * apt/debfile.py:
    - add missing init for _installed_conflicts (LP: #618597)
  * add "provides" property to the apt.Version objects
  * apt/debfile.py:
    - fix error when reading binary content and add regresion test
  * merged patch from Samuel Lidén Borell to fix crash if there utf8 
    in the control file (LP: #624290) and add test
  * apt/cache.py:
    - add "sources_list" parameter to cache.update() to force updating
      a single sources.list entry only
  * debian/control:
    - add missing build-depends on python-debian (needed to run the
      tests for apt.debfile.DebPackage()
  * data/templates/Ubuntu.info.in:
    - add extras.ubuntu.com and archvie.canonical.com to the
      templates
  * aptsources/distinfo.py, aptsources/distro.py:
    - support non-official templates (like extras.ubuntu.com)
  * fix return type of DebSize() and UsrSize(), thanks to
    Sebastian Heinlein, LP: #642936
  * merge fix from Steven Chamberlain <steven@pyro.eu.org> for
    crash in unattended-upgrades, many many thanks (closes: #596408)
  * python/acquire-item.cc:
    - fix two more int -> long long change to follow the changes
      from libapt
    - do use PyString_FromFormat(), in python versions below 2.7 it
      does not support long long (%llu), use strprintf() from libapt
      instead

  [ Kiwinote ]
  * apt/debfile:
    - don't fail if we conflict with the pkgs we are reinstalling

 -- Michael Vogt <mvo@debian.org>  Tue, 28 Sep 2010 15:47:51 +0200

python-apt (0.7.97.1) unstable; urgency=low

  * tests/test_apt_cache.py:
    - Do not insert ".." into sys.path, fixes FTBFS

 -- Julian Andres Klode <jak@debian.org>  Thu, 26 Aug 2010 14:08:01 +0200

python-apt (0.7.97) unstable; urgency=low

  [ Julian Andres Klode ]
  * python/tag.cc:
    - Support gzip compression for control files (Closes: #383617),
      requires APT (>> 0.7.26~exp10) to work.
  * doc/conf.py:
    - Correctly handle non-digit characters in version (ignore everything
      after them).
  * python/apt_pkgmodule.cc:
    - Bind pkgAcquire::Item::StatTransientNetworkError (Closes: #589010)
  * doc/library/apt_pkg.rst:
    - Document Configuration.dump().
  * debian/control:
    - Adapt to new Python 3 handling (Closes: #593042)
    - Build-depend on APT >= 0.8 to get gzip compression enabled (optional,
      can be reverted for backports)
    - Set Standards-Version to 3.9.1
  
  [ Michael Vogt ]
  * python/configuration.cc:
    - add binding for the "dump()" method to configruation objects
  * apt/debfile.py:
    - fix crash in DscFile handling and add regression test
  * po/pt_BR.po:
    - updated, thanks to Sergio Cipolla (Closes: #593754)

 -- Julian Andres Klode <jak@debian.org>  Thu, 26 Aug 2010 12:32:54 +0200

python-apt (0.7.96.1ubuntu12) maverick; urgency=low

  * merge fix from Steven Chamberlain <steven@pyro.eu.org> for
    crash in unattended-upgrades, many many thanks (closes: #596408)
  * python/acquire-item.cc:
    - fix two more int -> long long change to follow the changes
      from libapt
    - use strprintf() from libapt instead of PyString_FromFormat()
      because PyString_FromFormat() does not support %llu in python
      versions below 2.7

 -- Michael Vogt <michael.vogt@ubuntu.com>  Tue, 28 Sep 2010 16:01:21 +0200

python-apt (0.7.96.1ubuntu11) maverick; urgency=low

  * Fix return type of DebSize() and UsrSize(), its long long,
    not float. Thanks to Sebastian Heinlein, LP: #642936

 -- Michael Vogt <michael.vogt@ubuntu.com>  Mon, 20 Sep 2010 10:43:47 +0200

python-apt (0.7.96.1ubuntu10) maverick; urgency=low

  * data/templates/Ubuntu.info.in:
    - add extras.ubuntu.com and archvie.canonical.com to the
      templates
  * aptsources/distinfo.py, aptsources/distro.py:
    - support non-official templates (like extras.ubuntu.com)
  * python/tag.cc:
    - accept "byte" type as well in TacSecNew (for py3)

 -- Michael Vogt <michael.vogt@ubuntu.com>  Mon, 13 Sep 2010 11:28:24 +0200

python-apt (0.7.96.1ubuntu9) maverick; urgency=low

  [ Kiwinote ]
  * apt/debfile:
    - don't fail if we conflict with the pkgs we are reinstalling

  [ Michael Vogt ]
  * add "provides" property to the apt.Version objects
  * apt/debfile.py:
    - fix error when reading binary content and add regresion test
  * merged patch from Samuel Lidén Borell to fix crash if there utf8 
    in the control file (LP: #624290) and add test
  * apt/cache.py:
    - add "sources_list" parameter to cache.update() to force updating
      a single sources.list entry only
  * debian/control:
    - add missing build-depends on python-debian (needed to run the
      tests for apt.debfile.DebPackage()

 -- Michael Vogt <michael.vogt@ubuntu.com>  Tue, 07 Sep 2010 13:47:03 +0200

python-apt (0.7.96.1ubuntu8) maverick; urgency=low

  * debian/control:
    - add missing build-depends on python-debian (needed to run the
      tests for apt.debfile.DebPackage()

 -- Michael Vogt <michael.vogt@ubuntu.com>  Fri, 03 Sep 2010 18:33:50 +0200

python-apt (0.7.96.1ubuntu7) maverick; urgency=low

  * cherry pick debfile fix from lp:~mvo/python-apt/mvo (402..405):
    * apt/debfile.py:
      - fix error when reading binary content and add regresion test

 -- Michael Vogt <michael.vogt@ubuntu.com>  Thu, 02 Sep 2010 10:53:46 +0200

python-apt (0.7.96.1ubuntu6) maverick; urgency=low

  * apt/debfile.py:
    - add missing init for _installed_conflicts (LP: #618597)

 -- Michael Vogt <michael.vogt@ubuntu.com>  Fri, 27 Aug 2010 11:18:13 +0200

python-apt (0.7.96.1ubuntu5) maverick; urgency=low

  * python/acquire.cc:
    - return long long when calling TotalNeeded(), FetchNeeded() and 
      PartialPresent() from pkgAcquire(). This follows the change
      in libapt.

 -- Michael Vogt <michael.vogt@ubuntu.com>  Tue, 10 Aug 2010 11:08:14 +0200

python-apt (0.7.96.1ubuntu4) maverick; urgency=low

  * apt/debfile.py:
    - fix crash in DscFile handling and add regression test

 -- Michael Vogt <michael.vogt@ubuntu.com>  Thu, 05 Aug 2010 23:36:53 +0200

python-apt (0.7.96.1ubuntu3) maverick; urgency=low

  * rebuild against lastest libapt

 -- Michael Vogt <michael.vogt@ubuntu.com>  Thu, 29 Jul 2010 12:23:27 +0200

python-apt (0.7.96.1ubuntu2) maverick; urgency=low

  [ Michael Vogt ]
  * python/configuration.cc:
    - add binding for the "dump()" method to configruation objects

 -- Michael Vogt <michael.vogt@ubuntu.com>  Thu, 29 Jul 2010 09:31:10 +0200

python-apt (0.7.96.1ubuntu1) maverick; urgency=low

  [ Julian Andres Klode ]
  * python/tag.cc:
    - Support gzip compression for control files (Closes: #383617),
      requires APT (>> 0.7.26~exp10) to work.
  * doc/conf.py:
    - Correctly handle non-digit characters in version (ignore everything
      after them).
  * python/apt_pkgmodule.cc:
    - Bind pkgAcquire::Item::StatTransientNetworkError (Closes: #589010)

  [ Michael Vogt ]
  * merge from debian-sid bzr branch, remaining changes:
    - do not build for python2.5
  
 -- Michael Vogt <michael.vogt@ubuntu.com>  Wed, 28 Jul 2010 10:54:25 +0200

python-apt (0.7.96.1) unstable; urgency=low

  * tests/test_debfile.py:
   - properly setup fixture data to make debfile test pass 
     (closes: #588796)

 -- Michael Vogt <mvo@debian.org>  Mon, 12 Jul 2010 14:14:51 +0200

python-apt (0.7.96) unstable; urgency=low

  [ Michael Vogt ]
  * data/templates/gNewSense.info.in,
    data/templates/gNewSense.mirrors:
    - add gNewSense template and mirrors, thanks to Karl Goetz
  * data/templates/Ubuntu.info.in, 
    data/templates/Ubuntu.mirrors:
    - updated for Ubuntu maverick
  * doc/source/conf.py:
    - do not fail on non-digits in the version number
  * utils/get_debian_mirrors.py:
    - ignore mirrors without a county
  * apt/cache.py:
    - add new "dpkg_journal_dirty" property that can be used to
      detect a interrupted dpkg (the famous 
     "E: dpkg was interrupted, you must manually run 'dpkg --configure -a'")
  * merged lp:~kiwinote/python-apt/merge-gdebi-changes, this port the
    DebPackage class fixes from gdebi into python-apt so that gdebi can
    use the class from python-apt directly
  * apt/debfile.py:
    - check if the debfiles provides are in conflict with the systems
      packages
    - fix py3 compatibility
  * tests/test_debs/*.deb, tests/test_debfile.py:
    - add automatic test based on the test debs from gdebi
  * python/progress.cc:
    - deal with missing return value from the acquire progress in pulse()

  [ Martin Pitt ]
  * tests/test_apt_cache.py: Test accessing the record of all packages during
    iteration. This both ensures that it's well-formatted and structured, and
    also that accessing it does not take an inordinate amount of time. This
    exposes a severe performance problem when using gzip compressed package
    indexes.
  * apt/cache.py: When iterating over the cache, do so sorted by package name.
    With this we read the the package lists linearly if we need to access the
    package records, instead of having to do thousands of random seeks; the
    latter is disastrous if we use compressed package indexes, and slower than
    necessary for uncompressed indexes.

  [ Julian Andres Klode ]
  * Re-enable Python 3 support for latest python-default changes (hack).

 -- Michael Vogt <mvo@debian.org>  Mon, 12 Jul 2010 08:58:42 +0200

python-apt (0.7.95ubuntu2) maverick; urgency=low

  * apt/utils.py:
    - fix end date calculation for releases in june

 -- Michael Vogt <michael.vogt@ubuntu.com>  Thu, 10 Jun 2010 11:50:21 +0200

python-apt (0.7.95ubuntu1) maverick; urgency=low

  * merge from debian bzr, remaining changes:
    - different mirror list
  * revert commit 346 (this re-enable the deprecation warnings)
  * data/templates/gNewSense.info.in,
    data/templates/gNewSense.mirrors:
    - add gNewSense template and mirrors, thanks to Karl Goetz
  * doc/source/conf.py:
    - do not fail for non digit version numbers like 0.7.95ubuntu1

 -- Michael Vogt <michael.vogt@ubuntu.com>  Tue, 01 Jun 2010 17:36:56 +0200

python-apt (0.7.95) unstable; urgency=low

  [ Julian Andres Klode ]
  * apt/cache.py:
    - Make Cache.get_changes() much (~35x) faster (Closes: #578074).
    - Make Cache.req_reinstall_pkgs much faster as well.
    - Make Cache.get_providing_packages() about 1000 times faster.
    - Use has_versions and has_provides from apt_pkg.Package where possible.
  * apt/package.py:
    - Decode using utf-8 in installed_files (LP: #407953).
    - Fix fetch_source() to work when source name = binary name (LP: #552400).
    - Merge a patch from Sebastian Heinlein to make get_changelog() only
      check sources where source version >= binary version (Closes: #581831).
    - Add Version.source_version and enhance Sebastian's patch to make use
      of it, in order to find the best changelog for the package.
  * python:
    - Return bool instead of int to Python where possible, looks better.
    - Document every class, function, property.
  * python/cache.cc:
    - Check that 2nd argument to Cache.update() really is a SourceList object.
    - Fix PackageFile.not_automatic to use NotAutomatic instead of NotSource.
    - Add Package.has_versions to see which packages have at least one version,
      and Package.has_provides for provides.
    - Add rich compare methods to the Version object.
  * python/generic.cc:
    - Fix a memory leak when using old attribute names.
    - Map ArchiveURI property to archive_uri
  * python/progress.cc:
    - Do not pass arguments to InstallProgress.wait_child().
  * doc:
    - Update the long documentation.
  * debian/control:
    - Change priority to standard, keep -doc and -dev on optional.
  * utils/migrate-0.8.py:
    - Open files in universal newline support and pass filename to ast.parse.
    - Add has_key to the list of deprecated functions.
    - Don't abort if parsing failed.
    - do not require files to end in .py if they are passed on the command
      line or if they contain python somewhere in the shebang line.

  [ Michael Vogt ]
  * apt/cache.py:
    - make cache open silent by default (use apt.progress.base.OpProgress)
  * tests/data/aptsources_ports/sources.list:
    - fix ports test-data
  * tests/test_apt_cache.py:
    - add simple test for basic cache/dependency iteration

 -- Julian Andres Klode <jak@debian.org>  Wed, 19 May 2010 15:43:09 +0200

python-apt (0.7.94.2ubuntu7) maverick; urgency=low

  * data/templates/Ubuntu.info.in:
    - add maverick

 -- Colin Watson <cjwatson@ubuntu.com>  Sun, 09 May 2010 13:17:03 +0200

python-apt (0.7.94.2ubuntu6.3) lucid-proposed; urgency=low

  * backport xz compression support the debian-sid bzr branch
    (LP: #805389)

 -- Michael Vogt <michael.vogt@ubuntu.com>  Thu, 07 Jul 2011 10:59:49 +0200

python-apt (0.7.94.2ubuntu6.2) lucid-proposed; urgency=low

  * apt/utils.py:
    - fix end date calculation for releases in june (LP: #602469)

 -- Jean-Baptiste Lallement <jeanbaptiste.lallement@gmail.com>  Tue, 06 Jul 2010 23:46:49 +0200

python-apt (0.7.94.2ubuntu6.1) lucid-proposed; urgency=low

  [ Sebastian Heinlein ]
  * apt/package.py:
    - Fix the changelog downloading if there are several source package
      versions available which provide the binary (LP: #377535).
      See http://bugs.debian.org/581831 for further details

  [ Michael Vogt ]
  * debian/control:
    - update Vcs-Bzr location

 -- Michael Vogt <michael.vogt@ubuntu.com>  Mon, 17 May 2010 15:37:44 +0200

python-apt (0.7.94.2ubuntu6) lucid; urgency=low

  Cherry pick fix from the debian branch:
  
  [ Julian Andres Klode ]
  * python/cache.cc:
    - Fix PackageFile.not_automatic to use NotAutomatic instead of NotSource.

 -- Michael Vogt <michael.vogt@ubuntu.com>  Wed, 14 Apr 2010 17:45:11 +0200

python-apt (0.7.94.2ubuntu5) lucid; urgency=low

  [ Julian Andres Klode ]
  * apt/package.py:
    - Decode using utf-8 in installed_files (LP: #407953).
    - Fix fetch_source() to work when source name = binary name (LP: #552400).
  * python/cache.cc:
    - Check that 2nd argument to Cache.update() really is a SourceList object.
  * python/generic.cc:
    - Map ArchiveURI property to archive_uri
  * utils/migrate-0.8.py:
    - Open files in universal newline support and pass filename to ast.parse.
    - Add has_key to the list of deprecated functions.
    - Don't abort if parsing failed.
    - do not require files to end in .py if they are passed on the command
      line or if they contain python somewhere in the shebang line.

 -- Michael Vogt <michael.vogt@ubuntu.com>  Wed, 31 Mar 2010 22:11:38 +0200

python-apt (0.7.94.2ubuntu4) lucid; urgency=low

  * If PYTHON_APT_DEPRECATION_WARNINGS is unset, also disable the
    deprecation warnings in apt_pkg directly; and don't just
    disable any deprecation warning in apt/__init__.py (LP: #548623)

 -- Julian Andres Klode <juliank@ubuntu.com>  Mon, 29 Mar 2010 13:18:20 +0200

python-apt (0.7.94.2ubuntu3) lucid; urgency=low

  * python/indexfile.cc:
    - add missing 0.7 compat indexfile.ArchiveURI method 
      (LP: #545848)
  
 -- Michael Vogt <michael.vogt@ubuntu.com>  Thu, 25 Mar 2010 10:44:31 +0100

python-apt (0.7.94.2ubuntu2) lucid; urgency=low

  * debian/control:
    - build against "XS-Python-Versions: all" to ensure we only
      build/test against supported python versions (fixes FTBFS)

 -- Michael Vogt <michael.vogt@ubuntu.com>  Tue, 23 Mar 2010 21:24:46 +0100

python-apt (0.7.94.2ubuntu1) lucid; urgency=low

  Updated to the 0.7.9x series (FFe LP: #531518), this
  brings us python3 support and a more PEP08 conform
  API
  
  [ Julian Andres Klode ]
  * python/generic.cc:
    - Fix a memory leak when using old attribute names.
  * debian/control:
    - Change priority to standard, keep -doc and -dev on optional.

  [ Michael Vogt ]
  * apt/cache.py:
    - make cache open silent by default (use apt.progress.base.OpProgress)
  * tests/data/aptsources_ports/sources.list:
    - fix ports test-data
  * debian/control
    - build against XS-Python-Versions: 2.6, 3.1
  * tests/test_apt_cache.py:
    - add simple test for basic cache/dependency iteration
  * apt/__init__.py:
    - only show deprecation warnings if PYTHON_APT_DEPRECATION_WARNINGS
      is set in the environment. While we do want to have the new API its
      not feasible to port all apps in the lucid timeframe. Once lucid
      is released we turn the warnings on by default again
  
 -- Michael Vogt <michael.vogt@ubuntu.com>  Tue, 23 Mar 2010 20:01:22 +0100

python-apt (0.7.94.2) unstable; urgency=low

  * Revert 0.7.93.3 and just set APT::Architecture to i386 for
    test_aptsources; fixes FTBFS on powerpc.

 -- Julian Andres Klode <jak@debian.org>  Fri, 12 Mar 2010 19:22:57 +0100

python-apt (0.7.94.1) unstable; urgency=low

  * Pass --exclude=migrate-0.8.py to dh_pycentral; in order to not depend
    on python2.6; but recommend python2.6.
  * Use dh_link instead of ln for python-apt-doc (Closes: #573523).
  * Pass --link-doc=python-apt to dh_installdocs.
  * Install examples to python-apt-doc instead of python-apt.
  * tests/test_all.py: Write information header to stderr, not stdout.
  * Build documentation only when needed (when building python-apt-doc).

 -- Julian Andres Klode <jak@debian.org>  Fri, 12 Mar 2010 14:36:48 +0100

python-apt (0.7.94) unstable; urgency=low

  * Move documentation into python-apt-doc (Closes: #572617)
  * Build documentation only once on the default Python version.
  * python/acquire-item.cc:
    - Add AcquireItem.partialsize member.
  * python/apt_pkgmodule.cc:
    - Treat '>>' and '>', '<<' and '<' as identical in check_dep (LP: #535667).
  * python/generic.cc:
    - Map UntranslatedDepType to dep_type_untranslated.
  * python/tag.cc:
    - Hack the TagFile iterator to not use shared storage (Closes: #572596):
      Scan once, duplicate the section data, and scan again.
  * apt/package.py:
    - Create a string class BaseDependency.__dstr which makes '>' equal to
      '>>' and '<' equal to '<<' (compatibility).
    - Use the binary package version in Version.fetch_source() if the
      source version is not specified (i.e. in the normal case).
    - Always return unicode strings in Package.get_changelog (Closes: #572998).
  * apt/progress/text.py:
    - Drop InstallProgress, it's useless to keep this alias around.
  * apt/progress/old.py:
    - Let the new method call the old one; e.g. status_update() now calls
      self.statusUpdate(). This improves compatibility for sub classes.
  * Merge with Ubuntu:
    - util/get_ubuntu_mirrors_from_lp.py:
      + rewritten to use +archivemirrors-rss and feedburner
    - pre-build.sh: update ubuntu mirrors on bzr-buildpackage (and also do this
      for Debian mirrors)
    - add break for packagekit-backend-apt (<= 0.4.8-0ubuntu4)
  * tests:
    - test_deps: Add tests for apt_pkg.CheckDep, apt_pkg.check_dep,
      apt_pkg.parse_depends and apt_pkg.parse_src_depends.
  * tests/data/aptsources/sources.list.testDistribution:
    - change one mirror which is not on the mirror list anymore.
  * utils/get_debian_mirrors.py:
    - Parse Mirrors.masterlist instead of the HTML web page.
  * utils/get_ubuntu_mirrors_from_lp.py:
    - Sort the mirror list of each country.

 -- Julian Andres Klode <jak@debian.org>  Wed, 10 Mar 2010 16:10:27 +0100

python-apt (0.7.93.3) unstable; urgency=low

  * data/templates/Ubuntu.info.in:
    - Use generic MirrorsFile key instead of per-architecture ones in
      order to fix FTBFS on !amd64 !i386 (Closes: #571752)

 -- Julian Andres Klode <jak@debian.org>  Sat, 27 Feb 2010 23:26:45 +0100

python-apt (0.7.93.2) unstable; urgency=low

  [ Julian Andres Klode ]
  * Fix some places where the old API was still used:
    - apt/utils.py: Completely ported, previous one was old-API from Ubuntu.
    - apt/cache.py: Use the new progress classes instead of the old ones.
    - apt/package.py: Various smaller issues fixed, probably caused by merge.
  * utils/migrate-0.8.py:
    - Improve C++ parsing and add apt.progress.old to the modules, reduces
      false positives.
    - Ship the list of deprecated things in the apt_pkg and apt_inst modules
      inside the script itself, so we don't have to parse the source code
      anymore.
  * python:
    - Handle deprecated attributes and methods in the tp_gettattro slot, this
      allows us to easily warn if a deprecated function is used.
  * python/tagfile.cc:
    - Implement the iterator protocol in TagFile.
  * python/cache.cc:
    - Implement Cache.__len__() and Cache.__contains__() (Closes: #571443).
  * data/templates/Debian.info.in:
    - Replace the MatchURI with one that really matches something.
  * aptsources/distro.py:
    - Call lsb_release with -idrc instead of --all.
  * tests:
    - Fix aptsources tests to use local data files if available.
    - test_all.py: Use local modules instead of system ones if possible.
  * data/templates/*.in: Switch MirrorsFile to relative filenames.
    - setup.py: Copy the mirror lists to the build directory
    - aptsources/distinfo.py: Support relative filenames for MirrorsFile.
  * debian/rules:
    - Run tests during build time.
  * debian/python-apt.install:
    - Install utils/migrate-0.8.py to /usr/share/python-apt/.
  
  [ Michael Vogt ]
  * apt/cache.py:
    - call install_progress.startUpdate()/finishUpdate() to keep
      compatibility with older code
  * apt/progress/base.py:
    - restore "self.statusfd, self.writefd" type, provide additional
      self.status_stream and self.write_stream file like objects
  * python/progress.cc:
    - try to call compatibility functions first, then new functions

 -- Julian Andres Klode <jak@debian.org>  Sat, 27 Feb 2010 18:33:11 +0100

python-apt (0.7.93.1) unstable; urgency=low

  [ Julian Andres Klode ]
  * Fix reference counting for old progress classes (Closes: #566370).
  * apt/cache.py:
    - Fix Cache.update() to not raise errors on successful updates.
  * python/progress.cc:
    - Fix some threading issues (add some missing PyCbObj_BEGIN_ALLOW_THREADS)
  * python/acquire-item.cc:
    - Support items without an owner set.
  * python/tarfile.cc:
    - When extracting, only allocate a new buffer if the old one was too small.
    - Do not segfault if TarFile.go() is called without a member name.
    - Clone all pkgDirStream::Item's so apt_pkg.TarMember object can be used
      outside of the callback function passed to go().
    - If only one member is requested, extract just that one.
  * Drop the segfault prevention measures from the Acquire code, as they fail
    to work. A replacement will be added once destruction callbacks are added
    in APT.
  * Merge the CppOwnedPyObject C++ class into CppPyObject.
  * Remove inline functions from the C++ API, export them instead.
  * Localization
    - de.po: Update against new template
  * python/arfile.cc:
    - Handle the case where ararchive_new returns NULL in debfile_new.
  * apt/progress/base.py:
    - select.error objects do not have an errno attribute (Closes: #568005)
  * doc/client-example.cc: Update against the new API.
  * Fix typos of separated in multiple files (reported by lintian).
  * debian/control:
    - Make python-apt-dev depend on ${misc:Depends} and recommend python-dev.
    - Set Standards-Version to 3.8.4.

  [ Michael Vogt ]
  * apt/utils.py:
    - add some misc utils like get_release_filename_for_pkg()

 -- Julian Andres Klode <jak@debian.org>  Fri, 05 Feb 2010 17:45:39 +0100

python-apt (0.7.93) unstable; urgency=low

  [ Julian Andres Klode ]
  * Merge debian-sid and debian-experimental.
  * Add a tutorial on how to do things which are possible with apt-get,
    like apt-get --print-uris update (cf. #551164).
  * Build for Python 2.5, 2.6 and 3.1; 2.6 and 3.1 hit unstable on Jan 16.
    - Use DH_PYCENTRAL=nomove for now because include-links seems broken
  * Merge lp:~forest-bond/python-apt/cache-is-virtual-package-catch-key-error
    - Return False in Cache.is_virtual_package if the package does not exist.
  * Make all class-level constants have uppercase names.
  * Rewrite apt.progress.gtk2 documentation by hand and drop python-gtk2
    build-time dependency.
  * aptsources:
    - Make all classes subclasses of object.
    - distro.py: Support Python 3, decode lsb_release results using utf-8.
  * apt/progress/base.py:
    - Fix some parsing of dpkg status fd.
  * apt/progress/text.py:
    - Replace one print statement with a .write() call.
  * Rename apt_pkg.PackageIndexFile to apt_pkg.IndexFile.

  [ Colin Watson ]
  * apt/progress/__init__.py:
    - Fix InstallProgress.updateInterface() to cope with read() returning 0
      on non-blocking file descriptors (LP: #491027).
  
  [ Michael Vogt ]
  * apt/cache.py: 
    - improved docstring for the cache
    - add "enhances" property
  * data/templates/Ubuntu.info.in:
    - add lucid
  * python/cache.cc:
    - add UntranslatedDepType attribute to DependencyType
    - add DepTypeEnum that returns a value from 
      {DepDepends, DepPreDepends, ...}
  * python/apt_pkgmodule.cc:
    - add DepDpkgBreaks, DepEnhances constants
  * doc/source/apt_pkg/{cache.rst, index.rst}:
    - update documentation as well

 -- Julian Andres Klode <jak@debian.org>  Wed, 20 Jan 2010 17:06:20 +0100

python-apt (0.7.92) experimental; urgency=low

  * New features:
    - Provide a C++ API in the package python-apt-dev (Closes: #334923).
    - Add apt_pkg.HashString and apt_pkg.IndexRecords (Closes: #456141).
    - Add apt_pkg.Policy class (Closes: #382725).
    - Add apt_pkg.Hashes class.
    - Allow types providing __new__() to be subclassed.
    - Add apt_pkg.DepCache.mark_auto() and apt.Package.mark_auto() methods to
      mark a package as automatically installed.
    - Make AcquireFile a subclass of AcquireItem, thus inheriting attributes.
    - New progress handling in apt.progress.base and apt.progress.text. Still
      missing Qt4 progress handlers.
    - Classes in apt_inst (Closes: #536096)
      + You can now use apt_inst.DebFile.data to access the data.tar.* member
        regardless of its compression (LP: #44493)

  * Unification of dependency handling:
    - apt_pkg.parse_[src_]depends() now use CompType instead of CompTypeDeb
      (i.e. < instead of <<) to match the interface of Version.depends_list_str
    - apt_pkg.SourceRecords.build_depends matches exactly the interface of
      Version.depends_list_str just with different keys (e.g. Build-Depends).
      + Closes: #468123 - there is no need anymore for binding CompType or
        CompTypeDeb, because we don't return integer values for CompType
        anymore.

  * Bugfixes:
    - Delete pointers correctly, fixing memory leaks (LP: #370149).
    - Drop open() and close() in apt_pkg.Cache as they cause segfaults.
    - Raise ValueError in AcquireItem if the Acquire process is shut down
      instead of segfaulting.

  * Other stuff:
    - Merge releases 0.7.10.4 - 0.7.12.1 from unstable.
    - Merge Configuration,ConfigurationPtr,ConfigurationSub into one type.
    - Simplify the whole build process by using a single setup.py.
    - The documentation has been restructured and enhanced with tutorials.
    - Only recommend lsb-release instead of depending on it. Default to
      Debian unstable if lsb_release is not available.

 -- Julian Andres Klode <jak@debian.org>  Tue, 18 Aug 2009 16:42:56 +0200

python-apt (0.7.91) experimental; urgency=low

  [ Julian Andres Klode ]
  * Rename where needed according to PEP 8 conventions (Closes: #481061)
  * Where possible, derive apt.package.Record from collections.Mapping.
  * ActionGroups can be used as a context manager for the 'with' statement.
  * utils/migrate-0.8.py: Helper to check Python code for deprecated functions,
    attributes,etc. Has to be run from the python-apt source tree, but can be
    used for all Python code using python-apt.
  * debian/control: Only recommend libjs-jquery (Closes: #527543).

  [ Stefano Zacchiroli ]
  * debian/python-apt.doc-base: register the documentation with the
    doc-base system (Closes: #525134)

  [ Sebastian Heinlein ]
  * apt/package.py: Add Package.get_version() which returns a Version instance
    for the given version string or None (Closes: #523998)

 -- Julian Andres Klode <jak@debian.org>  Fri, 05 Jun 2009 19:36:45 +0200

python-apt (0.7.90) experimental; urgency=low

  * Introduce support for Python 3 (Closes: #523645)

  * Support the 'in' operator (e.g. "k in d") in Configuration{,Ptr,Sub}
    objects (e.g. apt_pkg.Config) and in TagSections (apt_pkg.ParseSection())
  * Replace support for file objects with a more generic support for any object
    providing a fileno() method and for file descriptors (integers).
  * Add support for the Breaks fields
  * Only create Package objects when they are requested, do not keep them in
    a dict. Saves 10MB for 25,000 packages on my machine.
  * apt/package.py: Allow to set the candidate of a package (Closes: #523997)
    - Support assignments to the 'candidate' property of Package objects.
    - Initial patch by Sebastian Heinlein

 -- Julian Andres Klode <jak@debian.org>  Wed, 15 Apr 2009 13:47:42 +0200

python-apt (0.7.13.4ubuntu5) lucid; urgency=low

  [ Michael Vogt ]
  * data/templates/Ubuntu.info.in:
    - make armel point to ports.ubuntu.com (LP: #531876)

  [ Emmet Hikory ]
  * data/templates/Ubuntu.info.in:
    - refactor to use ports by default for gutsy and newer releases
    - Set appropriate exceptions to defaults for warty-lucid

 -- Emmet Hikory <persia@ubuntu.com>  Fri, 05 Mar 2010 10:22:05 +0900

python-apt (0.7.13.4ubuntu4) lucid; urgency=low

  * Drop build dependency on python2.4.

 -- Matthias Klose <doko@ubuntu.com>  Mon, 01 Feb 2010 20:30:14 +0100

python-apt (0.7.13.4ubuntu3) lucid; urgency=low

  * apt/utils.py:
    - add some misc utils like get_release_filename_for_pkg()

 -- Michael Vogt <michael.vogt@ubuntu.com>  Fri, 22 Jan 2010 12:18:29 +0100

python-apt (0.7.13.4ubuntu2) lucid; urgency=low

  [ Michael Vogt ]
  * apt/cache.py: 
    - improved docstring for the cache
    - add "enhances" property
  * data/templates/Ubuntu.info.in:
    - add lucid
  * python/cache.cc:
    - add UntranslatedDepType attribute to DependencyType
    - add DepTypeEnum that returns a value from 
      {DepDepends, DepPreDepends, ...}
  * python/apt_pkgmodule.cc:
    - add DepDpkgBreaks, DepEnhances constants
  * doc/source/apt_pkg/{cache.rst, index.rst}:
    - update documentation as well

 -- Michael Vogt <michael.vogt@ubuntu.com>  Fri, 15 Jan 2010 15:06:10 +0100

python-apt (0.7.13.4ubuntu1) lucid; urgency=low

  [ Michael Vogt ]
  * merge from debian, remaining changes:
    - different mirror list
  
  [ Colin Watson ]
  * apt/progress/__init__.py:
    - Fix InstallProgress.updateInterface() to cope with read() returning 0
      on non-blocking file descriptors (LP: #491027).

 -- Michael Vogt <michael.vogt@ubuntu.com>  Wed, 02 Dec 2009 17:02:37 +0100

python-apt (0.7.13.4) unstable; urgency=low

  [ Michael Vogt ]
  * po/zh_CN.po:
    - updated, thanks to Feng Chao
  * python/progress.cc:
    - if the mediaChange() does not return anything or is not implemented
      send "false" to libapt

  [ Julian Andres Klode ]
  * apt/package.py: Fix dictionary access of VersionList, patch
    by Sebastian Heinlein (Closes: #554895).

 -- Julian Andres Klode <jak@debian.org>  Sun, 29 Nov 2009 20:26:31 +0100

python-apt (0.7.13.3) unstable; urgency=low

  [ Michael Vogt ]
  * apt/cache.py:
    - add actiongroup() method (backport from 0.7.92)
    - re-work the logic in commit() to fail if installArchives() returns
      a unexpected result
  * apt/progress/__init__.py:
    - catch exceptions in pm.DoInstall()

  [ Sebastian Heinlein ]
  * apt/package.py:
    - Export if a package is an essential one (Closes: #543428)

  [ Julian Andres Klode ]
  * python/depcache.cc:
    - Make ActionGroups context managers so apt.Cache.actiongroup() has
      the same behavior as in 0.7.92
  * apt/cache.py:
    - Add raiseOnError option to Cache.update() (Closes: #545474)
  * apt/package.py:
    - Use the source version instead of the binary version in fetch_source().
  * apt/progress/__init__.py:
    - Correctly ignore ECHILD by checking before EINTR (Closes: #546007)

 -- Julian Andres Klode <jak@debian.org>  Tue, 15 Sep 2009 15:18:45 +0200

python-apt (0.7.13.2ubuntu5) lucid; urgency=low

  * python/progress.cc:
    - if the mediaChange() does not return anything or is not implemented
      send "false" to libapt (LP: #462771)
  * data/templates/Ubuntu.info.in:
    - add lucid

 -- Michael Vogt <michael.vogt@ubuntu.com>  Thu, 05 Nov 2009 18:38:36 +0100

python-apt (0.7.13.2ubuntu4) karmic; urgency=low

  * No change rebuild to fix misbuilt binaries on armel.

 -- Loïc Minier <loic.minier@ubuntu.com>  Wed, 21 Oct 2009 14:52:36 +0200

python-apt (0.7.13.2ubuntu3) karmic; urgency=low

  * rebuild against latest libapt

 -- Michael Vogt <michael.vogt@ubuntu.com>  Fri, 25 Sep 2009 22:17:35 +0200

python-apt (0.7.13.2ubuntu2) karmic; urgency=low

  [ Michael Vogt ]
  * apt/cache.py:
    - re-work the logic in commit() to fail if installArchives() returns
      a unexpected result
  * apt/progress/__init__.py:
    - catch exceptions in pm.DoInstall()

  [ Sebastian Heinlein ]
  * apt/package.py:
    - Export if a package is an essential one (Closes: #543428)

 -- Michael Vogt <michael.vogt@ubuntu.com>  Fri, 04 Sep 2009 10:32:19 +0200

python-apt (0.7.13.2ubuntu1) karmic; urgency=low

  * merged from the debian-sid bzr branch

  [ Michael Vogt ]
  * apt/cache.py:
    - add actiongroup() method (backport from 0.7.92)

  [ Julian Andres Klode ]
  * python/depcache.cc:
    - Make ActionGroups context managers so apt.Cache.actiongroup() has
      the same behavior as in 0.7.92

 -- Michael Vogt <michael.vogt@ubuntu.com>  Mon, 24 Aug 2009 16:53:16 +0200

python-apt (0.7.13.2) unstable; urgency=low

  * apt/cache.py:
   - Convert argument to str in __getitem__() (Closes: #542965).

 -- Julian Andres Klode <jak@debian.org>  Sat, 22 Aug 2009 22:47:30 +0200

python-apt (0.7.13.1) unstable; urgency=low

  * apt/package.py:
   - Fix Version.get_dependencies() to not ignore the arguments.

 -- Julian Andres Klode <jak@debian.org>  Fri, 21 Aug 2009 16:59:08 +0200

python-apt (0.7.13.0) unstable; urgency=low

  [ Michael Vogt ]
  * apt/package.py:
    - add "recommends" property
  * apt/cache.py, python/cache.cc:
    - add optional pulseInterval option to "update()"

  [ Sebastian Heinlein ]
  * apt/cache.py:
   - Fix the (inst|keep|broken|del)_count attributes (Closes: #542773).

  [ Julian Andres Klode ]
  * apt/package.py:
   - Introduce Version.get_dependencies() which takes one or more types
     of dependencies and returns a list of Dependency objects.
   - Do not mark the package as manually installed on upgrade (Closes: #542699)
   - Add Package.is_now_broken and Package.is_inst_broken.
  * apt/cache.py:
   - Introduce ProblemResolver class (Closes: #542705)
  * python/pkgsrcrecords.cc:
   - Fix spelling error (begining should be beginning).
  * po:
   - Update template and the translations de.po, fr.po (Closes: #467120),
     ja.po (Closes: #454293).
  * debian/control:
   - Update Standards-Version to 3.8.3.
  * debian/rules:
   - Build with DH_PYCENTRAL=include-links instead of nomove.

 -- Julian Andres Klode <jak@debian.org>  Fri, 21 Aug 2009 16:22:34 +0200

python-apt (0.7.12.1ubuntu2) karmic; urgency=low

  * apt/package.py:
    - fix bug in BaseDependency initialization (LP: #416362)
  * debian/control:
    - add break for packagekit-backend-apt (<= 0.4.8-0ubuntu4)
      packagekit usees some internal API that changed

 -- Michael Vogt <michael.vogt@ubuntu.com>  Thu, 20 Aug 2009 14:23:40 +0200

python-apt (0.7.12.1ubuntu1) karmic; urgency=low

  [ Michael Vogt ]
  * apt/package.py:
    - add "recommends" property
  * debian/control:
    - change build-dep for libapt-pkg-dev to >= 0.7.21
  * merged with debian/unstable

  [ Loïc Minier ]
  * Revert addition of gcc and gcc_s to python-apt libs as the toolchain has
    been fixed; LP: #375334.

  [ Julian Andres Klode ]
  * apt/package.py:
   - Introduce Version.get_dependencies() which takes one or more types
     of dependencies and returns a list of Dependency objects.

 -- Michael Vogt <michael.vogt@ubuntu.com>  Wed, 19 Aug 2009 11:33:59 +0200

python-apt (0.7.12.1) unstable; urgency=low

  * apt/debfile.py:
    - Fix missing space in message (Closes: #539704)
  * apt/package.py:
    - Add missing argument to Version.__le__() and Version.__ge__()
  * debian/control:
    - Do not build-depend on python-gtk2 and python-vte on kfreebsd-*.
  * setup.py:
    - Always build documentation, even if python-gtk2 is not installed.

 -- Julian Andres Klode <jak@debian.org>  Mon, 03 Aug 2009 15:17:43 +0200

python-apt (0.7.12.0) unstable; urgency=low

  [ Julian Andres Klode ]
  * python/cache.cc:
    - Support Breaks, Enhances dependency types (Closes: #416247)
  * debian/control:
    - Only recommend libjs-jquery (Closes: #527543)
    - Build-depend on libapt-pkg-dev (>= 0.7.22~)
    - Update Standards-Version to 3.8.2
  * apt/cache.py:
    - Correctly handle rootdir on second and later invocations of
      open(), by calling InitSystem again. (LP: #320665).
    - Provide broken_count, delete_count, install_count, keep_count
      properties (Closes: #532338)
    - Only create Package objects when they are requested, do not keep them in
      a dict. Saves 10MB for 25,000 packages on my machine.
  * apt/package.py:
    - Allow to set the candidate of a package (Closes: #523997)
      + Support assignments to the 'candidate' property of Package objects.
      + Initial patch by Sebastian Heinlein
    - Make comparisons of Version object more robust.
    - Return VersionList objects in Package.versions, which are sequences
      and also provide features of mappings. (partial API BREAK)
      + Allows to get a specific version (Closes: #523998)
  * apt/progress/__init__.py:
    - Do not break out of InstallProgress.waitChild()'s loop just because it
      is hitting EINTR, but only on child exit or on ECHILD.
  * Use debhelper 7 instead of CDBS

  [ Stefano Zacchiroli ]
  * debian/python-apt.doc-base: register the documentation with the
    doc-base system (Closes: #525134)

  [ Sebastian Heinlein ]
  * apt/progress.py: Extract the package name from the status message
    (Closes: #532660)

 -- Julian Andres Klode <jak@debian.org>  Thu, 30 Jul 2009 14:08:30 +0200

python-apt (0.7.11.1) unstable; urgency=low

  [ Stephan Peijnik ]
  * apt/progress/__init__.py:
    - Exception handling fixes in InstallProgress class.

  [ Michael Vogt ]
  * python/tag.cc:
    - merge patch from John Wright that adds FindRaw method
      (closes: #538723)

 -- Michael Vogt <mvo@debian.org>  Wed, 29 Jul 2009 19:15:56 +0200

python-apt (0.7.11.0) unstable; urgency=low

  [ Julian Andres Klode ]
  * data/templates/Debian.info.in: Squeeze will be 6.0, not 5.1

  [ Stephan Peijnik ]
  * apt/progress/__init__.py:
    - add update_status_full() that takes file_size/partial_size as
      additional callback arguments
    - add pulse_items() that takes a addtional "items" tuple that
      gives the user full access to the individual items that are
      fetched
  * python/progress.cc:
    - low level code for update_status_full and pulse_items()
    - better threading support

  [ Michael Vogt ]
  * aptsources/distro.py:
    - fix indent error that causes incorrect sources.list additons
      (LP: #372224)
  * python/progress.cc:
    - fix crash in RunSimpleCallback()
  * apt/cache.py:
    - when the cache is run with a alternative rootdir, create
      required dirs/files automatically

 -- Michael Vogt <mvo@debian.org>  Mon, 20 Jul 2009 15:35:27 +0200

python-apt (0.7.10.4ubuntu1) karmic; urgency=low

  [ Michael Vogt ]
  * merged from debian/unstable
  * apt/cache.py:
    - when the cache is run with a alternative rootdir, create
      required dirs/files automatically
  * python/progress.cc:
    - fix crash in RunSimpleCallback()

  [ Loic Minier ]
  * Merge changes below from Michael Casadevall; note that these changes were
    concurrently uploaded in a different form in 0.7.10.3ubuntu2 which wasn't
    committed in bzr.

  [ Michael Casadevall ]
  * setup.py:
    - Added gcc and gcc_s to work around gcc-4.4 issue on ARM and libstdc++
    - This is a temporary workaround for Karmic Alpha 1. See bug #375334 
      for more details

  [ Loic Minier ]
  * Update mirror list from LP.
  * Unset https_proxy in pre-build.sh to workaround LP #94130.

 -- Michael Vogt <michael.vogt@ubuntu.com>  Mon, 15 Jun 2009 11:02:25 +0200

python-apt (0.7.10.4) unstable; urgency=low

  [ Michael Vogt ]
  * data/templates/Ubuntu.info.in:
    - updated for the new ubuntu karmic version
  * data/templates/Debian.info.in:
    - add squeeze

  [ Otavio Salvador ]
  * utils/get_debian_mirrors.py: updated to support current mirror page.
  * Update Debian mirrors. (Closes: #518071)

 -- Michael Vogt <mvo@debian.org>  Tue, 05 May 2009 12:03:27 +0200

python-apt (0.7.10.3ubuntu1) karmic; urgency=low

  * merged from debian, remaining changes:
    - updated mirrors
    - build python2.4
    - use DH_PYCENTRAL=include-links
    - use --install-layout=deb
    - pre-build.sh: update ubuntu mirrors on bzr-buildpackage
  
 -- Michael Vogt <mvo@debian.org>  Tue, 05 May 2009 12:03:27 +0200

python-apt (0.7.10.3) unstable; urgency=low

  * apt/package.py: Handle cases where no candidate is available, by returning
    None in the candidate property. (Closes: #523801)

 -- Julian Andres Klode <jak@debian.org>  Sun, 12 Apr 2009 19:50:26 +0200

python-apt (0.7.10.2) unstable; urgency=low

  * apt/package.py: Handle cases where no candidate is available and
    one of the deprecated properties (e.g. candidateVersion) is
    requested. (Closes: #523801)
  * setup.py, debian/rules: Support version in setup.py again by getting
    the value from the variable DEBVER (defined in debian/rules), falling
    back to None.

 -- Julian Andres Klode <jak@debian.org>  Sun, 12 Apr 2009 19:00:07 +0200

python-apt (0.7.10.1) unstable; urgency=low

  * Fix FTBFS with python-debian (>= 0.1.13) on Python 2.4 by not using it to
    get a version number in setup.py (Closes: #523473)
  * apt/package.py:
    - (Package.candidateRecord): Fix missing 'd' in 'record'
    - (DeprecatedProperty.__get__): Only warn when used on objects, this
      makes it easier to use e.g. pydoc,sphinx,pychecker.

 -- Julian Andres Klode <jak@debian.org>  Fri, 10 Apr 2009 17:51:07 +0200

python-apt (0.7.10) unstable; urgency=low

  * Build-Depend on python-debian, use it to get version number from changelog
  * Depend on libjs-jquery, and remove internal copy (Closes: #521532)
  * apt/package.py:
    - Introduce Version.{uri,uris,fetch_binary()}
  * debian/control:
    - Remove mdz from Uploaders (Closes: #521477), add myself.
    - Update Standards-Version to 3.8.1
    - Use ${binary:Version} instead of ${Source-Version}
    - Fix spelling error: python -> Python
  * debian/copyright: Switch to machine-interpretable copyright
  * Fix documentation building
    - doc/source/conf.py: Only include directories for current python version.
    - debian/control: Build-Depend on python-gtk2, python-vte.
    - setup.py: If pygtk can not be imported, do not build the documentation.
  * Breaks: debdelta (<< 0.28~) to avoid more problems due to the internal
    API changes from 0.7.9.

 -- Julian Andres Klode <jak@debian.org>  Wed, 01 Apr 2009 15:24:29 +0200

python-apt (0.7.9) unstable; urgency=low

  [ Julian Andres Klode ]
  * apt/gtk/widgets.py:
    - Handle older versions of python-gobject which do not ship glib
  * apt/package.py: Introduce the Version class
    - Deprecate Package.candidate*() and Package.installed*(), except for
      installedFiles.
    - Provide Version.get_source() (LP: #118788)
    - Provide Package.versions (Closes: #513236)
  * apt/progress/: New package, replaces apt.progress and apt.gtk
    - apt/progress/gtk2.py: Moved here from apt/gtk/widgets.py
    - apt/progress/__init__.py: Move here from apt/progress.py
  * doc/source/*: Improve the documentation
    - Document more attributes and functions of apt_pkg (they are all listed)

  [ Michael Vogt ]
  * aptsources/distro.py:
    - use iso_3166.xml instead of iso_3166.tab
    - fix incorrect indent
  * debian/control:
    - add Recommends to iso-codes (for iso_3166.xml)
  * apt/package.py:
    - make sure to set the defaulttimeout back to the
      original value (in getChangelog(), LP: #314212)
      Closes: #513315
  * apt/cache.py:
    - when setting a alternative rootdir, read the
      config from it as well
  * python/configuration.cc, python/apt_pkgmodule.cc:
    - add apt_pkg.ReadConfigDir()
  * python/cache.cc, tests/getcache_mem_corruption.py:
    - test if progress objects have the right methods
      and raise error if not (thanks to Emanuele Rocca)
      closes: #497049
  * apt/package.py:
    - avoid uneeded interal references in the Package objects
  * aptsources/sourceslist.py:
    - fix bug in invalid lines detection (LP: #324614)

 -- Michael Vogt <mvo@debian.org>  Thu, 19 Mar 2009 13:39:21 +0100

python-apt (0.7.9~exp2ubuntu11) karmic; urgency=low

  [ Matthias Klose ]
  * Build for python2.4 as well. LP: #354812.

  [ Michael vogt ]
  * setup.py:
    - only use sphinx for python2.5 or later
  * data/templates/Ubuntu.info.in:
    - updated for karmic

 -- Michael Vogt <michael.vogt@ubuntu.com>  Wed, 06 May 2009 14:28:56 +0200

python-apt (0.7.9~exp2ubuntu10) jaunty; urgency=low

  * .bzr-buildpackage/default.conf:
    - add pre-build hook to update the mirror list from LP

 -- Michael Vogt <michael.vogt@ubuntu.com>  Mon, 30 Mar 2009 17:22:38 +0200

python-apt (0.7.9~exp2ubuntu9) jaunty; urgency=low

  * aptsources/sourceslist.py:
    - fix bug in invalid lines detection (LP: #324614)

 -- Michael Vogt <michael.vogt@ubuntu.com>  Thu, 19 Mar 2009 14:09:50 +0100

bpython-apt (0.7.9~exp2ubuntu8) jaunty; urgency=low

  * Rebuild for python2.6.
  * Call dh_pycentral with "DH_PYCENTRAL=include-links".

 -- Matthias Klose <doko@ubuntu.com>  Sat, 21 Feb 2009 18:31:23 +0000

python-apt (0.7.9~exp2ubuntu7) jaunty; urgency=low

  * apt/package.py:
    - add "not_automatic" flag to the origin
  * debian/control:
    - rebuild against latest apt
  * apt/cache.py:
    - when setting a alternative rootdir, read the
      config from it as well (LP: #243550)
  * python/configuration.cc, python/apt_pkgmodule.cc:
    - add apt_pkg.ReadConfigDir()

 -- Michael Vogt <michael.vogt@ubuntu.com>  Mon, 09 Feb 2009 15:09:17 +0100

python-apt (0.7.9~exp2ubuntu5) jaunty; urgency=low

  * apt/cache.py:
    - revert the InitConfig change, has unintended side-effects

 -- Michael Vogt <michael.vogt@ubuntu.com>  Mon, 26 Jan 2009 12:13:46 +0100

python-apt (0.7.9~exp2ubuntu4) jaunty; urgency=low

  * apt/cache.py:
    - when running with the rootdir option, run
      InitConfig() again to ensure that the config
      from the rootdir is read, not from the host
      (lp: #243550)
  * apt/package.py:
    - make sure to set the defaulttimeout back to the
      original value (in getChangelog(), LP: #314212)

 -- Michael Vogt <michael.vogt@ubuntu.com>  Mon, 26 Jan 2009 08:45:00 +0100

python-apt (0.7.9~exp2ubuntu3) jaunty; urgency=low

  * apt/__init__.py:
    - use iso_3166.xml instead of iso_3166.tab
    - fix incorrect indent 
  * debian/control:
    - add Recommends to iso-codes (for iso_3166.xml)

 -- Michael Vogt <michael.vogt@ubuntu.com>  Thu, 22 Jan 2009 09:37:17 +0100

python-apt (0.7.9~exp2ubuntu2) jaunty; urgency=low

  * apt/__init__.py:
    - remove the future warning 
  * aptsources/distro.py:
    - fix indent breakage (LP: #319714)

 -- Michael Vogt <michael.vogt@ubuntu.com>  Wed, 21 Jan 2009 21:47:21 +0100

python-apt (0.7.9~exp2ubuntu1) jaunty; urgency=low

  * Merged from debian, lots of documentation updates
    and other fixes (thanks to Julian Andres Klode)

 -- Michael Vogt <michael.vogt@ubuntu.com>  Tue, 20 Jan 2009 15:32:54 +0100

python-apt (0.7.9~exp2) experimental; urgency=low

  [ Julian Andres Klode ]
  * apt/*.py:
    - Almost complete cleanup of the code
    - Remove inconsistent use of tabs and spaces (Closes: #505443)
    - Improved documentation
  * apt/debfile.py:
    - Drop get*() methods, as they are deprecated and were
      never in a stable release
    - Make DscSrcPackage working
  * apt/gtk/widgets.py:
    - Fix the code and document the signals
  * Introduce new documentation build with Sphinx
    - Contains style Guide (Closes: #481562)
    - debian/rules: Build the documentation here
    - setup.py: Remove pydoc building and add new docs.
    - debian/examples: Include examples from documentation
    - debian/python-apt.docs:
      + Change html/ to build/doc/html.
      + Add build/doc/text for the text-only documentation
  * setup.py:
    - Only create build/data when building, not all the time
    - Remove build/mo and build/data on clean -a
  * debian/control:
    - Remove the Conflicts on python2.3-apt, python2.4-apt, as
      they are only needed for oldstable (sarge)
    - Build-Depend on python-sphinx (>= 0.5)
  * aptsources/distinfo.py:
    - Allow @ in mirror urls (Closes: #478171) (LP: #223097)
  * Merge Ben Finney's whitespace changes (Closes: #481563)
  * Merge Ben Finney's do not use has_key() (Closes: #481878)
  * Do not use deprecated form of raise statement (Closes: #494259)
  * Add support for PkgRecords.SHA256Hash (Closes: #456113)

  [ Michael Vogt ]
  * apt/package.py:
    - fix bug in candidateInstalledSize property
  * aptsources/distinfo.py:
    - fix too restrictive mirror url check
  * aptsources/distro.py:
    - only add nearest_server and server to the mirrors if
      they are defined

 -- Michael Vogt <mvo@debian.org>  Fri, 16 Jan 2009 11:28:17 +0100

python-apt (0.7.9~exp1) experimental; urgency=low

  * Merged python-apt consolidation branch by Sebastian
    Heinlein (many thanks)
  * apt/cache.py:
    - new method "isVirtualPackage()"
    - new method "getProvidingPackages()"
    - new method "getRequiredDownload()"
    - new method "additionalRequiredSpace()"
  * apt/debfile.py:
    - move a lot of the gdebi code into this file, this
      provides interfaces for querrying and installing
      .deb files and .dsc files
  * apt/package.py:
    - better description parsing
    - new method "installedFiles()"
    - new method "getChangelog()"
  * apt/gtk/widgets.py:
    - new gobject GOpProgress
    - new gobject GFetchProgress
    - new gobject GInstallProgress
    - new gobject GDpkgInstallProgress
    - new widget GtkAptProgress
  * doc/examples/gui-inst.py:
    - updated to use the new widgets
  * debian/control:
    - add suggests for python-gtk2 and python-vte
  * setup.py:
    - build html/ help of the apt and aptsources modules
      into /usr/share/doc/python-apt/html
  * apt/__init__.py:
    - remove the future warning

 -- Michael Vogt <mvo@debian.org>  Mon, 15 Dec 2008 14:29:47 +0100

python-apt (0.7.8ubuntu1) jaunty; urgency=low

  * Merged python-apt consolidation branch by Sebastian
    Heinlein (many thanks)
  * apt/cache.py:
    - new method "isVirtualPackage()" 
    - new method "getProvidingPackages()"
    - new method "getRequiredDownload()"
    - new method "additionalRequiredSpace()"
  * apt/debfile.py:
    - move a lot of the gdebi code into this file, this
      provides interfaces for querrying and installing
      .deb files and .dsc files
  * apt/package.py:
    - better description parsing 
    - new method "installedFiles()"
    - new method "getChangelog()"
  * apt/gtk/widgets.py:
    - new gobject GOpProgress
    - new gobject GFetchProgress
    - new gobject GInstallProgress
    - new gobject GDpkgInstallProgress
    - new widget GtkAptProgress
  * doc/examples/gui-inst.py: 
    - updated to use the new widgets
  * debian/control:
    - add suggests for python-gtk2 and python-vte
  * setup.py:
    - build html/ help of the apt and aptsources modules
      into /usr/share/doc/python-apt/html

 -- Michael Vogt <mvo@debian.org>  Mon, 15 Dec 2008 14:29:47 +0100

python-apt (0.7.8) unstable; urgency=low

  [ Michael Vogt ]
  * python/cache.cc:
    - fix crash if Ver.PriorityType() returns NULL
    - fix GetCandidateVer() reporting incorrect versions after
      SetCandidateVer() was used. Thanks to Julian Andres Klode for
      the test-case (LP: #237372)
  * python/apt_instmodule.cc:
    - do not change working dir in debExtractArchive() (LP: #184093)
  * apt/cache.py:
    - support "in" in apt.Cache() (LP: #251587)
  * apt/package.py:
    - do not return None in sourcePackageName (LP: #123062)
  * python/progress.cc:
    - when pulse() does not return a boolean assume "true"
      (thanks to Martin Pitt for telling me about the problem)
  * python/apt_pkgmodule.cc:
    - add "SelState{Unknown,Install,Hold,DeInstall,Purge}" constants
  * aptsources/__init__.py, aptsources/distinfo.py:
    - run apt_pkg.init() when aptsources gets imported and not
      the distinfo function
    - fix detection of cdrom sources and add test for it
  * python/metaindex.cc
    - fix crash when incorrect attribute is given
  * data/templates/Ubuntu.info.in:
    - updated
  * aptsources/distro.py:
    - add parameter to get_distro() to make unit testing easier
  * tests/test_aptsources_ports.py:
    - add test for arch specific handling (when sub arch is on
      a different mirror than "main" arches)

  [ Julian Andres Klode ]
  * python/acquire.cc (GetPkgAcqFile): Support DestDir and DestFilename.

 -- Michael Vogt <mvo@debian.org>  Mon, 24 Nov 2008 10:24:30 +0200

python-apt (0.7.8~ubuntu2) jaunty; urgency=low

  [ Michael Vogt ]
  * data/templates/Ubuntu.info.in:
    - updated to fix ports.ubuntu.com for powerpc and lpia
      (LP: #220890)
  * aptsources/distro.py:
    - add parameter to get_distro() to make unit testing easier
  * tests/test_aptsources_ports.py:
    - add test for arch specific handling (when sub arch is on
      a different mirror than "main" arches)

  [ Julian Andres Klode ]
  * python/acquire.cc (GetPkgAcqFile): Support DestDir and DestFilename.

 -- Michael Vogt <michael.vogt@ubuntu.com>  Mon, 10 Nov 2008 11:35:03 +0100
  
python-apt (0.7.8~ubuntu1) jaunty; urgency=low

  * python/apt_pkgmodule.cc:
    - add "SelState{Unknown,Install,Hold,DeInstall,Purge}" constants
  * python/metaindex.cc
    - fix crash when incorrect attribute is given
  * data/templates/Ubuntu.info.in:
    - updated for jaunty

 -- Michael Vogt <michael.vogt@ubuntu.com>  Mon, 03 Nov 2008 11:46:54 +0100

python-apt (0.7.7.1+nmu1) unstable; urgency=medium

  * Non-maintainer upload.
  * data/templates/Debian.info.in: Set the BaseURI to security.debian.org for
    lenny/updates, etch/updates and sarge/updates. (Closes: #503237)

 -- Jonny Lamb <jonny@debian.org>  Fri, 24 Oct 2008 12:44:33 +0100

python-apt (0.7.7.1ubuntu4) intrepid; urgency=low

  * apt/package.py:
    - do not return None in sourcePackageName (LP: #123062)
  * python/progress.cc:
    - when pulse() does not return a boolean assume "true"
      (thanks to Martin Pitt for telling me about the problem)
  * aptsources/__init__.py, aptsources/distinfo.py:
    - run apt_pkg.init() when aptsources gets imported and not
      the distinfo function
    - fix detection of cdrom sources and add test for it
 
 -- Michael Vogt <michael.vogt@ubuntu.com>  Thu, 18 Sep 2008 14:42:46 +0200

python-apt (0.7.7.1ubuntu3) intrepid; urgency=low

  * Rebuild against current apt on hppa.

 -- Colin Watson <cjwatson@ubuntu.com>  Mon, 01 Sep 2008 11:37:58 +0100

python-apt (0.7.7.1ubuntu2) intrepid; urgency=low

  * python/cache.cc:
    - fix GetCandidateVer() reporting incorrect versions after
      SetCandidateVer() was used. Thanks to Julian Andres Klode for
      the test-case (LP: #237372)
  * python/apt_instmodule.cc:
    - do not change working dir in debExtractArchive() (LP: #184093)
  * apt/cache.py:
    - support "in" in apt.Cache() (LP: #251587)

 -- Michael Vogt <michael.vogt@ubuntu.com>  Tue, 05 Aug 2008 11:35:32 +0200

python-apt (0.7.7.1ubuntu1) intrepid; urgency=low

  * python/cache.cc:
    - fix crash if Ver.PriorityType() returns NULL  (LP: #253255)

 -- Michael Vogt <michael.vogt@ubuntu.com>  Wed, 30 Jul 2008 10:26:53 +0200

python-apt (0.7.7.1) unstable; urgency=low

  * data/templates/Debian.info.in:
    - add 'lenny' template info (closes: #476364)
  * aptsources/distinfo.py:
    - fix template matching for arch specific code (LP: #244093)

 -- Michael Vogt <mvo@debian.org>  Fri, 25 Jul 2008 18:13:53 +0200

python-apt (0.7.7ubuntu2) intrepid; urgency=low

  * python/metaindex.cc
    - fix crash when incorrect attribute is given
  * data/templates/Ubuntu.info.in:
    - updated
  * aptsources/distro.py:
    - add parameter to get_distro() to make unit testing easier
  * tests/test_aptsources_ports.py:
    - add test for arch specific handling (when sub arch is on
      a different mirror than "main" arches)

  [ Julian Andres Klode ]
  * python/acquire.cc (GetPkgAcqFile): Support DestDir and DestFilename.

 -- Michael Vogt <mvo@debian.org>  Mon, 24 Nov 2008 10:24:30 +0200

python-apt (0.7.7ubuntu1) intrepid; urgency=low

  * merged from debian-sid

 -- Michael Vogt <michael.vogt@ubuntu.com>  Tue, 22 Jul 2008 15:58:37 +0200

python-apt (0.7.7) unstable; urgency=low

  [ Emanuele Rocca ]
  * data/templates/Debian.info.in:
    - s/MatchUri/MatchURI/. Thanks, Gustavo Noronha Silva (closes: #487673)
  * python/cache.cc:
    - Throw an exception rather than segfaulting when GetCache() is called
      before InitSystem() (closes: #369147)
  * doc/examples/config.py:
    - Fix config.py --help (closes: #257007)

  [ Michael Vogt ]
  * python/apt_pkgmodule.cc:
    - fix bug in hashsum calculation when the original string
      contains \0 charackters (thanks to Celso Providelo and
      Ryan Hass for the test-case) LP: #243630
  * tests/test_hashsums.py:
    - add tests for the hashsum code
  * apt/package.py:
    - add "isAutoRemovable()" method
  * python/pkgsrcrecords.cc:
    - add "Record" attribute to the PkgSrcRecord to access the
      full source record
  * debian/rules:
    - remove the arch-build target, we have bzr-builddeb now

 -- Michael Vogt <mvo@debian.org>  Tue, 22 Jul 2008 10:16:03 +0200

python-apt (0.7.6ubuntu3) intrepid; urgency=low

  * apt/package.py:
    - add "isAutoRemovable()" method

 -- Michael Vogt <michael.vogt@ubuntu.com>  Mon, 14 Jul 2008 15:18:03 +0100

python-apt (0.7.6ubuntu2) intrepid; urgency=low

  * python/apt_pkgmodule.cc:
    - fix bug in hashsum calculation when the original string
      contains \0 charackters (thanks to Celso Providelo and 
      Ryan Hass for the test-case) LP: #243630
  * tests/test_hashsums.py:
    - add tests for the hashsum code

 -- Michael Vogt <mvo@debian.org>  Fri, 04 Jul 2008 19:53:28 +0200

python-apt (0.7.6ubuntu1) intrepid; urgency=low

  * merged with debian, remaining changes:
    - more up-to-date mirror list

 -- Michael Vogt <michael.vogt@ubuntu.com>  Fri, 04 Jul 2008 11:00:33 +0200

python-apt (0.7.6) unstable; urgency=low

  * apt/cache.py:
    - add "memonly" option to apt.Cache() to force python-apt to
      not touch the pkgcache.bin file (this works around a possible
      race condition in the pkgcache.bin handling)
  * data/templates/Ubuntu.info.in:
    - added ubuntu 'intrepid'
  * debian/README.source:
    - added (basic) documentation how to build python-apt
  * aptsources/distinfo.py:
    - support arch specific BaseURI, MatchURI and MirrosFile fields
      in the distinfo template
  * debian/control:
    - move bzr branch to bzr.debian.org and update Vcs-Bzr

 -- Michael Vogt <mvo@debian.org>  Wed, 18 Jun 2008 14:46:43 +0200

python-apt (0.7.5ubuntu2) intrepid; urgency=low

  * apt/cache.py:
    - add "memonly" option to apt.Cache() to force python-apt to
      not touch the pkgcache.bin file (this works around a possible
      race condition in the pkgcache.bin handling)

 -- Michael Vogt <michael.vogt@ubuntu.com>  Fri, 13 Jun 2008 12:14:34 +0200

python-apt (0.7.5ubuntu1) intrepid; urgency=low

  * merged from debian-sid

 -- Michael Vogt <michael.vogt@ubuntu.com>  Thu, 12 Jun 2008 12:32:00 +0200

python-apt (0.7.5) unstable; urgency=low

  * use the new ListUpdate() code
  * add example in doc/examples/update.py
  * python/pkgrecords.cc:
    - export the Homepage field
  * python/tar.cc:
    - fix .lzma extraction (thanks to bigjools)
  * python/sourcelist.cc:
    - support GetIndexes() GetAll argument to implement
      something like --print-uris
  * python/apt_pkgmodule.cc:
    - add InstState{Ok,ReInstReq,Hold,HoldReInstReq} constants
  * apt/cache.py:
    - add reqReinstallPkgs property that lists all packages in
      ReInstReq or HoldReInstReq

 -- Michael Vogt <mvo@debian.org>  Tue, 19 Feb 2008 21:06:36 +0100

python-apt (0.7.4ubuntu9) intrepid; urgency=low

  * aptsources/distinfo.py:
    - support arch specific BaseURI, MatchURI and MirrosFile fields
      in the distinfo template (LP: #220890)

 -- Michael Vogt <michael.vogt@ubuntu.com>  Wed, 28 May 2008 12:20:23 +0200

python-apt (0.7.4ubuntu8) intrepid; urgency=low

  * data/templates/Ubuntu.info.in:
    - added ubuntu 'intrepid'
  * debian/README.source: 
    - added (basic) documentation how to build python-apt

 -- Michael Vogt <michael.vogt@ubuntu.com>  Mon, 05 May 2008 10:40:58 +0200

python-apt (0.7.4ubuntu7) hardy; urgency=low

  * data/templates/Ubuntu.mirrors: 
    - updated mirrors list from launchpad (LP: #153284)
  * util/get_ubuntu_mirrors_from_lp.py:
    - rewritten to use +archivemirrors-rss and feedburner

 -- Michael Vogt <michael.vogt@ubuntu.com>  Mon, 07 Apr 2008 16:15:28 +0200

python-apt (0.7.4ubuntu6) hardy; urgency=low

  * rebuild due to python-central problems

 -- Michael Vogt <michael.vogt@ubuntu.com>  Tue, 19 Feb 2008 17:58:29 +0100

python-apt (0.7.4ubuntu5) hardy; urgency=low

  * python/sourcelist.cc:
    - support GetIndexes() GetAll argument to implement
      something like --print-uris
  * python/apt_pkgmodule.cc:
    - add InstState{Ok,ReInstReq,Hold,HoldReInstReq} constants
  * apt/cache.py:
    - add reqReinstallPkgs property that lists all packages in
      ReInstReq or HoldReInstReq

 -- Michael Vogt <michael.vogt@ubuntu.com>  Mon, 18 Feb 2008 16:55:51 +0100

python-apt (0.7.4ubuntu4) hardy; urgency=low

  * python/pkgrecords.cc:
    - export the Homepage field

 -- Michael Vogt <michael.vogt@ubuntu.com>  Mon, 11 Feb 2008 10:34:39 +0100

python-apt (0.7.4ubuntu3) hardy; urgency=low

  * python/tar.cc:
    - fix .lzma extraction (thanks to bigjools for reporting)

 -- Michael Vogt <michael.vogt@ubuntu.com>  Fri, 25 Jan 2008 09:57:31 +0000

python-apt (0.7.4ubuntu2) hardy; urgency=low

  * use the new apt ListUpdate() code
  * add example in doc/examples/update.py

 -- Michael Vogt <mvo@debian.org>  Tue, 19 Feb 2008 21:06:36 +0100

python-apt (0.7.4ubuntu1) hardy; urgency=low

  * merged from debian/unstable, remaining changes:
   - rebuild against latest apt
   - maintainer field changed

 -- Michael Vogt <michael.vogt@ubuntu.com>  Thu, 13 Dec 2007 15:00:22 +0100

python-apt (0.7.4) unstable; urgency=low

  * apt/debfile.py:
    - added wrapper around apt_inst.debExtract()
    - support dictionary like access
  * apt/package.py:
    - fix apt.package.Dependency.relation initialization
  * python/apt_instmodule.cc:
    - added arCheckMember()
    - fix typo
  * aptsources/distro.py:
    - throw NoDistroTemplateException if not distribution template
      can be found
  * python/string.cc:
    - fix overflow in SizeToStr()
  * python/metaindex.cc:
    - added support for the metaIndex objects
  * python/sourceslist.cc:
    - support new "List" attribute that returns the list of
      metaIndex source entries
  * python/depcache.cc:
    - be more threading friendly
  * python/tag.cc
    - support "None" as default in
      ParseSection(control).get(field, default), LP: #44470
  * python/progress.cc:
    - fix refcount problem in OpProgress
    - fix refcount problem in FetchProgress
    - fix refcount problem in CdromProgress
  * apt/README.apt:
    - fix typo (thanks to Thomas Schoepf, closes: #387787)
  * po/fr.po:
    - merge update, thanks to Christian Perrier (closes:  #435918)
  * data/templates/:
    - update templates

 -- Michael Vogt <mvo@debian.org>  Thu, 06 Dec 2007 15:35:46 +0100

python-apt (0.7.3.1ubuntu6) hardy; urgency=low

  * remove python-central pre-depends, this is no longer needed
    during upgrades now that we have "PYCENTRAL_NO_DPKG_QUERY"

 -- Michael Vogt <michael.vogt@ubuntu.com>  Wed, 21 Nov 2007 20:33:42 +0100

python-apt (0.7.3.1ubuntu5) hardy; urgency=low

  * add hardy to the ubuntu sources.list template

 -- Michael Vogt <michael.vogt@ubuntu.com>  Sat, 27 Oct 2007 15:03:18 -0400

python-apt (0.7.3.1ubuntu4) gutsy; urgency=low

  * pre-depend on gutsy version pycentral, this ensures that we get a 
    updated dpkg with triggers support before pycentral uses  
    /usr/bin/dpkg-querry (LP: #152827)

 -- Michael Vogt <michael.vogt@ubuntu.com>  Mon, 15 Oct 2007 11:24:12 +0200

python-apt (0.7.3.1ubuntu3) gutsy; urgency=low

  * data/templates/Ubuntu.mirrors:
    - update the static mirror list from LP (LP: #126148)

 -- Michael Vogt <michael.vogt@ubuntu.com>  Thu, 11 Oct 2007 00:13:00 +0200

python-apt (0.7.3.1ubuntu2) gutsy; urgency=low

  * apt/package.py:
    - fix apt.package.Dependency.relation initialization

 -- Michael Vogt <michael.vogt@ubuntu.com>  Mon, 01 Oct 2007 20:08:47 +0200

python-apt (0.7.3.1ubuntu1) gutsy; urgency=low

  * python/metaindex.cc:
    - added support for the metaIndex objects
  * python/sourceslist.cc:
    - support new "List" attribute that returns the list of
      metaIndex source entries
  * python/string.cc:
    - fix overflow in SizeToStr()

 -- Michael Vogt <michael.vogt@ubuntu.com>  Tue, 04 Sep 2007 16:36:11 +0200

python-apt (0.7.3.1) unstable; urgency=low

  * NMU
  * Fix version to not use CPU and OS since it's not available on APT
    anymore (closes: #435653, #435674)

 -- Otavio Salvador <otavio@debian.org>  Thu, 02 Aug 2007 18:45:25 -0300

python-apt (0.7.3ubuntu2) gutsy; urgency=low

  * rebuild against latest apt

 -- Michael Vogt <michael.vogt@ubuntu.com>  Fri, 03 Aug 2007 14:16:41 +0200

python-apt (0.7.3ubuntu1) gutsy; urgency=low

  * apt/debfile.py:
    - added wrapper around apt_inst.debExtract()
    - support dictionary like access
  * python/apt_instmodule.cc:
    - added arCheckMember()
  * build with latest python-distutils-extra (thanks
    to doko for notifiying about the problem)
  * aptsources/distro.py:
    - throw NoDistroTemplateException if not distribution template
      can be found

 -- Michael Vogt <michael.vogt@ubuntu.com>  Tue, 31 Jul 2007 13:40:04 +0200

python-apt (0.7.3) unstable; urgency=low

  * apt/package.py:
    - added Record class that can be accessed like a dictionary
      and return it in candidateRecord and installedRecord
      (thanks to Alexander Sack for discussing this with me)
  * doc/examples/records.py:
    - added example how to use the new Records class
  * apt/cache.py:
    - throw FetchCancelleException, FetchFailedException,
      LockFailedException exceptions when something goes wrong
  * aptsources/distro.py:
    - generalized some code, bringing it into the Distribution
      class, and wrote some missing methods for the DebianDistribution
      one (thanks to Gustavo Noronha Silva)
  * debian/control:
    - updated for python-distutils-extra (>= 1.9.0)
  * debian/python-apt.install:
    - fix i18n files
  * python/indexfile.cc:
    - increase str buffer in PackageIndexFileRepr

 -- Michael Vogt <michael.vogt@ubuntu.com>  Fri, 27 Jul 2007 16:57:28 +0200

python-apt (0.7.2ubuntu3) gutsy; urgency=low

  * Rebuild against libapt-pkg-libc6.6-6-4.4.

 -- Colin Watson <cjwatson@ubuntu.com>  Mon, 09 Jul 2007 16:36:46 +0100

python-apt (0.7.2ubuntu2) gutsy; urgency=low

  * python/package.py:
    - added Record class that can be accessed like a dictionary
      and return it in candidateRecord and installedRecord
      (thanks to Alexander Sack for discussing this with me)
  * doc/examples/records.py:
    - added example how to use the new Records class
  * python/cache.py:
    - throw FetchCancelleException, FetchFailedException, 
      LockFailedException exceptions when something goes wrong

 -- Michael Vogt <michael.vogt@ubuntu.com>  Thu, 28 Jun 2007 16:03:01 +0200

python-apt (0.7.2ubuntu1) gutsy; urgency=low

  * merged from debian/unstable
  * Remaining changes:
    - data/templates/Ubuntu.info: gutsy repository information
    - set Maintainer field to ubuntu

 -- Michael Vogt <michael.vogt@ubuntu.com>  Thu, 14 Jun 2007 12:08:49 +0200

python-apt (0.7.2) unstable; urgency=low

  * build against the new apt
  * support for new "aptsources" pythn module
    (thanks to Sebastian Heinlein)
  * merged support for translated package descriptions
  * merged support for automatic removal of unused dependencies

 -- Michael Vogt <mvo@debian.org>  Sun, 10 Jun 2007 20:13:38 +0200

python-apt (0.7.1) experimental; urgency=low

  * merged http://glatzor.de/bzr/python-apt/sebi:
    - this means that the new aptsources modules is available

 -- Michael Vogt <mvo@debian.org>  Mon, 14 May 2007 13:33:42 +0200

python-apt (0.7.0) experimental; urgency=low

  * support translated pacakge descriptions
  * support automatic dependency information

 -- Michael Vogt <mvo@debian.org>  Wed,  2 May 2007 18:41:53 +0200

python-apt (0.6.22) unstable; urgency=low

  * python/apt_pkgmodule.cc:
    - added pkgCache::State::PkgCurrentState enums
  * python/pkgrecords.cc:
    - added SourceVer

 -- Michael Vogt <mvo@debian.org>  Wed, 23 May 2007 09:44:03 +0200

python-apt (0.6.21ubuntu1) gutsy; urgency=low

  [Michael Vogt]
  * python/apt_pkgmodule.cc:
    - added pkgCache::State::PkgCurrentState enums
  * data/templates/Ubuntu.info.in:
    - updated for gusty
  [Sebastian Heinlein]
  * Fix the addition of of sources that are already enabled but not with
    all components - fix LP#98795
  * Handle changes of forced servers of child repositories in a more
    sane way - fix LP#85060

 -- Michael Vogt <michael.vogt@ubuntu.com>  Wed,  2 May 2007 14:27:54 +0200

python-apt (0.6.21) unstable; urgency=low

  * apt/cdrom.py:
    - better cdrom handling support
  * apt/package.py:
    - added candidateDependencies, installedDependencies
    - SizeToString supports PyLong too
    - support pkg.architecture
    - support candidateRecord, installedRecord
  * apt/cache.py:
    - fix rootdir
  * apt/cdrom.py:
    - fix bug in cdrom mountpoint handling

 -- Michael Vogt <mvo@debian.org>  Tue, 24 Apr 2007 21:24:28 +0200

python-apt (0.6.20ubuntu16) feisty; urgency=low

  * Fix the addition of of sources that are already enabled but not with
    all components - fix LP#98795

 -- Sebastian Heinlein <glatzor@ubuntu.com>  Wed,  4 Apr 2007 11:31:33 +0200

python-apt (0.6.20ubuntu15) unstable; urgency=low

  [ Sebastian Heinlein ]
  * Update the mirror lists from Launchpad
  * Only include http and ftp servers - LP#99060
  [Michael Vogt]
  * fix error in invalid unicode handler (LP#99753)

 -- Michael Vogt <michael.vogt@ubuntu.com>  Mon,  2 Apr 2007 14:25:31 +0200

python-apt (0.6.20ubuntu14) feisty; urgency=low

  [Michael Vogt]
  * aptsources/distro.py:
    - fix typo (LP#84009)
  * fix gettext import (LP#92764)
  * po/*.po:
    - make update-po
  [ Sebastian Heinlein ]
  * remove an oboslete function
  * fix the url comparision with trainling slashes - LP#95031

 -- Michael Vogt <michael.vogt@ubuntu.com>  Mon, 26 Mar 2007 18:47:22 +0200

python-apt (0.6.20ubuntu13) feisty; urgency=low

  * fix in the duplicated source checking (thanks to Sebastian Heinlein)
  * python/depache.cc:
    - properly support isAutoInstalled flag

 -- Michael Vogt <michael.vogt@ubuntu.com>  Wed, 14 Mar 2007 16:38:22 +0100

python-apt (0.6.20ubuntu12) feisty; urgency=low

  * apt/cdrom.py:
    - fix bug in cdrom __init__ code
  * debian/rules:
    - added "DH_PYCENTRAL=nomove"


 -- Michael Vogt <michael.vogt@ubuntu.com>  Wed,  7 Mar 2007 10:41:00 +0100

python-apt (0.6.20ubuntu11) feisty; urgency=low

  * apt/packages.py:
    - support candidateDependencies, installedDependencies
    - support pkg.architecture
    - support candidateRecord, installedRecord

 -- Michael Vogt <michael.vogt@ubuntu.com>  Tue,  6 Mar 2007 16:22:49 +0100

python-apt (0.6.20ubuntu10) feisty; urgency=low

  * debian/control:
    - added XS-Vcs-Bzr header to make finding the repo easier
  * apt/cache.py:
    - fix rootdir var

 -- Michael Vogt <michael.vogt@ubuntu.com>  Thu,  1 Mar 2007 14:36:33 +0100

python-apt (0.6.20ubuntu9) feisty; urgency=low

  * Re-add debian/python-apt.install (LP: #88134)
    - This seems to have gone missing between 0.6.20ubuntu6 and 0.6.20ubuntu8
    - This probably happened because it wasn't added to bzr

 -- Matt Zimmerman <mdz@ubuntu.com>  Mon, 26 Feb 2007 14:04:15 -0800

python-apt (0.6.20ubuntu8) feisty; urgency=low

  * fix FTBFS

 -- Michael Vogt <michael.vogt@ubuntu.com>  Mon, 26 Feb 2007 18:41:37 +0100

python-apt (0.6.20ubuntu7) feisty; urgency=low

  * aptsources/distro.py:
    - fix crash in add_source (LP#85806)
  * apt/package.py:
    - handle invalid unicode more gracefully (LP#86215)
  * rebuild against latest apt

 -- Michael Vogt <michael.vogt@ubuntu.com>  Mon, 26 Feb 2007 14:31:00 +0100

python-apt (0.6.20ubuntu6) feisty; urgency=low

  * Build the extension for the debug interpreter.
  * Set Ubuntu maintainer address.

 -- Matthias Klose <doko@ubuntu.com>  Sat, 17 Feb 2007 02:10:37 +0100

python-apt (0.6.20ubuntu5) feisty; urgency=low

  * be more robust in has_repository (LP#84897)

 -- Michael Vogt <michael.vogt@ubuntu.com>  Tue, 13 Feb 2007 17:49:55 +0100

python-apt (0.6.20ubuntu4) feisty; urgency=low

  * rebuild against latest libapt

 -- Michael Vogt <michael.vogt@ubuntu.com>  Tue,  6 Feb 2007 16:40:37 +0100

python-apt (0.6.20ubuntu3) feisty; urgency=low

  * fixes in the new 'aptsources' module 
    (thanks to Sebastian Heinlein)
  * apt/cdrom.py:
    - better cdrom handling support
  * python/string.cc:
    - SizeToString supports PyLong too 
  * apt/cache.py:
    - fix rootdir

 -- Michael Vogt <michael.vogt@ubuntu.com>  Mon,  5 Feb 2007 10:29:55 +0100

python-apt (0.6.20ubuntu2) feisty; urgency=low

  * python/depcache.cc:
    - MarkInstall() has new FromUser argument to support marking
      packages as automatically installed
  * merged the 'aptsources' module for sources.list handling 
    (thanks to Sebastian Heinlein)

 -- Michael Vogt <michael.vogt@ubuntu.com>  Fri,  2 Feb 2007 16:26:38 +0100

python-apt (0.6.20ubuntu1) feisty; urgency=low

  * merged from debian

 -- Michael Vogt <michael.vogt@ubuntu.com>  Tue, 19 Dec 2006 13:41:32 +0100

python-apt (0.6.20) unstable; urgency=low

  * python/generic.h:
    - fix incorrect use of PyMem_DEL(), use pyObject_DEL()
      instead. This fixes a nasty segfault with python2.5
      (lp: 63226)
  * python/pkgrecords.cc:
    - export SHA1Hash() as well
  * debian/rules: Remove dh_python call.
  * apt/progress.cc:
    - protect against not-parsable strings send from dpkg (lp: 68553)
  * python/pkgmanager.cc:
    - fix typo (closes: #382853)
  * debian/control:
    - tightend dependency (closes: #383478)
  * apt/progress.py:
    - use os._exit() in the child (lp: #53298)
    - use select() when checking for statusfd (lp: #53282)
  * acknoledge NMU (closes: #378048, #373512)
  * python/apt_pkgmodule.cc:
    - fix missing docstring (closes: #368907),
      Thanks to Josh Triplett
  * make it build against python2.5
  * python/progress.cc:
    - fix memleak (lp: #43096)

 -- Michael Vogt <mvo@debian.org>  Tue, 19 Dec 2006 13:32:11 +0100

python-apt (0.6.19ubuntu9.1) edgy-updates; urgency=low

  * protect against not-parsable strings send from dpkg (lp: 68553)

 -- Michael Vogt <michael.vogt@ubuntu.com>  Fri, 27 Oct 2006 10:41:44 +0200

python-apt (0.6.19ubuntu9) edgy; urgency=low

  * Reupload to restore dependency on python-central.
  * debian/rules: Remove dh_python call.

 -- Matthias Klose <doko@ubuntu.com>  Thu, 12 Oct 2006 14:26:46 +0200

python-apt (0.6.19ubuntu8) edgy; urgency=low

  * support pkgDepCache::ActionGroup()

 -- Michael Vogt <michael.vogt@ubuntu.com>  Fri,  6 Oct 2006 18:03:46 +0200

python-apt (0.6.19ubuntu7) edgy; urgency=low

  * python/generic.h:
    - fix incorrect use of PyMem_DEL(), use PyObject_DEL()
      instead. This fixes a nasty segfault with python2.5
      (lp: 63226)

 -- Michael Vogt <michael.vogt@ubuntu.com>  Wed,  4 Oct 2006 16:45:53 +0200

python-apt (0.6.19ubuntu6) edgy; urgency=low

  * python/progress.cc:
    - fix memleak (lp: #43096)

 -- Michael Vogt <michael.vogt@ubuntu.com>  Mon,  2 Oct 2006 18:33:44 +0200

python-apt (0.6.19ubuntu5) edgy; urgency=low

  * python/pkgmanager.cc:
    - fix typo (closes: #382853)
  * debian/control:
    - tightend dependency (closes: #383478)
  * apt/progress.py:
    - use os._exit() in the child (lp: #53298)
    - use select() when checking for statusfd (lp: #53282)
  * acknoledge NMU (closes: #378048, #373512)
  * python/apt_pkgmodule.cc:
    - fix missing docstring (closes: #368907), 
      Thanks to Josh Triplett
  * make it build against python2.5

 -- Michael Vogt <michael.vogt@ubuntu.com>  Mon, 18 Sep 2006 18:28:19 +0200

python-apt (0.6.19ubuntu4) edgy; urgency=low

  * Rebuild to add support for python2.5.

 -- Matthias Klose <doko@ubuntu.com>  Fri,  8 Sep 2006 13:32:47 +0000
  
python-apt (0.6.19ubuntu3) edgy; urgency=low

  * merged ddtp support

 -- Michael Vogt <michael.vogt@ubuntu.com>  Mon, 14 Aug 2006 16:25:51 +0200

python-apt (0.6.19ubuntu2) edgy; urgency=low

  * tightened build-deps on latest apt

 -- Michael Vogt <michael.vogt@ubuntu.com>  Thu,  3 Aug 2006 17:02:30 +0200

python-apt (0.6.19ubuntu1) edgy; urgency=low

  [ Michael Vogt ]
  * doc/examples/print_uris.py:
    - added a example to show how the indexfile.ArchiveURI() can be used
      with binary packages
  * python/apt_pkgmodule.cc:
    - export sha256 generation
  * added support for the pkgDepCache.IsGarbage() flag

  [ Otavio Salvador ]
  * apt/cache.py:
    - fix commit doc string to also cite the open related callbacks
    - allow change of rootdir for APT database loading
    - add dh_installexamples in package building Closes: #376014

 -- Michael Vogt <michael.vogt@ubuntu.com>  Thu, 27 Jul 2006 15:00:55 +0200

python-apt (0.6.19) unstable; urgency=low

  [ Michael Vogt ]
  * doc/examples/print_uris.py:
    - added a example to show how the indexfile.ArchiveURI() can be used
      with binary packages
  * python/apt_pkgmodule.cc:
    - export sha256 generation

  [ Otavio Salvador ]
  * apt/cache.py:
    - fix commit doc string to also cite the open related callbacks
    - allow change of rootdir for APT database loading
    - add dh_installexamples in package building Closes: #376014
  * python/depcache.cc:
    - "IsGarbage()" method added (to support auto-mark)

 -- Michael Vogt <mvo@debian.org>  Thu, 27 Jul 2006 00:42:20 +0200

python-apt (0.6.18-0.2) unstable; urgency=low

  * Non-maintainer upload.
  * Add ${shlibs:Depends} and ${misc:Depends} (Closes: #377615).

 -- Christoph Berg <myon@debian.org>  Tue, 18 Jul 2006 11:39:52 +0200

python-apt (0.6.18-0.1) unstable; urgency=high

  * Non-maintainer upload.
  * Call dh_pycentral and dh_python before dh_installdeb, to make sure
    the dh_pycentral snippets are put into the maintainer scripts; patch from
    Sam Morris. (Closes: #376416)

 -- Steinar H. Gunderson <sesse@debian.org>  Wed, 12 Jul 2006 23:26:50 +0200

python-apt (0.6.18) unstable; urgency=low

  * Non-maintainer upload.
  * Update for the new Python policy. Closes: #373512

 -- Raphael Hertzog <hertzog@debian.org>  Sat, 17 Jun 2006 15:09:28 +0200

python-apt (0.6.17) unstable; urgency=low

  * apt/progress.py:
    - initialize FetchProgress.eta with the correct type
    - strip the staus str before passing it to InstallProgress.statusChanged()
    - added InstallProgress.statusChange(pkg, percent, status)
    - make DumbInstallProgress a new-style class
      (thanks to kamion for the suggestions)
    - fix various pychecker warnings
  * apt/cache.py:
    - return useful values on Cache.update()
    - Release locks on failure (thanks to Colin Watson)
    - fix various pychecker warnings
  * apt/package.py:
    - fix various pychecker warnings
    - check if looupRecords succeeded
    - fix bug in the return statement of _downloadable()
  * python/srcrecords.cc:
    - add "Restart" method
    - don't run auto "Restart" before performing a Lookup
    - fix the initalization (no need to pass a PkgCacheType to the records)
    - added "Index" attribute
  * python/indexfile.cc:
    - added ArchiveURI() method

 -- Michael Vogt <mvo@debian.org>  Mon,  8 May 2006 22:34:58 +0200

python-apt (0.6.16.2ubuntu9) edgy; urgency=low

  * rebuild against the latest apt (with auto-mark support)
  * the full merge needs a newer python-support 

 -- Michael Vogt <michael.vogt@ubuntu.com>  Mon,  3 Jul 2006 21:33:40 +0200

python-apt (0.6.16.2ubuntu8) dapper; urgency=low

  * apt/package.py:
    - fix return value in {candidate,installed}Downloadable

 -- Michael Vogt <michael.vogt@ubuntu.com>  Wed, 17 May 2006 19:28:44 +0200

python-apt (0.6.16.2ubuntu7) dapper; urgency=low

  * apt/package.py:
    - check if _lookupRecord() succeeded when checking
      maintainer or description (fixes invalid descriptions under 
      rare circumstances in gnome-app-install)

 -- Michael Vogt <michael.vogt@ubuntu.com>  Wed, 17 May 2006 18:12:58 +0200

python-apt (0.6.16.2ubuntu6) dapper; urgency=low

  * debian/control:
    - Replaces: python-apt (<< 0.6.11), instead of Conflicts which is not
      correct here. (closes: #308586).
  * python/srcrecords.cc:
    - don't run auto "Restart" before performing a Lookup (but require
      explicit "Restart", fixes the docs/examples/sources.py example)
    - fix the initalization (no need to pass a PkgCacheType to the records)
  
 -- Michael Vogt <michael.vogt@ubuntu.com>  Mon,  8 May 2006 16:40:14 +0200

python-apt (0.6.16.2ubuntu5) dapper; urgency=low

  * apt/cache.py: Release locks on failure (thanks to Colin Watson)
    (closes: #35867)

 -- Michael Vogt <michael.vogt@ubuntu.com>  Tue, 21 Mar 2006 15:09:14 +0100

python-apt (0.6.16.2ubuntu4) dapper; urgency=low

  * apt/package.py: 
     - added Package.setDelete(purge) option

 -- Michael Vogt <michael.vogt@ubuntu.com>  Mon,  6 Mar 2006 18:59:33 +0000

python-apt (0.6.16.2ubuntu3) dapper; urgency=low

  * apt/package.py: undo some damager from pychecker

 -- Michael Vogt <michael.vogt@ubuntu.com>  Wed,  1 Mar 2006 15:34:23 +0100

python-apt (0.6.16.2ubuntu2) dapper; urgency=low

  * apt/progress.py: 
    - initialize FetchProgress.eta with the correct type
    - strip the staus str before passing it to InstallProgress.statusChanged()
  * apt/cache.py:
    - return useful values on Cache.update()
  * fix FTBFS

 -- Michael Vogt <michael.vogt@ubuntu.com>  Tue, 28 Feb 2006 14:07:06 +0100

python-apt (0.6.16.2ubuntu1) dapper; urgency=low

  * apt/progress.py: 
    - added InstallProgress.statusChange(pkg, percent, status) 
    - make DumbInstallProgress a new-style class 
      (thanks to kamion for the suggestions)
    - fix various pychecker warnings
  * apt/cache.py, apt/package.py: fix various pychecker warnings

 -- Michael Vogt <michael.vogt@ubuntu.com>  Tue, 28 Feb 2006 12:04:37 +0100

python-apt (0.6.16.2) unstable; urgency=low

  * Non-maintainer upload.
  * debian/control:
    + Replaces: python-apt (<< 0.6.11), instead of Conflicts which is not
      correct here. (closes: #308586).

 -- Pierre Habouzit <madcoder@debian.org>  Fri, 14 Apr 2006 19:30:51 +0200

python-apt (0.6.16.1) unstable; urgency=low

  * memleak fixed when pkgCache objects are deallocated
  * typos fixed (thanks to Gustavo Franco)
  * pkgRecords.Record added to get raw record data
  * python/cache.cc: "key" in pkgCache::VerIterator.DependsList[key] is
                     no longer locale specific but always english

 -- Michael Vogt <mvo@debian.org>  Wed, 22 Feb 2006 10:41:13 +0100

python-apt (0.6.16ubuntu2) dapper; urgency=low

  * Drop python2.3 package.

 -- Matthias Klose <doko@ubuntu.com>  Tue, 14 Feb 2006 15:27:26 +0000

python-apt (0.6.16ubuntu1) dapper; urgency=low

  * memleak fixed when pkgCache objects are deallocated

 -- Michael Vogt <michael.vogt@ubuntu.com>  Thu, 12 Jan 2006 00:08:05 +0100

python-apt (0.6.16) unstable; urgency=low

  * added GetPkgAcqFile to queue individual file downloads with the
    system (dosn't make use of the improved pkgAcqFile yet)
  * added SourceList.GetIndexes()
  * rewrote apt.cache.update() to use the improved aquire interface
  * apt/ API change: apt.Package.candidateOrigin returns a list of origins
    now instead of a single one
  * apt_pkg.Cdrom.Add() returns a boolean now, CdromProgress has totalSteps
  * added support for pkgIndexFile and added SourcesList.FindIndex()
  * added "trusted" to the Origin class

 -- Michael Vogt <michael.vogt@ubuntu.com>  Thu,  5 Jan 2006 00:56:36 +0100

python-apt (0.6.15) unstable; urgency=low

  * rewrote cache.Commit() and make it raise proper Exception if stuff
    goes wrong
  * fix a invalid return from cache.commit(), fail if a download failed
  * apt.Package.candidateOrigin returns a class now
  * added pkgAcquire, pkgPackageManager and a example (acquire.py)
  * tightend build-dependencies for new apt and the c++ transition

 -- Michael Vogt <mvo@debian.org>  Mon, 28 Nov 2005 23:48:37 +0100

python-apt (0.6.14) unstable; urgency=low

  * doc/examples/build-deps.py:
    - fixed/improved (thanks to Martin Michlmayr, closes: #321507)
  * apt_pkg.Cache.Update() does no longer reopen the cache
    (this is the job of the caller now)
  * python/srcrecords.cc:
    - support for "srcrecords.Files" added
    - always run "Restart" before performing a Lookup
  * export locking via: GetLock(),PkgSystem{Lock,UnLock}
  * apt/cache.py:
    - added  __iter__ to make "for pkg in apt.Cache:" stuff possible

 -- Michael Vogt <mvo@debian.org>  Wed,  9 Nov 2005 04:52:08 +0100

python-apt (0.6.13) unstable; urgency=low

  * support for depcache added
  * support for the PkgProblemResolver added
  * support for PkgSrcRecord.BuildDepends added
  * support for cdrom handling (add, ident) added
  * support for progress reporting from operations added
    (e.g. OpProgress, FetchProgress, InstallProgress, CdromProgress)
  * added tests/ directory with various tests for the code
  * native apt/ python directory added that contains
    a more pythonic interface to apt_pkg
  * made the apt/ python code PEP08 conform
  * python exceptions return the apt error message now
    (thanks to Chris Halls for the patch)

 -- Michael Vogt <mvo@debian.org>  Fri,  5 Aug 2005 10:30:31 +0200

python-apt (0.6.12.2) unstable; urgency=low

   * rebuild against the latest apt (c++ transition)

 -- Michael Vogt <mvo@debian.org>  Mon, 1 Aug 2005 11:06:03 +0200

python-apt (0.6.12.1) unstable; urgency=low

   * rebuild against the latest apt

 -- Michael Vogt <mvo@debian.org>  Tue, 28 Jun 2005 18:29:57 +0200

python-apt (0.6.12ubuntu1) breezy; urgency=low

  * Greek0@gmx.net--2005-main/python-apt--debian--0.6:
    - python2.{3,4}-apt conflicts with python-apt (<< 0.6.11)
      (closes: #308586)
      (closes ubuntu: #11380)

 -- Michael Vogt <michael.vogt@ubuntu.com>  Thu, 12 May 2005 11:34:05 +0200

python-apt (0.6.12) breezy; urgency=low

  * added a tests/ directory
  * added tests/pkgsrcrecords.py that will check if the pkgsrcrecords
    interface does not segfault
  * new native python "apt" interface that hides the details of apt_pkg

 -- Michael Vogt <michael.vogt@ubuntu.com>  Fri,  6 May 2005 10:11:52 +0200

python-apt (0.6.11) experimental; urgency=low

  * fixed some reference count problems in the depcache and
    pkgsrcrecords code
  * DepCache.Init() is never called implicit now
  * merged with python-apt tree from Greek0@gmx.net--2005-main

 -- Michael Vogt <mvo@debian.org>  Fri,  6 May 2005 10:04:38 +0200

python-apt (0.5.36ubuntu2) hoary; urgency=low

  * return "None" in GetCandidateVer() if no Candidate is found

 -- Michael Vogt <michael.vogt@ubuntu.com>  Tue, 15 Mar 2005 12:30:06 +0100

python-apt (0.5.36ubuntu1) hoary; urgency=low

  * DepCache.ReadPinFile() added
  * Fixed a bug in DepCache.Upgrade()

 -- Michael Vogt <michael.vogt@ubuntu.com>  Wed,  2 Mar 2005 11:32:15 +0100

python-apt (0.5.36) hoary; urgency=low

  * Fix build-depends, somehow lost in merge

 -- Matt Zimmerman <mdz@ubuntu.com>  Sat, 26 Feb 2005 18:53:54 -0800

python-apt (0.5.35) hoary; urgency=low

  * Target hoary this time

 -- Matt Zimmerman <mdz@ubuntu.com>  Sat, 26 Feb 2005 15:57:21 -0800

python-apt (0.5.34) unstable; urgency=low

  * Restore Ubuntu changes
    - Build python 2.4 as default, add python2.3-apt
    - Typo fix (Ubuntu #4677)

 -- Matt Zimmerman <mdz@ubuntu.com>  Sat, 26 Feb 2005 15:53:30 -0800

python-apt (0.5.33) unstable; urgency=low

  * Merge michael.vogt@ubuntu.com--2005/python-apt--pkgDepCache--0
    - Basic depcache API (Ubuntu #6889)

 -- Matt Zimmerman <mdz@ubuntu.com>  Sat, 26 Feb 2005 15:37:48 -0800

python-apt (0.5.32) unstable; urgency=low

  * Update to work with apt 0.5.32 (bzip2 deb support)

 -- Matt Zimmerman <mdz@debian.org>  Sun, 12 Dec 2004 09:44:45 -0800

python-apt (0.5.10) unstable; urgency=low

  * Recompile with apt 0.5

 -- Matt Zimmerman <mdz@debian.org>  Fri, 26 Dec 2003 09:09:40 -0800

python-apt (0.5.9) unstable; urgency=low

  * Fix broken object initialization in sourcelist.cc and srcrecords.cc
    (Closes: #215792)

 -- Matt Zimmerman <mdz@debian.org>  Thu, 25 Dec 2003 12:12:04 -0800

python-apt (0.5.8) unstable; urgency=low

  * Adjust build-depends to build with python2.3.  No other changes.
  * This seems to break the new source package support, probably because
    the new source package support is buggy.

 -- Matt Zimmerman <mdz@debian.org>  Fri,  8 Aug 2003 09:01:12 -0400

python-apt (0.5.5.2) unstable; urgency=low

  * Add myself to Uploaders so that bugs don't get tagged as NMU-fixed anymore
  * Initial support for working with source packages (Closes: #199716)

 -- Matt Zimmerman <mdz@debian.org>  Tue, 22 Jul 2003 22:20:00 -0400

python-apt (0.5.5.1) unstable; urgency=low

  * DepIterator::GlobOr increments the iterator; don't increment it again.
    This caused every other dependency to be skipped (Closes: #195805)
  * Avoid a null pointer dereference when calling keys() on an empty
    configuration (Closes: #149380)

 -- Matt Zimmerman <mdz@debian.org>  Mon,  2 Jun 2003 23:18:53 -0400

python-apt (0.5.5) unstable; urgency=low

  * Rebuild with apt 0.5.5

 -- Matt Zimmerman <mdz@debian.org>  Tue,  6 May 2003 10:01:22 -0400

python-apt (0.5.4.9) unstable; urgency=low

  * Parse /var/lib/dpkg/status in examples/tagfile.py, so that it works
    out of the box (Closes: #175340)
  * Rebuild with apt 0.5.4.9 (libapt-pkg-libc6.3-5-3.3)

 -- Matt Zimmerman <mdz@debian.org>  Tue, 18 Feb 2003 16:42:24 -0500

python-apt (0.5.4.4) unstable; urgency=low

  * Fix for memory leak with TmpGetCache.
    Closes: #151489
  * Include additional examples from Moshe Zadka <m@moshez.org>
    Closes: #150091, #152048
  * Rebuild for python2.2, which is now the default version
    Closes: #158460
  * No CVS directories in source tarball
    Closes: #157773

 -- Matt Zimmerman <mdz@debian.org>  Tue, 27 Aug 2002 19:22:10 -0400

python-apt (0.5.4.3) unstable; urgency=low

  * #include <new> in python/generic.h so that we can build on ia64, which
    uses g++-2.96 (Closes: #137467)

 -- Matt Zimmerman <mdz@debian.org>  Sat,  9 Mar 2002 23:34:13 -0500

python-apt (0.5.4.2) unstable; urgency=high

  * Fix g++-3.0 compilation issues (Closes: #134020)

 -- Matt Zimmerman <mdz@debian.org>  Sun, 24 Feb 2002 00:20:22 -0500

python-apt (0.5.4.1) unstable; urgency=low

  * Add apt-utils to build-depends, since libapt-pkg-dev doesn't pull it
    in.  This should allow python-apt to be autobuilt more readily.

 -- Matt Zimmerman <mdz@debian.org>  Sat, 23 Feb 2002 19:01:15 -0500

python-apt (0.5.4) unstable; urgency=low

  * Initial release.
  * Initial packaging by Jason Gunthorpe, et al.

 -- Matt Zimmerman <mdz@debian.org>  Wed, 16 Jan 2002 01:37:56 -0500<|MERGE_RESOLUTION|>--- conflicted
+++ resolved
@@ -1,5 +1,4 @@
-<<<<<<< HEAD
-python-apt (0.8.0ubuntu10) UNRELEASEDoneiric-updates; urgency=low
+python-apt (0.8.1ubuntu1) UNRELEASEDprecise; urgency=low
 
   * aptsources/sourceslist.py:
     - import distinfo from the same dir (LP: #871007)
@@ -8,72 +7,7 @@
 
  -- Michael Vogt <michael.vogt@ubuntu.com>  Mon, 10 Oct 2011 11:13:20 +0200
 
-python-apt (0.8.0ubuntu9) oneiric; urgency=low
-
-  * apt/progress/gtk2.py:
-    - update to the latest vte API for child-exited (LP: #865388)
-
- -- Michael Vogt <michael.vogt@ubuntu.com>  Tue, 04 Oct 2011 16:35:52 +0200
-
-python-apt (0.8.0ubuntu8) oneiric; urgency=low
-
-  * add concept of "ParentComponent" for e.g. ubuntu/multiverse
-    that needs universe enabled as well (plus add test)
-    LP: #829284
-
- -- Michael Vogt <michael.vogt@ubuntu.com>  Wed, 28 Sep 2011 16:27:20 +0200
-
-python-apt (0.8.0ubuntu7) oneiric; urgency=low
-
-  * aptsources/distinfo.py:
-    - make mirror a valid protocol name
-  * utils/get_ubuntu_mirrors_from_lp.py:
-    - add "mirror://mirrors.ubuntu.com/mirrors.txt" to the 
-      default mirror list
-
- -- Michael Vogt <michael.vogt@ubuntu.com>  Thu, 11 Aug 2011 15:38:06 +0200
-
-python-apt (0.8.0ubuntu6) oneiric; urgency=low
-
-  * debian/control:
-    - remove recommends of python2.6
-  * tests/test_all.py:
-    - print library dir during the tests to hunt down mysterious build
-      failure on amd64
-
- -- Michael Vogt <michael.vogt@ubuntu.com>  Wed, 10 Aug 2011 06:12:30 +0200
-
-python-apt (0.8.0ubuntu5) oneiric; urgency=low
-
-  * setup.py:
-    - enable extra builds too
-
- -- Michael Vogt <michael.vogt@ubuntu.com>  Tue, 09 Aug 2011 16:05:09 +0200
-
-python-apt (0.8.0ubuntu4) oneiric; urgency=low
-
-  * apt/package.py:
-    - fix py3 compatbility with print
-
- -- Michael Vogt <michael.vogt@ubuntu.com>  Tue, 09 Aug 2011 16:04:04 +0200
-
-python-apt (0.8.0ubuntu3) oneiric; urgency=low
-
-  * aptsources/sourceslist.py:
-    - fix py3.2 compat issue that causes FTBFS on amd64 tests
-
- -- Michael Vogt <michael.vogt@ubuntu.com>  Mon, 08 Aug 2011 22:48:43 +0200
-
-python-apt (0.8.0ubuntu2) oneiric; urgency=low
-
-  * disable tests if /etc/apt/sources.list is not readable
-
- -- Michael Vogt <michael.vogt@ubuntu.com>  Mon, 08 Aug 2011 18:51:50 +0200
-
-python-apt (0.8.0ubuntu1) oneiric; urgency=low
-=======
 python-apt (0.8.1) unstable; urgency=low
->>>>>>> 3c35eb3d
 
   [ Julian Andres Klode ]
   * Breaks: debsecan (<< 0.4.15) [not only << 0.4.14] (Closes: #629512)
@@ -91,11 +25,6 @@
     - fix test by providing proper fixture data
     - fix test if sources.list is not readable (as is the case on some
       PPA buildds)
-<<<<<<< HEAD
-  * build against the latest libapt
-
- -- Michael Vogt <michael.vogt@ubuntu.com>  Mon, 08 Aug 2011 14:24:29 +0200
-=======
   * apt/package.py:
     - fix py3 compatiblity with print
   * tests/test_all.py:
@@ -108,7 +37,90 @@
     - update to the latest vte API for child-exited (LP: #865388)
 
  -- Michael Vogt <mvo@debian.org>  Wed, 19 Oct 2011 16:39:13 +0200
->>>>>>> 3c35eb3d
+
+python-apt (0.8.0ubuntu9) oneiric; urgency=low
+
+  * apt/progress/gtk2.py:
+    - update to the latest vte API for child-exited (LP: #865388)
+
+ -- Michael Vogt <michael.vogt@ubuntu.com>  Tue, 04 Oct 2011 16:35:52 +0200
+
+python-apt (0.8.0ubuntu8) oneiric; urgency=low
+
+  * add concept of "ParentComponent" for e.g. ubuntu/multiverse
+    that needs universe enabled as well (plus add test)
+    LP: #829284
+
+ -- Michael Vogt <michael.vogt@ubuntu.com>  Wed, 28 Sep 2011 16:27:20 +0200
+
+python-apt (0.8.0ubuntu7) oneiric; urgency=low
+
+  * aptsources/distinfo.py:
+    - make mirror a valid protocol name
+  * utils/get_ubuntu_mirrors_from_lp.py:
+    - add "mirror://mirrors.ubuntu.com/mirrors.txt" to the 
+      default mirror list
+
+ -- Michael Vogt <michael.vogt@ubuntu.com>  Thu, 11 Aug 2011 15:38:06 +0200
+
+python-apt (0.8.0ubuntu6) oneiric; urgency=low
+
+  * debian/control:
+    - remove recommends of python2.6
+  * tests/test_all.py:
+    - print library dir during the tests to hunt down mysterious build
+      failure on amd64
+
+ -- Michael Vogt <michael.vogt@ubuntu.com>  Wed, 10 Aug 2011 06:12:30 +0200
+
+python-apt (0.8.0ubuntu5) oneiric; urgency=low
+
+  * setup.py:
+    - enable extra builds too
+
+ -- Michael Vogt <michael.vogt@ubuntu.com>  Tue, 09 Aug 2011 16:05:09 +0200
+
+python-apt (0.8.0ubuntu4) oneiric; urgency=low
+
+  * apt/package.py:
+    - fix py3 compatbility with print
+
+ -- Michael Vogt <michael.vogt@ubuntu.com>  Tue, 09 Aug 2011 16:04:04 +0200
+
+python-apt (0.8.0ubuntu3) oneiric; urgency=low
+
+  * aptsources/sourceslist.py:
+    - fix py3.2 compat issue that causes FTBFS on amd64 tests
+
+ -- Michael Vogt <michael.vogt@ubuntu.com>  Mon, 08 Aug 2011 22:48:43 +0200
+
+python-apt (0.8.0ubuntu2) oneiric; urgency=low
+
+  * disable tests if /etc/apt/sources.list is not readable
+
+ -- Michael Vogt <michael.vogt@ubuntu.com>  Mon, 08 Aug 2011 18:51:50 +0200
+
+python-apt (0.8.0ubuntu1) oneiric; urgency=low
+
+  [ Julian Andres Klode ]
+  * Breaks: debsecan (<< 0.4.15) [not only << 0.4.14] (Closes: #629512)
+  
+  [ Michael Vogt ]
+  * python/arfile.cc:
+    - use APT::Configuration::getCompressionTypes() instead of duplicating
+      the supported methods here
+  * tests/test_debfile.py:
+    - add test for raise on unknown data.tar.xxx
+  * tests/test_aptsources_ports.py, tests/test_aptsources.py:
+    - use tmpdir during the tests to fix test failure with apt from
+      experimental
+  * tests/test_apt_cache.py:
+    - fix test by providing proper fixture data
+    - fix test if sources.list is not readable (as is the case on some
+      PPA buildds)
+  * build against the latest libapt
+
+ -- Michael Vogt <michael.vogt@ubuntu.com>  Mon, 08 Aug 2011 14:24:29 +0200
 
 python-apt (0.8.0) unstable; urgency=low
 
