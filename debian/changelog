<<<<<<< HEAD
python-apt (0.7.92) UNRELEASED; urgency=low

  [ Julian Andres Klode ]
  * Add apt_pkg.HashString and apt_pkg.IndexRecords (Closes: #456141)
  * Add apt_pkg.Policy class (Closes: #382725)
  * Provide a C++ API in the package python-apt-dev (Closes: #334923)
  * Allow types providing __new__() to be subclassed.
  * Bugfix: Delete pointers correctly, fixing memory leaks. (LP: #370149)
  * apt/package.py: Return VersionList objects in Package.versions, which
    are sequences and also provide features of mappings. (small API BREAK)
  * apt/progress/__init__.py: Check for EINTR in select (Closes: #499296)
  * Add support for Enhances as a dependency type (Closes: #416247)
  * apt/cache.py: Provide broken_count, delete_count, install_count, keep_count
    properties (Closes: #532338)
  * apt/cache.py: Correctly handle rootdir on second and later invocations of
    open() (LP: #320665).
  * Add apt_pkg.DepCache.mark_auto() and apt.Package.mark_auto() methods to
    mark a package as automatically installed.
  * Drop apt_pkg.Cache.open() and apt_pkg.Cache.close(), they cause segfaults
    and memory leaks. Simply create a new cache instead.
  * Merge 0.7.10.4, 0.7.11.0 from unstable
  * debian/control: Update Standards-Version to 3.8.2
  * Make AcquireFile a subclass of AcquireItem
  * Make ConfigurationPtr,ConfigurationSub subclasses of Configuration.
  * debian/control: Build-Depend on libapt-pkg-dev (>= 0.7.22~).
  * Unification of dependency handling:
    - apt_pkg.parse_[src_]depends() now use CompType instead of CompTypeDeb
      (i.e. < instead of <<) to match the interface of Version.depends_list_str
    - apt_pkg.SourceRecords.build_depends matches exactly the interface of
      Version.depends_list_str just with different keys (e.g. Build-Depends).
      + Closes: #468123 - there is no need anymore for binding CompType or
        CompTypeDeb, because we don't return integer values for CompType
        anymore.
  * Introduce apt_pkg.Hashes class.
  * Make AcquireItem objects raise ValueError instead of segfaulting when the Acquire()
    object is shut down or the main object (e.g. AcquireFile) is deallocated.
  * Unify all Configuration,ConfigurationPtr,ConfigurationSub into one type.
  * Upgrade to debhelper 7 and remove debian/tmp in python-apt.install, to
    work around a bug in debhelper.
  * Build-Depend on python-all-dev (>= 2.5.4-3), so we build for Python 2.6
  * Simplify the whole building, build all Python versions with setup.py
  * Introduce new progress (base) classes in apt_pkg:
    - apt_pkg.AcquireProgress
    - apt_pkg.OpProgress

  [ Sebastian Heinlein ]
  * apt/progress.py: Extract the package name from the status message
    (Closes: #532660)

 -- Julian Andres Klode <jak@debian.org>  Wed, 15 Jul 2009 14:56:24 +0200

python-apt (0.7.91) experimental; urgency=low

  [ Julian Andres Klode ]
  * Rename where needed according to PEP 8 conventions (Closes: #481061)
  * Where possible, derive apt.package.Record from collections.Mapping.
  * ActionGroups can be used as a context manager for the 'with' statement.
  * utils/migrate-0.8.py: Helper to check Python code for deprecated functions,
    attributes,etc. Has to be run from the python-apt source tree, but can be
    used for all Python code using python-apt.
  * debian/control: Only recommend libjs-jquery (Closes: #527543).
=======
python-apt (0.7.12.0) unstable; urgency=low

  [ Julian Andres Klode ]
  * python/cache.cc:
    - Support Breaks, Enhances dependency types (Closes: #416247)
  * debian/control:
    - Only recommend libjs-jquery (Closes: #527543)
    - Build-depend on libapt-pkg-dev (>= 0.7.22~)
    - Update Standards-Version to 3.8.2
  * apt/cache.py:
    - Correctly handle rootdir on second and later invocations of
      open(), by calling InitSystem again. (LP: #320665).
    - Provide broken_count, delete_count, install_count, keep_count
      properties (Closes: #532338)
    - Only create Package objects when they are requested, do not keep them in
      a dict. Saves 10MB for 25,000 packages on my machine.
  * apt/package.py:
    - Allow to set the candidate of a package (Closes: #523997)
      + Support assignments to the 'candidate' property of Package objects.
      + Initial patch by Sebastian Heinlein
    - Make comparisons of Version object more robust.
    - Return VersionList objects in Package.versions, which are sequences
      and also provide features of mappings. (partial API BREAK)
      + Allows to get a specific version (Closes: #523998)
  * apt/progress/__init__.py:
    - Do not break out of InstallProgress.waitChild()'s loop just because it
      is hitting EINTR, but only on child exit or on ECHILD.
  * Use debhelper 7 instead of CDBS
>>>>>>> 1d67c814

  [ Stefano Zacchiroli ]
  * debian/python-apt.doc-base: register the documentation with the
    doc-base system (Closes: #525134)

  [ Sebastian Heinlein ]
<<<<<<< HEAD
  * apt/package.py: Add Package.get_version() which returns a Version instance
    for the given version string or None (Closes: #523998)

 -- Julian Andres Klode <jak@debian.org>  Fri, 05 Jun 2009 19:36:45 +0200

python-apt (0.7.90) experimental; urgency=low

  * Introduce support for Python 3 (Closes: #523645)

  * Support the 'in' operator (e.g. "k in d") in Configuration{,Ptr,Sub}
    objects (e.g. apt_pkg.Config) and in TagSections (apt_pkg.ParseSection())
  * Replace support for file objects with a more generic support for any object
    providing a fileno() method and for file descriptors (integers).
  * Add support for the Breaks fields
  * Only create Package objects when they are requested, do not keep them in
    a dict. Saves 10MB for 25,000 packages on my machine.
  * apt/package.py: Allow to set the candidate of a package (Closes: #523997)
    - Support assignments to the 'candidate' property of Package objects.
    - Initial patch by Sebastian Heinlein

 -- Julian Andres Klode <jak@debian.org>  Wed, 15 Apr 2009 13:47:42 +0200

python-apt (0.7.11.0) UNRELEASED; urgency=low
=======
  * apt/progress.py: Extract the package name from the status message
    (Closes: #532660)

 -- Julian Andres Klode <jak@debian.org>  Thu, 30 Jul 2009 14:08:30 +0200

python-apt (0.7.11.1) unstable; urgency=low

  [ Stephan Peijnik ]
  * apt/progress/__init__.py:
    - Exception handling fixes in InstallProgress class.

  [ Michael Vogt ]
  * python/tag.cc:
    - merge patch from John Wright that adds FindRaw method
      (closes: #538723)

 -- Michael Vogt <mvo@debian.org>  Wed, 29 Jul 2009 19:15:56 +0200

python-apt (0.7.11.0) unstable; urgency=low
>>>>>>> 1d67c814

  [ Julian Andres Klode ]
  * data/templates/Debian.info.in: Squeeze will be 6.0, not 5.1

  [ Stephan Peijnik ]
  * apt/progress/__init__.py:
    - add update_status_full() that takes file_size/partial_size as
      additional callback arguments
    - add pulse_items() that takes a addtional "items" tuple that
      gives the user full access to the individual items that are
      fetched
  * python/progress.cc:
    - low level code for update_status_full and pulse_items()
    - better threading support

  [ Michael Vogt ]
  * aptsources/distro.py:
    - fix indent error that causes incorrect sources.list additons
      (LP: #372224)
  * python/progress.cc:
    - fix crash in RunSimpleCallback()
  * apt/cache.py:
    - when the cache is run with a alternative rootdir, create
      required dirs/files automatically

 -- Michael Vogt <mvo@debian.org>  Mon, 20 Jul 2009 15:35:27 +0200

python-apt (0.7.10.4) unstable; urgency=low

  [ Michael Vogt ]
  * data/templates/Ubuntu.info.in:
    - updated for the new ubuntu karmic version
  * data/templates/Debian.info.in:
    - add squeeze

  [ Otavio Salvador ]
  * utils/get_debian_mirrors.py: updated to support current mirror page.
  * Update Debian mirrors. (Closes: #518071)

 -- Michael Vogt <mvo@debian.org>  Tue, 05 May 2009 12:03:27 +0200

python-apt (0.7.10.3) unstable; urgency=low

  * apt/package.py: Handle cases where no candidate is available, by returning
    None in the candidate property. (Closes: #523801)

 -- Julian Andres Klode <jak@debian.org>  Sun, 12 Apr 2009 19:50:26 +0200

python-apt (0.7.10.2) unstable; urgency=low

  * apt/package.py: Handle cases where no candidate is available and
    one of the deprecated properties (e.g. candidateVersion) is
    requested. (Closes: #523801)
  * setup.py, debian/rules: Support version in setup.py again by getting
    the value from the variable DEBVER (defined in debian/rules), falling
    back to None.

 -- Julian Andres Klode <jak@debian.org>  Sun, 12 Apr 2009 19:00:07 +0200

python-apt (0.7.10.1) unstable; urgency=low

  * Fix FTBFS with python-debian (>= 0.1.13) on Python 2.4 by not using it to
    get a version number in setup.py (Closes: #523473)
  * apt/package.py:
    - (Package.candidateRecord): Fix missing 'd' in 'record'
    - (DeprecatedProperty.__get__): Only warn when used on objects, this
      makes it easier to use e.g. pydoc,sphinx,pychecker.

 -- Julian Andres Klode <jak@debian.org>  Fri, 10 Apr 2009 17:51:07 +0200

python-apt (0.7.10) unstable; urgency=low

  * Build-Depend on python-debian, use it to get version number from changelog
  * Depend on libjs-jquery, and remove internal copy (Closes: #521532)
  * apt/package.py:
    - Introduce Version.{uri,uris,fetch_binary()}
  * debian/control:
    - Remove mdz from Uploaders (Closes: #521477), add myself.
    - Update Standards-Version to 3.8.1
    - Use ${binary:Version} instead of ${Source-Version}
    - Fix spelling error: python -> Python
  * debian/copyright: Switch to machine-interpretable copyright
  * Fix documentation building
    - doc/source/conf.py: Only include directories for current python version.
    - debian/control: Build-Depend on python-gtk2, python-vte.
    - setup.py: If pygtk can not be imported, do not build the documentation.
  * Breaks: debdelta (<< 0.28~) to avoid more problems due to the internal
    API changes from 0.7.9.

 -- Julian Andres Klode <jak@debian.org>  Wed, 01 Apr 2009 15:24:29 +0200

python-apt (0.7.9) unstable; urgency=low

  [ Julian Andres Klode ]
  * apt/gtk/widgets.py:
    - Handle older versions of python-gobject which do not ship glib
  * apt/package.py: Introduce the Version class
    - Deprecate Package.candidate*() and Package.installed*(), except for
      installedFiles.
    - Provide Version.get_source() (LP: #118788)
    - Provide Package.versions (Closes: #513236)
  * apt/progress/: New package, replaces apt.progress and apt.gtk
    - apt/progress/gtk2.py: Moved here from apt/gtk/widgets.py
    - apt/progress/__init__.py: Move here from apt/progress.py
  * doc/source/*: Improve the documentation
    - Document more attributes and functions of apt_pkg (they are all listed)

  [ Michael Vogt ]
  * aptsources/distro.py:
    - use iso_3166.xml instead of iso_3166.tab
    - fix incorrect indent
  * debian/control:
    - add Recommends to iso-codes (for iso_3166.xml)
  * apt/package.py:
    - make sure to set the defaulttimeout back to the
      original value (in getChangelog(), LP: #314212)
      Closes: #513315
  * apt/cache.py:
    - when setting a alternative rootdir, read the
      config from it as well
  * python/configuration.cc, python/apt_pkgmodule.cc:
    - add apt_pkg.ReadConfigDir()
  * python/cache.cc, tests/getcache_mem_corruption.py:
    - test if progress objects have the right methods
      and raise error if not (thanks to Emanuele Rocca)
      closes: #497049
  * apt/package.py:
    - avoid uneeded interal references in the Package objects
  * aptsources/sourceslist.py:
    - fix bug in invalid lines detection (LP: #324614)

 -- Michael Vogt <mvo@debian.org>  Thu, 19 Mar 2009 13:39:21 +0100

python-apt (0.7.9~exp2) experimental; urgency=low

  [ Julian Andres Klode ]
  * apt/*.py:
    - Almost complete cleanup of the code
    - Remove inconsistent use of tabs and spaces (Closes: #505443)
    - Improved documentation
  * apt/debfile.py:
    - Drop get*() methods, as they are deprecated and were
      never in a stable release
    - Make DscSrcPackage working
  * apt/gtk/widgets.py:
    - Fix the code and document the signals
  * Introduce new documentation build with Sphinx
    - Contains style Guide (Closes: #481562)
    - debian/rules: Build the documentation here
    - setup.py: Remove pydoc building and add new docs.
    - debian/examples: Include examples from documentation
    - debian/python-apt.docs:
      + Change html/ to build/doc/html.
      + Add build/doc/text for the text-only documentation
  * setup.py:
    - Only create build/data when building, not all the time
    - Remove build/mo and build/data on clean -a
  * debian/control:
    - Remove the Conflicts on python2.3-apt, python2.4-apt, as
      they are only needed for oldstable (sarge)
    - Build-Depend on python-sphinx (>= 0.5)
  * aptsources/distinfo.py:
    - Allow @ in mirror urls (Closes: #478171) (LP: #223097)
  * Merge Ben Finney's whitespace changes (Closes: #481563)
  * Merge Ben Finney's do not use has_key() (Closes: #481878)
  * Do not use deprecated form of raise statement (Closes: #494259)
  * Add support for PkgRecords.SHA256Hash (Closes: #456113)

  [ Michael Vogt ]
  * apt/package.py:
    - fix bug in candidateInstalledSize property
  * aptsources/distinfo.py:
    - fix too restrictive mirror url check
  * aptsources/distro.py:
    - only add nearest_server and server to the mirrors if
      they are defined

 -- Michael Vogt <mvo@debian.org>  Fri, 16 Jan 2009 11:28:17 +0100

python-apt (0.7.9~exp1) experimental; urgency=low

  * Merged python-apt consolidation branch by Sebastian
    Heinlein (many thanks)
  * apt/cache.py:
    - new method "isVirtualPackage()"
    - new method "getProvidingPackages()"
    - new method "getRequiredDownload()"
    - new method "additionalRequiredSpace()"
  * apt/debfile.py:
    - move a lot of the gdebi code into this file, this
      provides interfaces for querrying and installing
      .deb files and .dsc files
  * apt/package.py:
    - better description parsing
    - new method "installedFiles()"
    - new method "getChangelog()"
  * apt/gtk/widgets.py:
    - new gobject GOpProgress
    - new gobject GFetchProgress
    - new gobject GInstallProgress
    - new gobject GDpkgInstallProgress
    - new widget GtkAptProgress
  * doc/examples/gui-inst.py:
    - updated to use the new widgets
  * debian/control:
    - add suggests for python-gtk2 and python-vte
  * setup.py:
    - build html/ help of the apt and aptsources modules
      into /usr/share/doc/python-apt/html
  * apt/__init__.py:
    - remove the future warning

 -- Michael Vogt <mvo@debian.org>  Mon, 15 Dec 2008 14:29:47 +0100

python-apt (0.7.8) unstable; urgency=low

  [ Michael Vogt ]
  * python/cache.cc:
    - fix crash if Ver.PriorityType() returns NULL
    - fix GetCandidateVer() reporting incorrect versions after
      SetCandidateVer() was used. Thanks to Julian Andres Klode for
      the test-case (LP: #237372)
  * python/apt_instmodule.cc:
    - do not change working dir in debExtractArchive() (LP: #184093)
  * apt/cache.py:
    - support "in" in apt.Cache() (LP: #251587)
  * apt/package.py:
    - do not return None in sourcePackageName (LP: #123062)
  * python/progress.cc:
    - when pulse() does not return a boolean assume "true"
      (thanks to Martin Pitt for telling me about the problem)
  * python/apt_pkgmodule.cc:
    - add "SelState{Unknown,Install,Hold,DeInstall,Purge}" constants
  * aptsources/__init__.py, aptsources/distinfo.py:
    - run apt_pkg.init() when aptsources gets imported and not
      the distinfo function
    - fix detection of cdrom sources and add test for it
  * python/metaindex.cc
    - fix crash when incorrect attribute is given
  * data/templates/Ubuntu.info.in:
    - updated
  * aptsources/distro.py:
    - add parameter to get_distro() to make unit testing easier
  * tests/test_aptsources_ports.py:
    - add test for arch specific handling (when sub arch is on
      a different mirror than "main" arches)

  [ Julian Andres Klode ]
  * python/acquire.cc (GetPkgAcqFile): Support DestDir and DestFilename.

 -- Michael Vogt <mvo@debian.org>  Mon, 24 Nov 2008 10:24:30 +0200

python-apt (0.7.7.1+nmu1) unstable; urgency=medium

  * Non-maintainer upload.
  * data/templates/Debian.info.in: Set the BaseURI to security.debian.org for
    lenny/updates, etch/updates and sarge/updates. (Closes: #503237)

 -- Jonny Lamb <jonny@debian.org>  Fri, 24 Oct 2008 12:44:33 +0100

python-apt (0.7.7.1) unstable; urgency=low

  * data/templates/Debian.info.in:
    - add 'lenny' template info (closes: #476364)
  * aptsources/distinfo.py:
    - fix template matching for arch specific code (LP: #244093)

 -- Michael Vogt <mvo@debian.org>  Fri, 25 Jul 2008 18:13:53 +0200

python-apt (0.7.7) unstable; urgency=low

  [ Emanuele Rocca ]
  * data/templates/Debian.info.in:
    - s/MatchUri/MatchURI/. Thanks, Gustavo Noronha Silva (closes: #487673)
  * python/cache.cc:
    - Throw an exception rather than segfaulting when GetCache() is called
      before InitSystem() (closes: #369147)
  * doc/examples/config.py:
    - Fix config.py --help (closes: #257007)

  [ Michael Vogt ]
  * python/apt_pkgmodule.cc:
    - fix bug in hashsum calculation when the original string
      contains \0 charackters (thanks to Celso Providelo and
      Ryan Hass for the test-case) LP: #243630
  * tests/test_hashsums.py:
    - add tests for the hashsum code
  * apt/package.py:
    - add "isAutoRemovable()" method
  * python/pkgsrcrecords.cc:
    - add "Record" attribute to the PkgSrcRecord to access the
      full source record
  * debian/rules:
    - remove the arch-build target, we have bzr-builddeb now

 -- Michael Vogt <mvo@debian.org>  Tue, 22 Jul 2008 10:16:03 +0200

python-apt (0.7.6) unstable; urgency=low

  * apt/cache.py:
    - add "memonly" option to apt.Cache() to force python-apt to
      not touch the pkgcache.bin file (this works around a possible
      race condition in the pkgcache.bin handling)
  * data/templates/Ubuntu.info.in:
    - added ubuntu 'intrepid'
  * debian/README.source:
    - added (basic) documentation how to build python-apt
  * aptsources/distinfo.py:
    - support arch specific BaseURI, MatchURI and MirrosFile fields
      in the distinfo template
  * debian/control:
    - move bzr branch to bzr.debian.org and update Vcs-Bzr

 -- Michael Vogt <mvo@debian.org>  Wed, 18 Jun 2008 14:46:43 +0200

python-apt (0.7.5) unstable; urgency=low

  * use the new ListUpdate() code
  * add example in doc/examples/update.py
  * python/pkgrecords.cc:
    - export the Homepage field
  * python/tar.cc:
    - fix .lzma extraction (thanks to bigjools)
  * python/sourcelist.cc:
    - support GetIndexes() GetAll argument to implement
      something like --print-uris
  * python/apt_pkgmodule.cc:
    - add InstState{Ok,ReInstReq,Hold,HoldReInstReq} constants
  * apt/cache.py:
    - add reqReinstallPkgs property that lists all packages in
      ReInstReq or HoldReInstReq

 -- Michael Vogt <mvo@debian.org>  Tue, 19 Feb 2008 21:06:36 +0100

python-apt (0.7.4) unstable; urgency=low

  * apt/debfile.py:
    - added wrapper around apt_inst.debExtract()
    - support dictionary like access
  * apt/package.py:
    - fix apt.package.Dependency.relation initialization
  * python/apt_instmodule.cc:
    - added arCheckMember()
    - fix typo
  * aptsources/distro.py:
    - throw NoDistroTemplateException if not distribution template
      can be found
  * python/string.cc:
    - fix overflow in SizeToStr()
  * python/metaindex.cc:
    - added support for the metaIndex objects
  * python/sourceslist.cc:
    - support new "List" attribute that returns the list of
      metaIndex source entries
  * python/depcache.cc:
    - be more threading friendly
  * python/tag.cc
    - support "None" as default in
      ParseSection(control).get(field, default), LP: #44470
  * python/progress.cc:
    - fix refcount problem in OpProgress
    - fix refcount problem in FetchProgress
    - fix refcount problem in CdromProgress
  * apt/README.apt:
    - fix typo (thanks to Thomas Schoepf, closes: #387787)
  * po/fr.po:
    - merge update, thanks to Christian Perrier (closes:  #435918)
  * data/templates/:
    - update templates

 -- Michael Vogt <mvo@debian.org>  Thu, 06 Dec 2007 15:35:46 +0100

python-apt (0.7.3.1) unstable; urgency=low

  * NMU
  * Fix version to not use CPU and OS since it's not available on APT
    anymore (closes: #435653, #435674)

 -- Otavio Salvador <otavio@debian.org>  Thu, 02 Aug 2007 18:45:25 -0300

python-apt (0.7.3) unstable; urgency=low

  * apt/package.py:
    - added Record class that can be accessed like a dictionary
      and return it in candidateRecord and installedRecord
      (thanks to Alexander Sack for discussing this with me)
  * doc/examples/records.py:
    - added example how to use the new Records class
  * apt/cache.py:
    - throw FetchCancelleException, FetchFailedException,
      LockFailedException exceptions when something goes wrong
  * aptsources/distro.py:
    - generalized some code, bringing it into the Distribution
      class, and wrote some missing methods for the DebianDistribution
      one (thanks to Gustavo Noronha Silva)
  * debian/control:
    - updated for python-distutils-extra (>= 1.9.0)
  * debian/python-apt.install:
    - fix i18n files
  * python/indexfile.cc:
    - increase str buffer in PackageIndexFileRepr

 -- Michael Vogt <michael.vogt@ubuntu.com>  Fri, 27 Jul 2007 16:57:28 +0200

python-apt (0.7.2) unstable; urgency=low

  * build against the new apt
  * support for new "aptsources" pythn module
    (thanks to Sebastian Heinlein)
  * merged support for translated package descriptions
  * merged support for automatic removal of unused dependencies

 -- Michael Vogt <mvo@debian.org>  Sun, 10 Jun 2007 20:13:38 +0200

python-apt (0.7.1) experimental; urgency=low

  * merged http://glatzor.de/bzr/python-apt/sebi:
    - this means that the new aptsources modules is available

 -- Michael Vogt <mvo@debian.org>  Mon, 14 May 2007 13:33:42 +0200

python-apt (0.7.0) experimental; urgency=low

  * support translated pacakge descriptions
  * support automatic dependency information

 -- Michael Vogt <mvo@debian.org>  Wed,  2 May 2007 18:41:53 +0200

python-apt (0.6.22) unstable; urgency=low

  * python/apt_pkgmodule.cc:
    - added pkgCache::State::PkgCurrentState enums
  * python/pkgrecords.cc:
    - added SourceVer

 -- Michael Vogt <mvo@debian.org>  Wed, 23 May 2007 09:44:03 +0200

python-apt (0.6.21) unstable; urgency=low

  * apt/cdrom.py:
    - better cdrom handling support
  * apt/package.py:
    - added candidateDependencies, installedDependencies
    - SizeToString supports PyLong too
    - support pkg.architecture
    - support candidateRecord, installedRecord
  * apt/cache.py:
    - fix rootdir
  * apt/cdrom.py:
    - fix bug in cdrom mountpoint handling

 -- Michael Vogt <mvo@debian.org>  Tue, 24 Apr 2007 21:24:28 +0200

python-apt (0.6.20) unstable; urgency=low

  * python/generic.h:
    - fix incorrect use of PyMem_DEL(), use pyObject_DEL()
      instead. This fixes a nasty segfault with python2.5
      (lp: 63226)
  * python/pkgrecords.cc:
    - export SHA1Hash() as well
  * debian/rules: Remove dh_python call.
  * apt/progress.cc:
    - protect against not-parsable strings send from dpkg (lp: 68553)
  * python/pkgmanager.cc:
    - fix typo (closes: #382853)
  * debian/control:
    - tightend dependency (closes: #383478)
  * apt/progress.py:
    - use os._exit() in the child (lp: #53298)
    - use select() when checking for statusfd (lp: #53282)
  * acknoledge NMU (closes: #378048, #373512)
  * python/apt_pkgmodule.cc:
    - fix missing docstring (closes: #368907),
      Thanks to Josh Triplett
  * make it build against python2.5
  * python/progress.cc:
    - fix memleak (lp: #43096)

 -- Michael Vogt <mvo@debian.org>  Tue, 19 Dec 2006 13:32:11 +0100

python-apt (0.6.19) unstable; urgency=low

  [ Michael Vogt ]
  * doc/examples/print_uris.py:
    - added a example to show how the indexfile.ArchiveURI() can be used
      with binary packages
  * python/apt_pkgmodule.cc:
    - export sha256 generation

  [ Otavio Salvador ]
  * apt/cache.py:
    - fix commit doc string to also cite the open related callbacks
    - allow change of rootdir for APT database loading
    - add dh_installexamples in package building Closes: #376014
  * python/depcache.cc:
    - "IsGarbage()" method added (to support auto-mark)

 -- Michael Vogt <mvo@debian.org>  Thu, 27 Jul 2006 00:42:20 +0200

python-apt (0.6.18-0.2) unstable; urgency=low

  * Non-maintainer upload.
  * Add ${shlibs:Depends} and ${misc:Depends} (Closes: #377615).

 -- Christoph Berg <myon@debian.org>  Tue, 18 Jul 2006 11:39:52 +0200

python-apt (0.6.18-0.1) unstable; urgency=high

  * Non-maintainer upload.
  * Call dh_pycentral and dh_python before dh_installdeb, to make sure
    the dh_pycentral snippets are put into the maintainer scripts; patch from
    Sam Morris. (Closes: #376416)

 -- Steinar H. Gunderson <sesse@debian.org>  Wed, 12 Jul 2006 23:26:50 +0200

python-apt (0.6.18) unstable; urgency=low

  * Non-maintainer upload.
  * Update for the new Python policy. Closes: #373512

 -- Raphael Hertzog <hertzog@debian.org>  Sat, 17 Jun 2006 15:09:28 +0200

python-apt (0.6.17) unstable; urgency=low

  * apt/progress.py:
    - initialize FetchProgress.eta with the correct type
    - strip the staus str before passing it to InstallProgress.statusChanged()
    - added InstallProgress.statusChange(pkg, percent, status)
    - make DumbInstallProgress a new-style class
      (thanks to kamion for the suggestions)
    - fix various pychecker warnings
  * apt/cache.py:
    - return useful values on Cache.update()
    - Release locks on failure (thanks to Colin Watson)
    - fix various pychecker warnings
  * apt/package.py:
    - fix various pychecker warnings
    - check if looupRecords succeeded
    - fix bug in the return statement of _downloadable()
  * python/srcrecords.cc:
    - add "Restart" method
    - don't run auto "Restart" before performing a Lookup
    - fix the initalization (no need to pass a PkgCacheType to the records)
    - added "Index" attribute
  * python/indexfile.cc:
    - added ArchiveURI() method

 -- Michael Vogt <mvo@debian.org>  Mon,  8 May 2006 22:34:58 +0200

python-apt (0.6.16.2) unstable; urgency=low

  * Non-maintainer upload.
  * debian/control:
    + Replaces: python-apt (<< 0.6.11), instead of Conflicts which is not
      correct here. (closes: #308586).

 -- Pierre Habouzit <madcoder@debian.org>  Fri, 14 Apr 2006 19:30:51 +0200

python-apt (0.6.16.1) unstable; urgency=low

  * memleak fixed when pkgCache objects are deallocated
  * typos fixed (thanks to Gustavo Franco)
  * pkgRecords.Record added to get raw record data
  * python/cache.cc: "key" in pkgCache::VerIterator.DependsList[key] is
                     no longer locale specific but always english

 -- Michael Vogt <mvo@debian.org>  Wed, 22 Feb 2006 10:41:13 +0100

python-apt (0.6.16) unstable; urgency=low

  * added GetPkgAcqFile to queue individual file downloads with the
    system (dosn't make use of the improved pkgAcqFile yet)
  * added SourceList.GetIndexes()
  * rewrote apt.cache.update() to use the improved aquire interface
  * apt/ API change: apt.Package.candidateOrigin returns a list of origins
    now instead of a single one
  * apt_pkg.Cdrom.Add() returns a boolean now, CdromProgress has totalSteps
  * added support for pkgIndexFile and added SourcesList.FindIndex()
  * added "trusted" to the Origin class

 -- Michael Vogt <michael.vogt@ubuntu.com>  Thu,  5 Jan 2006 00:56:36 +0100

python-apt (0.6.15) unstable; urgency=low

  * rewrote cache.Commit() and make it raise proper Exception if stuff
    goes wrong
  * fix a invalid return from cache.commit(), fail if a download failed
  * apt.Package.candidateOrigin returns a class now
  * added pkgAcquire, pkgPackageManager and a example (acquire.py)
  * tightend build-dependencies for new apt and the c++ transition

 -- Michael Vogt <mvo@debian.org>  Mon, 28 Nov 2005 23:48:37 +0100

python-apt (0.6.14) unstable; urgency=low

  * doc/examples/build-deps.py:
    - fixed/improved (thanks to Martin Michlmayr, closes: #321507)
  * apt_pkg.Cache.Update() does no longer reopen the cache
    (this is the job of the caller now)
  * python/srcrecords.cc:
    - support for "srcrecords.Files" added
    - always run "Restart" before performing a Lookup
  * export locking via: GetLock(),PkgSystem{Lock,UnLock}
  * apt/cache.py:
    - added  __iter__ to make "for pkg in apt.Cache:" stuff possible

 -- Michael Vogt <mvo@debian.org>  Wed,  9 Nov 2005 04:52:08 +0100

python-apt (0.6.13) unstable; urgency=low

  * support for depcache added
  * support for the PkgProblemResolver added
  * support for PkgSrcRecord.BuildDepends added
  * support for cdrom handling (add, ident) added
  * support for progress reporting from operations added
    (e.g. OpProgress, FetchProgress, InstallProgress, CdromProgress)
  * added tests/ directory with various tests for the code
  * native apt/ python directory added that contains
    a more pythonic interface to apt_pkg
  * made the apt/ python code PEP08 conform
  * python exceptions return the apt error message now
    (thanks to Chris Halls for the patch)

 -- Michael Vogt <mvo@debian.org>  Fri,  5 Aug 2005 10:30:31 +0200

python-apt (0.6.12.2) unstable; urgency=low

   * rebuild against the latest apt (c++ transition)

 -- Michael Vogt <mvo@debian.org>  Mon, 1 Aug 2005 11:06:03 +0200

python-apt (0.6.12.1) unstable; urgency=low

   * rebuild against the latest apt

 -- Michael Vogt <mvo@debian.org>  Tue, 28 Jun 2005 18:29:57 +0200

python-apt (0.6.12ubuntu1) breezy; urgency=low

  * Greek0@gmx.net--2005-main/python-apt--debian--0.6:
    - python2.{3,4}-apt conflicts with python-apt (<< 0.6.11)
      (closes: #308586)
      (closes ubuntu: #11380)

 -- Michael Vogt <michael.vogt@ubuntu.com>  Thu, 12 May 2005 11:34:05 +0200

python-apt (0.6.12) breezy; urgency=low

  * added a tests/ directory
  * added tests/pkgsrcrecords.py that will check if the pkgsrcrecords
    interface does not segfault
  * new native python "apt" interface that hides the details of apt_pkg

 -- Michael Vogt <michael.vogt@ubuntu.com>  Fri,  6 May 2005 10:11:52 +0200

python-apt (0.6.11) experimental; urgency=low

  * fixed some reference count problems in the depcache and
    pkgsrcrecords code
  * DepCache.Init() is never called implicit now
  * merged with python-apt tree from Greek0@gmx.net--2005-main

 -- Michael Vogt <mvo@debian.org>  Fri,  6 May 2005 10:04:38 +0200

python-apt (0.5.36ubuntu2) hoary; urgency=low

  * return "None" in GetCandidateVer() if no Candidate is found

 -- Michael Vogt <michael.vogt@ubuntu.com>  Tue, 15 Mar 2005 12:30:06 +0100

python-apt (0.5.36ubuntu1) hoary; urgency=low

  * DepCache.ReadPinFile() added
  * Fixed a bug in DepCache.Upgrade()

 -- Michael Vogt <michael.vogt@ubuntu.com>  Wed,  2 Mar 2005 11:32:15 +0100

python-apt (0.5.36) hoary; urgency=low

  * Fix build-depends, somehow lost in merge

 -- Matt Zimmerman <mdz@ubuntu.com>  Sat, 26 Feb 2005 18:53:54 -0800

python-apt (0.5.35) hoary; urgency=low

  * Target hoary this time

 -- Matt Zimmerman <mdz@ubuntu.com>  Sat, 26 Feb 2005 15:57:21 -0800

python-apt (0.5.34) unstable; urgency=low

  * Restore Ubuntu changes
    - Build python 2.4 as default, add python2.3-apt
    - Typo fix (Ubuntu #4677)

 -- Matt Zimmerman <mdz@ubuntu.com>  Sat, 26 Feb 2005 15:53:30 -0800

python-apt (0.5.33) unstable; urgency=low

  * Merge michael.vogt@ubuntu.com--2005/python-apt--pkgDepCache--0
    - Basic depcache API (Ubuntu #6889)

 -- Matt Zimmerman <mdz@ubuntu.com>  Sat, 26 Feb 2005 15:37:48 -0800

python-apt (0.5.32) unstable; urgency=low

  * Update to work with apt 0.5.32 (bzip2 deb support)

 -- Matt Zimmerman <mdz@debian.org>  Sun, 12 Dec 2004 09:44:45 -0800

python-apt (0.5.10) unstable; urgency=low

  * Recompile with apt 0.5

 -- Matt Zimmerman <mdz@debian.org>  Fri, 26 Dec 2003 09:09:40 -0800

python-apt (0.5.9) unstable; urgency=low

  * Fix broken object initialization in sourcelist.cc and srcrecords.cc
    (Closes: #215792)

 -- Matt Zimmerman <mdz@debian.org>  Thu, 25 Dec 2003 12:12:04 -0800

python-apt (0.5.8) unstable; urgency=low

  * Adjust build-depends to build with python2.3.  No other changes.
  * This seems to break the new source package support, probably because
    the new source package support is buggy.

 -- Matt Zimmerman <mdz@debian.org>  Fri,  8 Aug 2003 09:01:12 -0400

python-apt (0.5.5.2) unstable; urgency=low

  * Add myself to Uploaders so that bugs don't get tagged as NMU-fixed anymore
  * Initial support for working with source packages (Closes: #199716)

 -- Matt Zimmerman <mdz@debian.org>  Tue, 22 Jul 2003 22:20:00 -0400

python-apt (0.5.5.1) unstable; urgency=low

  * DepIterator::GlobOr increments the iterator; don't increment it again.
    This caused every other dependency to be skipped (Closes: #195805)
  * Avoid a null pointer dereference when calling keys() on an empty
    configuration (Closes: #149380)

 -- Matt Zimmerman <mdz@debian.org>  Mon,  2 Jun 2003 23:18:53 -0400

python-apt (0.5.5) unstable; urgency=low

  * Rebuild with apt 0.5.5

 -- Matt Zimmerman <mdz@debian.org>  Tue,  6 May 2003 10:01:22 -0400

python-apt (0.5.4.9) unstable; urgency=low

  * Parse /var/lib/dpkg/status in examples/tagfile.py, so that it works
    out of the box (Closes: #175340)
  * Rebuild with apt 0.5.4.9 (libapt-pkg-libc6.3-5-3.3)

 -- Matt Zimmerman <mdz@debian.org>  Tue, 18 Feb 2003 16:42:24 -0500

python-apt (0.5.4.4) unstable; urgency=low

  * Fix for memory leak with TmpGetCache.
    Closes: #151489
  * Include additional examples from Moshe Zadka <m@moshez.org>
    Closes: #150091, #152048
  * Rebuild for python2.2, which is now the default version
    Closes: #158460
  * No CVS directories in source tarball
    Closes: #157773

 -- Matt Zimmerman <mdz@debian.org>  Tue, 27 Aug 2002 19:22:10 -0400

python-apt (0.5.4.3) unstable; urgency=low

  * #include <new> in python/generic.h so that we can build on ia64, which
    uses g++-2.96 (Closes: #137467)

 -- Matt Zimmerman <mdz@debian.org>  Sat,  9 Mar 2002 23:34:13 -0500

python-apt (0.5.4.2) unstable; urgency=high

  * Fix g++-3.0 compilation issues (Closes: #134020)

 -- Matt Zimmerman <mdz@debian.org>  Sun, 24 Feb 2002 00:20:22 -0500

python-apt (0.5.4.1) unstable; urgency=low

  * Add apt-utils to build-depends, since libapt-pkg-dev doesn't pull it
    in.  This should allow python-apt to be autobuilt more readily.

 -- Matt Zimmerman <mdz@debian.org>  Sat, 23 Feb 2002 19:01:15 -0500

python-apt (0.5.4) unstable; urgency=low

  * Initial release.
  * Initial packaging by Jason Gunthorpe, et al.

 -- Matt Zimmerman <mdz@debian.org>  Wed, 16 Jan 2002 01:37:56 -0500<|MERGE_RESOLUTION|>--- conflicted
+++ resolved
@@ -1,29 +1,17 @@
-<<<<<<< HEAD
 python-apt (0.7.92) UNRELEASED; urgency=low
 
-  [ Julian Andres Klode ]
   * Add apt_pkg.HashString and apt_pkg.IndexRecords (Closes: #456141)
   * Add apt_pkg.Policy class (Closes: #382725)
   * Provide a C++ API in the package python-apt-dev (Closes: #334923)
   * Allow types providing __new__() to be subclassed.
   * Bugfix: Delete pointers correctly, fixing memory leaks. (LP: #370149)
-  * apt/package.py: Return VersionList objects in Package.versions, which
-    are sequences and also provide features of mappings. (small API BREAK)
-  * apt/progress/__init__.py: Check for EINTR in select (Closes: #499296)
-  * Add support for Enhances as a dependency type (Closes: #416247)
-  * apt/cache.py: Provide broken_count, delete_count, install_count, keep_count
-    properties (Closes: #532338)
-  * apt/cache.py: Correctly handle rootdir on second and later invocations of
-    open() (LP: #320665).
   * Add apt_pkg.DepCache.mark_auto() and apt.Package.mark_auto() methods to
     mark a package as automatically installed.
   * Drop apt_pkg.Cache.open() and apt_pkg.Cache.close(), they cause segfaults
-    and memory leaks. Simply create a new cache instead.
-  * Merge 0.7.10.4, 0.7.11.0 from unstable
-  * debian/control: Update Standards-Version to 3.8.2
+    and memory leaks. Simply create a new cache instxead.
+  * Merge releases 0.7.10.4 - 0.7.12.0 from unstable
   * Make AcquireFile a subclass of AcquireItem
   * Make ConfigurationPtr,ConfigurationSub subclasses of Configuration.
-  * debian/control: Build-Depend on libapt-pkg-dev (>= 0.7.22~).
   * Unification of dependency handling:
     - apt_pkg.parse_[src_]depends() now use CompType instead of CompTypeDeb
       (i.e. < instead of <<) to match the interface of Version.depends_list_str
@@ -36,17 +24,11 @@
   * Make AcquireItem objects raise ValueError instead of segfaulting when the Acquire()
     object is shut down or the main object (e.g. AcquireFile) is deallocated.
   * Unify all Configuration,ConfigurationPtr,ConfigurationSub into one type.
-  * Upgrade to debhelper 7 and remove debian/tmp in python-apt.install, to
-    work around a bug in debhelper.
   * Build-Depend on python-all-dev (>= 2.5.4-3), so we build for Python 2.6
   * Simplify the whole building, build all Python versions with setup.py
   * Introduce new progress (base) classes in apt_pkg:
     - apt_pkg.AcquireProgress
     - apt_pkg.OpProgress
-
-  [ Sebastian Heinlein ]
-  * apt/progress.py: Extract the package name from the status message
-    (Closes: #532660)
 
  -- Julian Andres Klode <jak@debian.org>  Wed, 15 Jul 2009 14:56:24 +0200
 
@@ -60,7 +42,34 @@
     attributes,etc. Has to be run from the python-apt source tree, but can be
     used for all Python code using python-apt.
   * debian/control: Only recommend libjs-jquery (Closes: #527543).
-=======
+
+  [ Stefano Zacchiroli ]
+  * debian/python-apt.doc-base: register the documentation with the
+    doc-base system (Closes: #525134)
+
+  [ Sebastian Heinlein ]
+  * apt/package.py: Add Package.get_version() which returns a Version instance
+    for the given version string or None (Closes: #523998)
+
+ -- Julian Andres Klode <jak@debian.org>  Fri, 05 Jun 2009 19:36:45 +0200
+
+python-apt (0.7.90) experimental; urgency=low
+
+  * Introduce support for Python 3 (Closes: #523645)
+
+  * Support the 'in' operator (e.g. "k in d") in Configuration{,Ptr,Sub}
+    objects (e.g. apt_pkg.Config) and in TagSections (apt_pkg.ParseSection())
+  * Replace support for file objects with a more generic support for any object
+    providing a fileno() method and for file descriptors (integers).
+  * Add support for the Breaks fields
+  * Only create Package objects when they are requested, do not keep them in
+    a dict. Saves 10MB for 25,000 packages on my machine.
+  * apt/package.py: Allow to set the candidate of a package (Closes: #523997)
+    - Support assignments to the 'candidate' property of Package objects.
+    - Initial patch by Sebastian Heinlein
+
+ -- Julian Andres Klode <jak@debian.org>  Wed, 15 Apr 2009 13:47:42 +0200
+
 python-apt (0.7.12.0) unstable; urgency=low
 
   [ Julian Andres Klode ]
@@ -89,38 +98,12 @@
     - Do not break out of InstallProgress.waitChild()'s loop just because it
       is hitting EINTR, but only on child exit or on ECHILD.
   * Use debhelper 7 instead of CDBS
->>>>>>> 1d67c814
 
   [ Stefano Zacchiroli ]
   * debian/python-apt.doc-base: register the documentation with the
     doc-base system (Closes: #525134)
 
   [ Sebastian Heinlein ]
-<<<<<<< HEAD
-  * apt/package.py: Add Package.get_version() which returns a Version instance
-    for the given version string or None (Closes: #523998)
-
- -- Julian Andres Klode <jak@debian.org>  Fri, 05 Jun 2009 19:36:45 +0200
-
-python-apt (0.7.90) experimental; urgency=low
-
-  * Introduce support for Python 3 (Closes: #523645)
-
-  * Support the 'in' operator (e.g. "k in d") in Configuration{,Ptr,Sub}
-    objects (e.g. apt_pkg.Config) and in TagSections (apt_pkg.ParseSection())
-  * Replace support for file objects with a more generic support for any object
-    providing a fileno() method and for file descriptors (integers).
-  * Add support for the Breaks fields
-  * Only create Package objects when they are requested, do not keep them in
-    a dict. Saves 10MB for 25,000 packages on my machine.
-  * apt/package.py: Allow to set the candidate of a package (Closes: #523997)
-    - Support assignments to the 'candidate' property of Package objects.
-    - Initial patch by Sebastian Heinlein
-
- -- Julian Andres Klode <jak@debian.org>  Wed, 15 Apr 2009 13:47:42 +0200
-
-python-apt (0.7.11.0) UNRELEASED; urgency=low
-=======
   * apt/progress.py: Extract the package name from the status message
     (Closes: #532660)
 
@@ -140,7 +123,6 @@
  -- Michael Vogt <mvo@debian.org>  Wed, 29 Jul 2009 19:15:56 +0200
 
 python-apt (0.7.11.0) unstable; urgency=low
->>>>>>> 1d67c814
 
   [ Julian Andres Klode ]
   * data/templates/Debian.info.in: Squeeze will be 6.0, not 5.1
