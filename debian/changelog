--- conflicted
+++ resolved
@@ -1,3 +1,10 @@
+python-apt (0.7.96.1ubuntu11) unstable; urgency=low
+
+  * fix return type of DebSize() and UsrSize(), thanks to
+    Sebastian Heinlein, LP: #642936
+
+ -- Michael Vogt <michael.vogt@ubuntu.com>  Mon, 20 Sep 2010 10:34:33 +0200
+
 python-apt (0.7.96.1ubuntu10) maverick; urgency=low
 
   * data/templates/Ubuntu.info.in:
@@ -5,13 +12,8 @@
       templates
   * aptsources/distinfo.py, aptsources/distro.py:
     - support non-official templates (like extras.ubuntu.com)
-<<<<<<< HEAD
   * python/tag.cc:
     - accept "byte" type as well in TacSecNew (for py3)
-=======
-  * fix return type of DebSize() and UsrSize(), thanks to
-    Sebastian Heinlein, LP: #642936
->>>>>>> cb12be48
 
  -- Michael Vogt <michael.vogt@ubuntu.com>  Mon, 13 Sep 2010 11:28:24 +0200
 
