<<<<<<< HEAD
python-apt (0.7.8ubuntu1) jaunty; urgency=low

=======
python-apt (0.7.9~exp2) experimental; urgency=low

  [ Julian Andres Klode ]
  * apt/*.py:
    - Almost complete cleanup of the code
    - Remove inconsistent use of tabs and spaces (Closes: #505443)
    - Improved documentation
  * apt/debfile.py:
    - Drop get*() methods, as they are deprecated and were
      never in a stable release
    - Make DscSrcPackage working
  * apt/gtk/widgets.py:
    - Fix the code and document the signals
  * Introduce new documentation build with Sphinx
    - Contains style Guide (Closes: #481562)
    - debian/rules: Build the documentation here
    - setup.py: Remove pydoc building and add new docs.
    - debian/examples: Include examples from documentation
    - debian/python-apt.docs:
      + Change html/ to build/doc/html.
      + Add build/doc/text for the text-only documentation
  * setup.py:
    - Only create build/data when building, not all the time
    - Remove build/mo and build/data on clean -a
  * debian/control:
    - Remove the Conflicts on python2.3-apt, python2.4-apt, as
      they are only needed for oldstable (sarge)
    - Build-Depend on python-sphinx (>= 0.5)
  * aptsources/distinfo.py:
    - Allow @ in mirror urls (Closes: #478171) (LP: #223097)
  * Merge Ben Finney's whitespace changes (Closes: #481563)
  * Merge Ben Finney's do not use has_key() (Closes: #481878)
  * Do not use deprecated form of raise statement (Closes: #494259)
  * Add support for PkgRecords.SHA256Hash (Closes: #456113)
  
  [ Michael Vogt ]
  * apt/package.py:
    - fix bug in candidateInstalledSize property
  * aptsources/distinfo.py:
    - fix too restrictive mirror url check
  * aptsources/distro.py:
    - only add nearest_server and server to the mirrors if
      they are defined

 -- Julian Andres Klode <jak@debian.org>  Sun, 11 Jan 2009 20:01:59 +0100

python-apt (0.7.9~exp1) experimental; urgency=low

>>>>>>> 85839f4f
  * Merged python-apt consolidation branch by Sebastian
    Heinlein (many thanks)
  * apt/cache.py:
    - new method "isVirtualPackage()" 
    - new method "getProvidingPackages()"
    - new method "getRequiredDownload()"
    - new method "additionalRequiredSpace()"
  * apt/debfile.py:
    - move a lot of the gdebi code into this file, this
      provides interfaces for querrying and installing
      .deb files and .dsc files
  * apt/package.py:
    - better description parsing 
    - new method "installedFiles()"
    - new method "getChangelog()"
  * apt/gtk/widgets.py:
    - new gobject GOpProgress
    - new gobject GFetchProgress
    - new gobject GInstallProgress
    - new gobject GDpkgInstallProgress
    - new widget GtkAptProgress
  * doc/examples/gui-inst.py: 
    - updated to use the new widgets
  * debian/control:
    - add suggests for python-gtk2 and python-vte
  * setup.py:
    - build html/ help of the apt and aptsources modules
      into /usr/share/doc/python-apt/html

 -- Michael Vogt <mvo@debian.org>  Mon, 15 Dec 2008 14:29:47 +0100

python-apt (0.7.8) unstable; urgency=low

  [ Michael Vogt ]
  * python/cache.cc:
    - fix crash if Ver.PriorityType() returns NULL
    - fix GetCandidateVer() reporting incorrect versions after
      SetCandidateVer() was used. Thanks to Julian Andres Klode for
      the test-case (LP: #237372)
  * python/apt_instmodule.cc:
    - do not change working dir in debExtractArchive() (LP: #184093)
  * apt/cache.py:
    - support "in" in apt.Cache() (LP: #251587)
  * apt/package.py:
    - do not return None in sourcePackageName (LP: #123062)
  * python/progress.cc:
    - when pulse() does not return a boolean assume "true"
      (thanks to Martin Pitt for telling me about the problem)
  * python/apt_pkgmodule.cc:
    - add "SelState{Unknown,Install,Hold,DeInstall,Purge}" constants
  * aptsources/__init__.py, aptsources/distinfo.py:
    - run apt_pkg.init() when aptsources gets imported and not
      the distinfo function
    - fix detection of cdrom sources and add test for it
  * python/metaindex.cc
    - fix crash when incorrect attribute is given
  * data/templates/Ubuntu.info.in:
    - updated
  * aptsources/distro.py:
    - add parameter to get_distro() to make unit testing easier
  * tests/test_aptsources_ports.py:
    - add test for arch specific handling (when sub arch is on
      a different mirror than "main" arches)

  [ Julian Andres Klode ]
  * python/acquire.cc (GetPkgAcqFile): Support DestDir and DestFilename.

 -- Michael Vogt <mvo@debian.org>  Mon, 24 Nov 2008 10:24:30 +0200

python-apt (0.7.8~ubuntu2) jaunty; urgency=low

  [ Michael Vogt ]
  * data/templates/Ubuntu.info.in:
    - updated to fix ports.ubuntu.com for powerpc and lpia
      (LP: #220890)
  * aptsources/distro.py:
    - add parameter to get_distro() to make unit testing easier
  * tests/test_aptsources_ports.py:
    - add test for arch specific handling (when sub arch is on
      a different mirror than "main" arches)

  [ Julian Andres Klode ]
  * python/acquire.cc (GetPkgAcqFile): Support DestDir and DestFilename.

 -- Michael Vogt <michael.vogt@ubuntu.com>  Mon, 10 Nov 2008 11:35:03 +0100
  
python-apt (0.7.8~ubuntu1) jaunty; urgency=low

  * python/apt_pkgmodule.cc:
    - add "SelState{Unknown,Install,Hold,DeInstall,Purge}" constants
  * python/metaindex.cc
    - fix crash when incorrect attribute is given
  * data/templates/Ubuntu.info.in:
    - updated for jaunty

 -- Michael Vogt <michael.vogt@ubuntu.com>  Mon, 03 Nov 2008 11:46:54 +0100

python-apt (0.7.7.1ubuntu4) intrepid; urgency=low

  * apt/package.py:
    - do not return None in sourcePackageName (LP: #123062)
  * python/progress.cc:
    - when pulse() does not return a boolean assume "true"
      (thanks to Martin Pitt for telling me about the problem)
  * aptsources/__init__.py, aptsources/distinfo.py:
    - run apt_pkg.init() when aptsources gets imported and not
      the distinfo function
    - fix detection of cdrom sources and add test for it
 
 -- Michael Vogt <michael.vogt@ubuntu.com>  Thu, 18 Sep 2008 14:42:46 +0200

python-apt (0.7.7.1ubuntu3) intrepid; urgency=low

  * Rebuild against current apt on hppa.

 -- Colin Watson <cjwatson@ubuntu.com>  Mon, 01 Sep 2008 11:37:58 +0100

python-apt (0.7.7.1ubuntu2) intrepid; urgency=low

  * python/cache.cc:
    - fix GetCandidateVer() reporting incorrect versions after
      SetCandidateVer() was used. Thanks to Julian Andres Klode for
      the test-case (LP: #237372)
  * python/apt_instmodule.cc:
    - do not change working dir in debExtractArchive() (LP: #184093)
  * apt/cache.py:
    - support "in" in apt.Cache() (LP: #251587)

 -- Michael Vogt <michael.vogt@ubuntu.com>  Tue, 05 Aug 2008 11:35:32 +0200

python-apt (0.7.7.1ubuntu1) intrepid; urgency=low

  * python/cache.cc:
    - fix crash if Ver.PriorityType() returns NULL  (LP: #253255)

 -- Michael Vogt <michael.vogt@ubuntu.com>  Wed, 30 Jul 2008 10:26:53 +0200

python-apt (0.7.7ubuntu2) intrepid; urgency=low

  * python/metaindex.cc
    - fix crash when incorrect attribute is given
  * data/templates/Ubuntu.info.in:
    - updated
  * aptsources/distro.py:
    - add parameter to get_distro() to make unit testing easier
  * tests/test_aptsources_ports.py:
    - add test for arch specific handling (when sub arch is on
      a different mirror than "main" arches)

  [ Julian Andres Klode ]
  * python/acquire.cc (GetPkgAcqFile): Support DestDir and DestFilename.

 -- Michael Vogt <mvo@debian.org>  Mon, 24 Nov 2008 10:24:30 +0200

python-apt (0.7.7.1+nmu1) unstable; urgency=medium

  * Non-maintainer upload.
  * data/templates/Debian.info.in: Set the BaseURI to security.debian.org for
    lenny/updates, etch/updates and sarge/updates. (Closes: #503237)

 -- Jonny Lamb <jonny@debian.org>  Fri, 24 Oct 2008 12:44:33 +0100

python-apt (0.7.7.1) unstable; urgency=low

  * data/templates/Debian.info.in:
    - add 'lenny' template info (closes: #476364)
  * aptsources/distinfo.py:
    - fix template matching for arch specific code (LP: #244093)

 -- Michael Vogt <michael.vogt@ubuntu.com>  Fri, 25 Jul 2008 18:34:28 +0200

python-apt (0.7.7ubuntu1) intrepid; urgency=low

  * merged from debian-sid

 -- Michael Vogt <michael.vogt@ubuntu.com>  Tue, 22 Jul 2008 15:58:37 +0200

python-apt (0.7.7) unstable; urgency=low

  [ Emanuele Rocca ]
  * data/templates/Debian.info.in:
    - s/MatchUri/MatchURI/. Thanks, Gustavo Noronha Silva (closes: #487673)
  * python/cache.cc:
    - Throw an exception rather than segfaulting when GetCache() is called
      before InitSystem() (closes: #369147)
  * doc/examples/config.py:
    - Fix config.py --help (closes: #257007)

  [ Michael Vogt ]
  * python/apt_pkgmodule.cc:
    - fix bug in hashsum calculation when the original string
      contains \0 charackters (thanks to Celso Providelo and 
      Ryan Hass for the test-case) LP: #243630
  * tests/test_hashsums.py:
    - add tests for the hashsum code
  * apt/package.py:
    - add "isAutoRemovable()" method
  * python/pkgsrcrecords.cc:
    - add "Record" attribute to the PkgSrcRecord to access the
      full source record
  * debian/rules:
    - remove the arch-build target, we have bzr-builddeb now

 -- Michael Vogt <mvo@debian.org>  Tue, 22 Jul 2008 10:16:03 +0200

python-apt (0.7.6ubuntu3) intrepid; urgency=low

  * apt/package.py:
    - add "isAutoRemovable()" method

 -- Michael Vogt <michael.vogt@ubuntu.com>  Mon, 14 Jul 2008 15:18:03 +0100

python-apt (0.7.6ubuntu2) intrepid; urgency=low

  * python/apt_pkgmodule.cc:
    - fix bug in hashsum calculation when the original string
      contains \0 charackters (thanks to Celso Providelo and 
      Ryan Hass for the test-case) LP: #243630
  * tests/test_hashsums.py:
    - add tests for the hashsum code

 -- Michael Vogt <mvo@debian.org>  Fri, 04 Jul 2008 19:53:28 +0200

python-apt (0.7.6ubuntu1) intrepid; urgency=low

  * merged with debian, remaining changes:
    - more up-to-date mirror list

 -- Michael Vogt <michael.vogt@ubuntu.com>  Fri, 04 Jul 2008 11:00:33 +0200

python-apt (0.7.6) unstable; urgency=low

  * apt/cache.py:
    - add "memonly" option to apt.Cache() to force python-apt to
      not touch the pkgcache.bin file (this works around a possible
      race condition in the pkgcache.bin handling)
  * data/templates/Ubuntu.info.in:
    - added ubuntu 'intrepid'
  * debian/README.source:
    - added (basic) documentation how to build python-apt
  * aptsources/distinfo.py:
    - support arch specific BaseURI, MatchURI and MirrosFile fields
      in the distinfo template
  * debian/control:
    - move bzr branch to bzr.debian.org and update Vcs-Bzr

 -- Michael Vogt <mvo@debian.org>  Wed, 18 Jun 2008 14:46:43 +0200

python-apt (0.7.5ubuntu2) intrepid; urgency=low

  * apt/cache.py:
    - add "memonly" option to apt.Cache() to force python-apt to
      not touch the pkgcache.bin file (this works around a possible
      race condition in the pkgcache.bin handling)

 -- Michael Vogt <michael.vogt@ubuntu.com>  Fri, 13 Jun 2008 12:14:34 +0200

python-apt (0.7.5ubuntu1) intrepid; urgency=low

  * merged from debian-sid

 -- Michael Vogt <michael.vogt@ubuntu.com>  Thu, 12 Jun 2008 12:32:00 +0200

python-apt (0.7.5) unstable; urgency=low

  * use the new ListUpdate() code
  * add example in doc/examples/update.py
  * python/pkgrecords.cc:
    - export the Homepage field
  * python/tar.cc:
    - fix .lzma extraction (thanks to bigjools)
   * python/sourcelist.cc:
     - support GetIndexes() GetAll argument to implement
       something like --print-uris
   * python/apt_pkgmodule.cc:
     - add InstState{Ok,ReInstReq,Hold,HoldReInstReq} constants
   * apt/cache.py:
     - add reqReinstallPkgs property that lists all packages in
       ReInstReq or HoldReInstReq

 -- Michael Vogt <mvo@debian.org>  Tue, 19 Feb 2008 21:06:36 +0100

python-apt (0.7.4ubuntu9) intrepid; urgency=low

  * aptsources/distinfo.py:
    - support arch specific BaseURI, MatchURI and MirrosFile fields
      in the distinfo template (LP: #220890)

 -- Michael Vogt <michael.vogt@ubuntu.com>  Wed, 28 May 2008 12:20:23 +0200

python-apt (0.7.4ubuntu8) intrepid; urgency=low

  * data/templates/Ubuntu.info.in:
    - added ubuntu 'intrepid'
  * debian/README.source: 
    - added (basic) documentation how to build python-apt

 -- Michael Vogt <michael.vogt@ubuntu.com>  Mon, 05 May 2008 10:40:58 +0200

python-apt (0.7.4ubuntu7) hardy; urgency=low

  * data/templates/Ubuntu.mirrors: 
    - updated mirrors list from launchpad (LP: #153284)
  * util/get_ubuntu_mirrors_from_lp.py:
    - rewritten to use +archivemirrors-rss and feedburner

 -- Michael Vogt <michael.vogt@ubuntu.com>  Mon, 07 Apr 2008 16:15:28 +0200

python-apt (0.7.4ubuntu6) hardy; urgency=low

  * rebuild due to python-central problems

 -- Michael Vogt <michael.vogt@ubuntu.com>  Tue, 19 Feb 2008 17:58:29 +0100

python-apt (0.7.4ubuntu5) hardy; urgency=low

  * python/sourcelist.cc:
    - support GetIndexes() GetAll argument to implement
      something like --print-uris
  * python/apt_pkgmodule.cc:
    - add InstState{Ok,ReInstReq,Hold,HoldReInstReq} constants
  * apt/cache.py:
    - add reqReinstallPkgs property that lists all packages in
      ReInstReq or HoldReInstReq

 -- Michael Vogt <michael.vogt@ubuntu.com>  Mon, 18 Feb 2008 16:55:51 +0100

python-apt (0.7.4ubuntu4) hardy; urgency=low

  * python/pkgrecords.cc:
    - export the Homepage field

 -- Michael Vogt <michael.vogt@ubuntu.com>  Mon, 11 Feb 2008 10:34:39 +0100

python-apt (0.7.4ubuntu3) hardy; urgency=low

  * python/tar.cc:
    - fix .lzma extraction (thanks to bigjools for reporting)

 -- Michael Vogt <michael.vogt@ubuntu.com>  Fri, 25 Jan 2008 09:57:31 +0000

python-apt (0.7.4ubuntu2) hardy; urgency=low

  * use the new apt ListUpdate() code
  * add example in doc/examples/update.py

 -- Michael Vogt <mvo@debian.org>  Tue, 19 Feb 2008 21:06:36 +0100

python-apt (0.7.4ubuntu1) hardy; urgency=low

  * merged from debian/unstable, remaining changes:
   - rebuild against latest apt
   - maintainer field changed

 -- Michael Vogt <michael.vogt@ubuntu.com>  Thu, 13 Dec 2007 15:00:22 +0100

python-apt (0.7.4) unstable; urgency=low

  * apt/debfile.py:
    - added wrapper around apt_inst.debExtract()
    - support dictionary like access
  * apt/package.py:
    - fix apt.package.Dependency.relation initialization
  * python/apt_instmodule.cc:
    - added arCheckMember()
    - fix typo
  * aptsources/distro.py:
    - throw NoDistroTemplateException if not distribution template
      can be found
  * python/string.cc:
    - fix overflow in SizeToStr()
  * python/metaindex.cc:
    - added support for the metaIndex objects
  * python/sourceslist.cc:
    - support new "List" attribute that returns the list of
      metaIndex source entries
  * python/depcache.cc:
    - be more threading friendly
  * python/tag.cc
    - support "None" as default in
      ParseSection(control).get(field, default), LP: #44470
  * python/progress.cc:
    - fix refcount problem in OpProgress
    - fix refcount problem in FetchProgress
    - fix refcount problem in CdromProgress
  * apt/README.apt:
    - fix typo (thanks to Thomas Schoepf, closes: #387787)
  * po/fr.po:
    - merge update, thanks to Christian Perrier (closes:  #435918)
  * data/templates/:
    - update templates

 -- Michael Vogt <mvo@debian.org>  Thu, 06 Dec 2007 15:35:46 +0100

python-apt (0.7.3.1ubuntu6) hardy; urgency=low

  * remove python-central pre-depends, this is no longer needed
    during upgrades now that we have "PYCENTRAL_NO_DPKG_QUERY"

 -- Michael Vogt <michael.vogt@ubuntu.com>  Wed, 21 Nov 2007 20:33:42 +0100

python-apt (0.7.3.1ubuntu5) hardy; urgency=low

  * add hardy to the ubuntu sources.list template

 -- Michael Vogt <michael.vogt@ubuntu.com>  Sat, 27 Oct 2007 15:03:18 -0400

python-apt (0.7.3.1ubuntu4) gutsy; urgency=low

  * pre-depend on gutsy version pycentral, this ensures that we get a 
    updated dpkg with triggers support before pycentral uses  
    /usr/bin/dpkg-querry (LP: #152827)

 -- Michael Vogt <michael.vogt@ubuntu.com>  Mon, 15 Oct 2007 11:24:12 +0200

python-apt (0.7.3.1ubuntu3) gutsy; urgency=low

  * data/templates/Ubuntu.mirrors:
    - update the static mirror list from LP (LP: #126148)

 -- Michael Vogt <michael.vogt@ubuntu.com>  Thu, 11 Oct 2007 00:13:00 +0200

python-apt (0.7.3.1ubuntu2) gutsy; urgency=low

  * apt/package.py:
    - fix apt.package.Dependency.relation initialization

 -- Michael Vogt <michael.vogt@ubuntu.com>  Mon, 01 Oct 2007 20:08:47 +0200

python-apt (0.7.3.1ubuntu1) gutsy; urgency=low

  * python/metaindex.cc:
    - added support for the metaIndex objects
  * python/sourceslist.cc:
    - support new "List" attribute that returns the list of
      metaIndex source entries
  * python/string.cc:
    - fix overflow in SizeToStr()

 -- Michael Vogt <michael.vogt@ubuntu.com>  Tue, 04 Sep 2007 16:36:11 +0200

python-apt (0.7.3.1) unstable; urgency=low

  * NMU
  * Fix version to not use CPU and OS since it's not available on APT
    anymore (closes: #435653, #435674)

 -- Otavio Salvador <otavio@debian.org>  Thu, 02 Aug 2007 18:45:25 -0300

python-apt (0.7.3ubuntu2) gutsy; urgency=low

  * rebuild against latest apt

 -- Michael Vogt <michael.vogt@ubuntu.com>  Fri, 03 Aug 2007 14:16:41 +0200

python-apt (0.7.3ubuntu1) gutsy; urgency=low

  * apt/debfile.py:
    - added wrapper around apt_inst.debExtract()
    - support dictionary like access
  * python/apt_instmodule.cc:
    - added arCheckMember()
  * build with latest python-distutils-extra (thanks
    to doko for notifiying about the problem)
  * aptsources/distro.py:
    - throw NoDistroTemplateException if not distribution template
      can be found

 -- Michael Vogt <michael.vogt@ubuntu.com>  Tue, 31 Jul 2007 13:40:04 +0200

python-apt (0.7.3) unstable; urgency=low

  * apt/package.py:
    - added Record class that can be accessed like a dictionary
      and return it in candidateRecord and installedRecord
      (thanks to Alexander Sack for discussing this with me)
  * doc/examples/records.py:
    - added example how to use the new Records class
  * apt/cache.py:
    - throw FetchCancelleException, FetchFailedException,
      LockFailedException exceptions when something goes wrong
  * aptsources/distro.py:
    - generalized some code, bringing it into the Distribution
      class, and wrote some missing methods for the DebianDistribution
      one (thanks to Gustavo Noronha Silva)
  * debian/control:
    - updated for python-distutils-extra (>= 1.9.0)
  * debian/python-apt.install:
    - fix i18n files
  * python/indexfile.cc:
    - increase str buffer in PackageIndexFileRepr

 -- Michael Vogt <michael.vogt@ubuntu.com>  Fri, 27 Jul 2007 16:57:28 +0200

python-apt (0.7.2ubuntu3) gutsy; urgency=low

  * Rebuild against libapt-pkg-libc6.6-6-4.4.

 -- Colin Watson <cjwatson@ubuntu.com>  Mon, 09 Jul 2007 16:36:46 +0100

python-apt (0.7.2ubuntu2) gutsy; urgency=low

  * python/package.py:
    - added Record class that can be accessed like a dictionary
      and return it in candidateRecord and installedRecord
      (thanks to Alexander Sack for discussing this with me)
  * doc/examples/records.py:
    - added example how to use the new Records class
  * python/cache.py:
    - throw FetchCancelleException, FetchFailedException, 
      LockFailedException exceptions when something goes wrong

 -- Michael Vogt <michael.vogt@ubuntu.com>  Thu, 28 Jun 2007 16:03:01 +0200

python-apt (0.7.2ubuntu1) gutsy; urgency=low

  * merged from debian/unstable
  * Remaining changes:
    - data/templates/Ubuntu.info: gutsy repository information
    - set Maintainer field to ubuntu

 -- Michael Vogt <michael.vogt@ubuntu.com>  Thu, 14 Jun 2007 12:08:49 +0200

python-apt (0.7.2) unstable; urgency=low

  * build against the new apt
  * support for new "aptsources" pythn module
    (thanks to Sebastian Heinlein)
  * merged support for translated package descriptions
  * merged support for automatic removal of unused dependencies

 -- Michael Vogt <mvo@debian.org>  Sun, 10 Jun 2007 20:13:38 +0200

python-apt (0.7.1) experimental; urgency=low

  * merged http://glatzor.de/bzr/python-apt/sebi:
    - this means that the new aptsources modules is available

 -- Michael Vogt <mvo@debian.org>  Mon, 14 May 2007 13:33:42 +0200

python-apt (0.7.0) experimental; urgency=low

  * support translated pacakge descriptions
  * support automatic dependency information

 -- Michael Vogt <mvo@debian.org>  Wed,  2 May 2007 18:41:53 +0200

python-apt (0.6.22) unstable; urgency=low

  * python/apt_pkgmodule.cc:
    - added pkgCache::State::PkgCurrentState enums
  * python/pkgrecords.cc:
    - added SourceVer

 -- Michael Vogt <mvo@debian.org>  Wed, 23 May 2007 09:44:03 +0200

python-apt (0.6.21ubuntu1) gutsy; urgency=low

  [Michael Vogt]
  * python/apt_pkgmodule.cc:
    - added pkgCache::State::PkgCurrentState enums
  * data/templates/Ubuntu.info.in:
    - updated for gusty
  [Sebastian Heinlein]
  * Fix the addition of of sources that are already enabled but not with
    all components - fix LP#98795
  * Handle changes of forced servers of child repositories in a more
    sane way - fix LP#85060

 -- Michael Vogt <michael.vogt@ubuntu.com>  Wed,  2 May 2007 14:27:54 +0200

python-apt (0.6.21) unstable; urgency=low

  * apt/cdrom.py:
    - better cdrom handling support
  * apt/package.py:
    - added candidateDependencies, installedDependencies
    - SizeToString supports PyLong too
    - support pkg.architecture
    - support candidateRecord, installedRecord
  * apt/cache.py:
    - fix rootdir
  * apt/cdrom.py:
    - fix bug in cdrom mountpoint handling

 -- Michael Vogt <mvo@debian.org>  Tue, 24 Apr 2007 21:24:28 +0200

python-apt (0.6.20ubuntu16) feisty; urgency=low

  * Fix the addition of of sources that are already enabled but not with
    all components - fix LP#98795

 -- Sebastian Heinlein <glatzor@ubuntu.com>  Wed,  4 Apr 2007 11:31:33 +0200

python-apt (0.6.20ubuntu15) unstable; urgency=low

  [ Sebastian Heinlein ]
  * Update the mirror lists from Launchpad
  * Only include http and ftp servers - LP#99060
  [Michael Vogt]
  * fix error in invalid unicode handler (LP#99753)

 -- Michael Vogt <michael.vogt@ubuntu.com>  Mon,  2 Apr 2007 14:25:31 +0200

python-apt (0.6.20ubuntu14) feisty; urgency=low

  [Michael Vogt]
  * aptsources/distro.py:
    - fix typo (LP#84009)
  * fix gettext import (LP#92764)
  * po/*.po:
    - make update-po
  [ Sebastian Heinlein ]
  * remove an oboslete function
  * fix the url comparision with trainling slashes - LP#95031

 -- Michael Vogt <michael.vogt@ubuntu.com>  Mon, 26 Mar 2007 18:47:22 +0200

python-apt (0.6.20ubuntu13) feisty; urgency=low

  * fix in the duplicated source checking (thanks to Sebastian Heinlein)
  * python/depache.cc:
    - properly support isAutoInstalled flag

 -- Michael Vogt <michael.vogt@ubuntu.com>  Wed, 14 Mar 2007 16:38:22 +0100

python-apt (0.6.20ubuntu12) feisty; urgency=low

  * apt/cdrom.py:
    - fix bug in cdrom __init__ code
  * debian/rules:
    - added "DH_PYCENTRAL=nomove"


 -- Michael Vogt <michael.vogt@ubuntu.com>  Wed,  7 Mar 2007 10:41:00 +0100

python-apt (0.6.20ubuntu11) feisty; urgency=low

  * apt/packages.py:
    - support candidateDependencies, installedDependencies
    - support pkg.architecture
    - support candidateRecord, installedRecord

 -- Michael Vogt <michael.vogt@ubuntu.com>  Tue,  6 Mar 2007 16:22:49 +0100

python-apt (0.6.20ubuntu10) feisty; urgency=low

  * debian/control:
    - added XS-Vcs-Bzr header to make finding the repo easier
  * apt/cache.py:
    - fix rootdir var

 -- Michael Vogt <michael.vogt@ubuntu.com>  Thu,  1 Mar 2007 14:36:33 +0100

python-apt (0.6.20ubuntu9) feisty; urgency=low

  * Re-add debian/python-apt.install (LP: #88134)
    - This seems to have gone missing between 0.6.20ubuntu6 and 0.6.20ubuntu8
    - This probably happened because it wasn't added to bzr

 -- Matt Zimmerman <mdz@ubuntu.com>  Mon, 26 Feb 2007 14:04:15 -0800

python-apt (0.6.20ubuntu8) feisty; urgency=low

  * fix FTBFS

 -- Michael Vogt <michael.vogt@ubuntu.com>  Mon, 26 Feb 2007 18:41:37 +0100

python-apt (0.6.20ubuntu7) feisty; urgency=low

  * aptsources/distro.py:
    - fix crash in add_source (LP#85806)
  * apt/package.py:
    - handle invalid unicode more gracefully (LP#86215)
  * rebuild against latest apt

 -- Michael Vogt <michael.vogt@ubuntu.com>  Mon, 26 Feb 2007 14:31:00 +0100

python-apt (0.6.20ubuntu6) feisty; urgency=low

  * Build the extension for the debug interpreter.
  * Set Ubuntu maintainer address.

 -- Matthias Klose <doko@ubuntu.com>  Sat, 17 Feb 2007 02:10:37 +0100

python-apt (0.6.20ubuntu5) feisty; urgency=low

  * be more robust in has_repository (LP#84897)

 -- Michael Vogt <michael.vogt@ubuntu.com>  Tue, 13 Feb 2007 17:49:55 +0100

python-apt (0.6.20ubuntu4) feisty; urgency=low

  * rebuild against latest libapt

 -- Michael Vogt <michael.vogt@ubuntu.com>  Tue,  6 Feb 2007 16:40:37 +0100

python-apt (0.6.20ubuntu3) feisty; urgency=low

  * fixes in the new 'aptsources' module 
    (thanks to Sebastian Heinlein)
  * apt/cdrom.py:
    - better cdrom handling support
  * python/string.cc:
    - SizeToString supports PyLong too 
  * apt/cache.py:
    - fix rootdir

 -- Michael Vogt <michael.vogt@ubuntu.com>  Mon,  5 Feb 2007 10:29:55 +0100

python-apt (0.6.20ubuntu2) feisty; urgency=low

  * python/depcache.cc:
    - MarkInstall() has new FromUser argument to support marking
      packages as automatically installed
  * merged the 'aptsources' module for sources.list handling 
    (thanks to Sebastian Heinlein)

 -- Michael Vogt <michael.vogt@ubuntu.com>  Fri,  2 Feb 2007 16:26:38 +0100

python-apt (0.6.20ubuntu1) feisty; urgency=low

  * merged from debian

 -- Michael Vogt <michael.vogt@ubuntu.com>  Tue, 19 Dec 2006 13:41:32 +0100

python-apt (0.6.20) unstable; urgency=low

  * python/generic.h:
    - fix incorrect use of PyMem_DEL(), use pyObject_DEL()
      instead. This fixes a nasty segfault with python2.5
      (lp: 63226)
  * python/pkgrecords.cc:
    - export SHA1Hash() as well
  * debian/rules: Remove dh_python call.
  * apt/progress.cc:
    - protect against not-parsable strings send from dpkg (lp: 68553)
  * python/pkgmanager.cc:
    - fix typo (closes: #382853)
  * debian/control:
    - tightend dependency (closes: #383478)
  * apt/progress.py:
    - use os._exit() in the child (lp: #53298)
    - use select() when checking for statusfd (lp: #53282)
  * acknoledge NMU (closes: #378048, #373512)
  * python/apt_pkgmodule.cc:
    - fix missing docstring (closes: #368907),
      Thanks to Josh Triplett
  * make it build against python2.5
  * python/progress.cc:
    - fix memleak (lp: #43096)

 -- Michael Vogt <mvo@debian.org>  Tue, 19 Dec 2006 13:32:11 +0100

python-apt (0.6.19ubuntu9.1) edgy-updates; urgency=low

  * protect against not-parsable strings send from dpkg (lp: 68553)

 -- Michael Vogt <michael.vogt@ubuntu.com>  Fri, 27 Oct 2006 10:41:44 +0200

python-apt (0.6.19ubuntu9) edgy; urgency=low

  * Reupload to restore dependency on python-central.
  * debian/rules: Remove dh_python call.

 -- Matthias Klose <doko@ubuntu.com>  Thu, 12 Oct 2006 14:26:46 +0200

python-apt (0.6.19ubuntu8) edgy; urgency=low

  * support pkgDepCache::ActionGroup()

 -- Michael Vogt <michael.vogt@ubuntu.com>  Fri,  6 Oct 2006 18:03:46 +0200

python-apt (0.6.19ubuntu7) edgy; urgency=low

  * python/generic.h:
    - fix incorrect use of PyMem_DEL(), use PyObject_DEL()
      instead. This fixes a nasty segfault with python2.5
      (lp: 63226)

 -- Michael Vogt <michael.vogt@ubuntu.com>  Wed,  4 Oct 2006 16:45:53 +0200

python-apt (0.6.19ubuntu6) edgy; urgency=low

  * python/progress.cc:
    - fix memleak (lp: #43096)

 -- Michael Vogt <michael.vogt@ubuntu.com>  Mon,  2 Oct 2006 18:33:44 +0200

python-apt (0.6.19ubuntu5) edgy; urgency=low

  * python/pkgmanager.cc:
    - fix typo (closes: #382853)
  * debian/control:
    - tightend dependency (closes: #383478)
  * apt/progress.py:
    - use os._exit() in the child (lp: #53298)
    - use select() when checking for statusfd (lp: #53282)
  * acknoledge NMU (closes: #378048, #373512)
  * python/apt_pkgmodule.cc:
    - fix missing docstring (closes: #368907), 
      Thanks to Josh Triplett
  * make it build against python2.5

 -- Michael Vogt <michael.vogt@ubuntu.com>  Mon, 18 Sep 2006 18:28:19 +0200

python-apt (0.6.19ubuntu4) edgy; urgency=low

  * Rebuild to add support for python2.5.

 -- Matthias Klose <doko@ubuntu.com>  Fri,  8 Sep 2006 13:32:47 +0000
  
python-apt (0.6.19ubuntu3) edgy; urgency=low

  * merged ddtp support

 -- Michael Vogt <michael.vogt@ubuntu.com>  Mon, 14 Aug 2006 16:25:51 +0200

python-apt (0.6.19ubuntu2) edgy; urgency=low

  * tightened build-deps on latest apt

 -- Michael Vogt <michael.vogt@ubuntu.com>  Thu,  3 Aug 2006 17:02:30 +0200

python-apt (0.6.19ubuntu1) edgy; urgency=low

  [ Michael Vogt ]
  * doc/examples/print_uris.py:
    - added a example to show how the indexfile.ArchiveURI() can be used
      with binary packages
  * python/apt_pkgmodule.cc:
    - export sha256 generation
  * added support for the pkgDepCache.IsGarbage() flag

  [ Otavio Salvador ]
  * apt/cache.py:
    - fix commit doc string to also cite the open related callbacks
    - allow change of rootdir for APT database loading
    - add dh_installexamples in package building Closes: #376014

 -- Michael Vogt <michael.vogt@ubuntu.com>  Thu, 27 Jul 2006 15:00:55 +0200

python-apt (0.6.19) unstable; urgency=low

  [ Michael Vogt ]
  * doc/examples/print_uris.py:
    - added a example to show how the indexfile.ArchiveURI() can be used
      with binary packages
  * python/apt_pkgmodule.cc:
    - export sha256 generation

  [ Otavio Salvador ]
  * apt/cache.py:
    - fix commit doc string to also cite the open related callbacks
    - allow change of rootdir for APT database loading
    - add dh_installexamples in package building Closes: #376014
  * python/depcache.cc:
    - "IsGarbage()" method added (to support auto-mark)

 -- Michael Vogt <mvo@debian.org>  Thu, 27 Jul 2006 00:42:20 +0200

python-apt (0.6.18-0.2) unstable; urgency=low

  * Non-maintainer upload.
  * Add ${shlibs:Depends} and ${misc:Depends} (Closes: #377615).

 -- Christoph Berg <myon@debian.org>  Tue, 18 Jul 2006 11:39:52 +0200

python-apt (0.6.18-0.1) unstable; urgency=high

  * Non-maintainer upload.
  * Call dh_pycentral and dh_python before dh_installdeb, to make sure
    the dh_pycentral snippets are put into the maintainer scripts; patch from
    Sam Morris. (Closes: #376416)

 -- Steinar H. Gunderson <sesse@debian.org>  Wed, 12 Jul 2006 23:26:50 +0200

python-apt (0.6.18) unstable; urgency=low

  * Non-maintainer upload.
  * Update for the new Python policy. Closes: #373512

 -- Raphael Hertzog <hertzog@debian.org>  Sat, 17 Jun 2006 15:09:28 +0200

python-apt (0.6.17) unstable; urgency=low

  * apt/progress.py:
    - initialize FetchProgress.eta with the correct type
    - strip the staus str before passing it to InstallProgress.statusChanged()
    - added InstallProgress.statusChange(pkg, percent, status)
    - make DumbInstallProgress a new-style class
      (thanks to kamion for the suggestions)
    - fix various pychecker warnings
  * apt/cache.py:
    - return useful values on Cache.update()
    - Release locks on failure (thanks to Colin Watson)
    - fix various pychecker warnings
  * apt/package.py:
    - fix various pychecker warnings
    - check if looupRecords succeeded
    - fix bug in the return statement of _downloadable()
  * python/srcrecords.cc:
    - add "Restart" method
    - don't run auto "Restart" before performing a Lookup
    - fix the initalization (no need to pass a PkgCacheType to the records)
    - added "Index" attribute
  * python/indexfile.cc:
    - added ArchiveURI() method

 -- Michael Vogt <mvo@debian.org>  Mon,  8 May 2006 22:34:58 +0200

python-apt (0.6.16.2ubuntu9) edgy; urgency=low

  * rebuild against the latest apt (with auto-mark support)
  * the full merge needs a newer python-support 

 -- Michael Vogt <michael.vogt@ubuntu.com>  Mon,  3 Jul 2006 21:33:40 +0200

python-apt (0.6.16.2ubuntu8) dapper; urgency=low

  * apt/package.py:
    - fix return value in {candidate,installed}Downloadable

 -- Michael Vogt <michael.vogt@ubuntu.com>  Wed, 17 May 2006 19:28:44 +0200

python-apt (0.6.16.2ubuntu7) dapper; urgency=low

  * apt/package.py:
    - check if _lookupRecord() succeeded when checking
      maintainer or description (fixes invalid descriptions under 
      rare circumstances in gnome-app-install)

 -- Michael Vogt <michael.vogt@ubuntu.com>  Wed, 17 May 2006 18:12:58 +0200

python-apt (0.6.16.2ubuntu6) dapper; urgency=low

  * debian/control:
    - Replaces: python-apt (<< 0.6.11), instead of Conflicts which is not
      correct here. (closes: #308586).
  * python/srcrecords.cc:
    - don't run auto "Restart" before performing a Lookup (but require
      explicit "Restart", fixes the docs/examples/sources.py example)
    - fix the initalization (no need to pass a PkgCacheType to the records)
  
 -- Michael Vogt <michael.vogt@ubuntu.com>  Mon,  8 May 2006 16:40:14 +0200

python-apt (0.6.16.2ubuntu5) dapper; urgency=low

  * apt/cache.py: Release locks on failure (thanks to Colin Watson)
    (closes: #35867)

 -- Michael Vogt <michael.vogt@ubuntu.com>  Tue, 21 Mar 2006 15:09:14 +0100

python-apt (0.6.16.2ubuntu4) dapper; urgency=low

  * apt/package.py: 
     - added Package.setDelete(purge) option

 -- Michael Vogt <michael.vogt@ubuntu.com>  Mon,  6 Mar 2006 18:59:33 +0000

python-apt (0.6.16.2ubuntu3) dapper; urgency=low

  * apt/package.py: undo some damager from pychecker

 -- Michael Vogt <michael.vogt@ubuntu.com>  Wed,  1 Mar 2006 15:34:23 +0100

python-apt (0.6.16.2ubuntu2) dapper; urgency=low

  * apt/progress.py: 
    - initialize FetchProgress.eta with the correct type
    - strip the staus str before passing it to InstallProgress.statusChanged()
  * apt/cache.py:
    - return useful values on Cache.update()
  * fix FTBFS

 -- Michael Vogt <michael.vogt@ubuntu.com>  Tue, 28 Feb 2006 14:07:06 +0100

python-apt (0.6.16.2ubuntu1) dapper; urgency=low

  * apt/progress.py: 
    - added InstallProgress.statusChange(pkg, percent, status) 
    - make DumbInstallProgress a new-style class 
      (thanks to kamion for the suggestions)
    - fix various pychecker warnings
  * apt/cache.py, apt/package.py: fix various pychecker warnings

 -- Michael Vogt <michael.vogt@ubuntu.com>  Tue, 28 Feb 2006 12:04:37 +0100

python-apt (0.6.16.2) unstable; urgency=low

  * Non-maintainer upload.
  * debian/control:
    + Replaces: python-apt (<< 0.6.11), instead of Conflicts which is not
      correct here. (closes: #308586).

 -- Pierre Habouzit <madcoder@debian.org>  Fri, 14 Apr 2006 19:30:51 +0200

python-apt (0.6.16.1) unstable; urgency=low

  * memleak fixed when pkgCache objects are deallocated
  * typos fixed (thanks to Gustavo Franco)
  * pkgRecords.Record added to get raw record data
  * python/cache.cc: "key" in pkgCache::VerIterator.DependsList[key] is
                     no longer locale specific but always english

 -- Michael Vogt <mvo@debian.org>  Wed, 22 Feb 2006 10:41:13 +0100

python-apt (0.6.16ubuntu2) dapper; urgency=low

  * Drop python2.3 package.

 -- Matthias Klose <doko@ubuntu.com>  Tue, 14 Feb 2006 15:27:26 +0000

python-apt (0.6.16ubuntu1) dapper; urgency=low

  * memleak fixed when pkgCache objects are deallocated

 -- Michael Vogt <michael.vogt@ubuntu.com>  Thu, 12 Jan 2006 00:08:05 +0100

python-apt (0.6.16) unstable; urgency=low

  * added GetPkgAcqFile to queue individual file downloads with the
    system (dosn't make use of the improved pkgAcqFile yet)
  * added SourceList.GetIndexes()
  * rewrote apt.cache.update() to use the improved aquire interface
  * apt/ API change: apt.Package.candidateOrigin returns a list of origins
    now instead of a single one
  * apt_pkg.Cdrom.Add() returns a boolean now, CdromProgress has totalSteps
  * added support for pkgIndexFile and added SourcesList.FindIndex()
  * added "trusted" to the Origin class

 -- Michael Vogt <michael.vogt@ubuntu.com>  Thu,  5 Jan 2006 00:56:36 +0100

python-apt (0.6.15) unstable; urgency=low

  * rewrote cache.Commit() and make it raise proper Exception if stuff
    goes wrong
  * fix a invalid return from cache.commit(), fail if a download failed
  * apt.Package.candidateOrigin returns a class now
  * added pkgAcquire, pkgPackageManager and a example (acquire.py)
  * tightend build-dependencies for new apt and the c++ transition

 -- Michael Vogt <mvo@debian.org>  Mon, 28 Nov 2005 23:48:37 +0100

python-apt (0.6.14) unstable; urgency=low

  * doc/examples/build-deps.py:
    - fixed/improved (thanks to Martin Michlmayr, closes: #321507)
  * apt_pkg.Cache.Update() does no longer reopen the cache
    (this is the job of the caller now)
  * python/srcrecords.cc:
    - support for "srcrecords.Files" added
    - always run "Restart" before performing a Lookup
  * export locking via: GetLock(),PkgSystem{Lock,UnLock}
  * apt/cache.py:
    - added  __iter__ to make "for pkg in apt.Cache:" stuff possible

 -- Michael Vogt <mvo@debian.org>  Wed,  9 Nov 2005 04:52:08 +0100

python-apt (0.6.13) unstable; urgency=low

  * support for depcache added
  * support for the PkgProblemResolver added
  * support for PkgSrcRecord.BuildDepends added
  * support for cdrom handling (add, ident) added
  * support for progress reporting from operations added
    (e.g. OpProgress, FetchProgress, InstallProgress, CdromProgress)
  * added tests/ directory with various tests for the code
  * native apt/ python directory added that contains
    a more pythonic interface to apt_pkg
  * made the apt/ python code PEP08 conform
  * python exceptions return the apt error message now
    (thanks to Chris Halls for the patch)

 -- Michael Vogt <mvo@debian.org>  Fri,  5 Aug 2005 10:30:31 +0200

python-apt (0.6.12.2) unstable; urgency=low

   * rebuild against the latest apt (c++ transition)

 -- Michael Vogt <mvo@debian.org>  Mon, 1 Aug 2005 11:06:03 +0200

python-apt (0.6.12.1) unstable; urgency=low

   * rebuild against the latest apt

 -- Michael Vogt <mvo@debian.org>  Tue, 28 Jun 2005 18:29:57 +0200

python-apt (0.6.12ubuntu1) breezy; urgency=low

  * Greek0@gmx.net--2005-main/python-apt--debian--0.6:
    - python2.{3,4}-apt conflicts with python-apt (<< 0.6.11)
      (closes: #308586)
      (closes ubuntu: #11380)

 -- Michael Vogt <michael.vogt@ubuntu.com>  Thu, 12 May 2005 11:34:05 +0200

python-apt (0.6.12) breezy; urgency=low

  * added a tests/ directory
  * added tests/pkgsrcrecords.py that will check if the pkgsrcrecords
    interface does not segfault
  * new native python "apt" interface that hides the details of apt_pkg

 -- Michael Vogt <michael.vogt@ubuntu.com>  Fri,  6 May 2005 10:11:52 +0200

python-apt (0.6.11) experimental; urgency=low

  * fixed some reference count problems in the depcache and
    pkgsrcrecords code
  * DepCache.Init() is never called implicit now
  * merged with python-apt tree from Greek0@gmx.net--2005-main

 -- Michael Vogt <mvo@debian.org>  Fri,  6 May 2005 10:04:38 +0200

python-apt (0.5.36ubuntu2) hoary; urgency=low

  * return "None" in GetCandidateVer() if no Candidate is found

 -- Michael Vogt <michael.vogt@ubuntu.com>  Tue, 15 Mar 2005 12:30:06 +0100

python-apt (0.5.36ubuntu1) hoary; urgency=low

  * DepCache.ReadPinFile() added
  * Fixed a bug in DepCache.Upgrade()

 -- Michael Vogt <michael.vogt@ubuntu.com>  Wed,  2 Mar 2005 11:32:15 +0100

python-apt (0.5.36) hoary; urgency=low

  * Fix build-depends, somehow lost in merge

 -- Matt Zimmerman <mdz@ubuntu.com>  Sat, 26 Feb 2005 18:53:54 -0800

python-apt (0.5.35) hoary; urgency=low

  * Target hoary this time

 -- Matt Zimmerman <mdz@ubuntu.com>  Sat, 26 Feb 2005 15:57:21 -0800

python-apt (0.5.34) unstable; urgency=low

  * Restore Ubuntu changes
    - Build python 2.4 as default, add python2.3-apt
    - Typo fix (Ubuntu #4677)

 -- Matt Zimmerman <mdz@ubuntu.com>  Sat, 26 Feb 2005 15:53:30 -0800

python-apt (0.5.33) unstable; urgency=low

  * Merge michael.vogt@ubuntu.com--2005/python-apt--pkgDepCache--0
    - Basic depcache API (Ubuntu #6889)

 -- Matt Zimmerman <mdz@ubuntu.com>  Sat, 26 Feb 2005 15:37:48 -0800

python-apt (0.5.32) unstable; urgency=low

  * Update to work with apt 0.5.32 (bzip2 deb support)

 -- Matt Zimmerman <mdz@debian.org>  Sun, 12 Dec 2004 09:44:45 -0800

python-apt (0.5.10) unstable; urgency=low

  * Recompile with apt 0.5

 -- Matt Zimmerman <mdz@debian.org>  Fri, 26 Dec 2003 09:09:40 -0800

python-apt (0.5.9) unstable; urgency=low

  * Fix broken object initialization in sourcelist.cc and srcrecords.cc
    (Closes: #215792)

 -- Matt Zimmerman <mdz@debian.org>  Thu, 25 Dec 2003 12:12:04 -0800

python-apt (0.5.8) unstable; urgency=low

  * Adjust build-depends to build with python2.3.  No other changes.
  * This seems to break the new source package support, probably because
    the new source package support is buggy.

 -- Matt Zimmerman <mdz@debian.org>  Fri,  8 Aug 2003 09:01:12 -0400

python-apt (0.5.5.2) unstable; urgency=low

  * Add myself to Uploaders so that bugs don't get tagged as NMU-fixed anymore
  * Initial support for working with source packages (Closes: #199716)

 -- Matt Zimmerman <mdz@debian.org>  Tue, 22 Jul 2003 22:20:00 -0400

python-apt (0.5.5.1) unstable; urgency=low

  * DepIterator::GlobOr increments the iterator; don't increment it again.
    This caused every other dependency to be skipped (Closes: #195805)
  * Avoid a null pointer dereference when calling keys() on an empty
    configuration (Closes: #149380)

 -- Matt Zimmerman <mdz@debian.org>  Mon,  2 Jun 2003 23:18:53 -0400

python-apt (0.5.5) unstable; urgency=low

  * Rebuild with apt 0.5.5

 -- Matt Zimmerman <mdz@debian.org>  Tue,  6 May 2003 10:01:22 -0400

python-apt (0.5.4.9) unstable; urgency=low

  * Parse /var/lib/dpkg/status in examples/tagfile.py, so that it works
    out of the box (Closes: #175340)
  * Rebuild with apt 0.5.4.9 (libapt-pkg-libc6.3-5-3.3)

 -- Matt Zimmerman <mdz@debian.org>  Tue, 18 Feb 2003 16:42:24 -0500

python-apt (0.5.4.4) unstable; urgency=low

  * Fix for memory leak with TmpGetCache.
    Closes: #151489
  * Include additional examples from Moshe Zadka <m@moshez.org>
    Closes: #150091, #152048
  * Rebuild for python2.2, which is now the default version
    Closes: #158460
  * No CVS directories in source tarball
    Closes: #157773

 -- Matt Zimmerman <mdz@debian.org>  Tue, 27 Aug 2002 19:22:10 -0400

python-apt (0.5.4.3) unstable; urgency=low

  * #include <new> in python/generic.h so that we can build on ia64, which
    uses g++-2.96 (Closes: #137467)

 -- Matt Zimmerman <mdz@debian.org>  Sat,  9 Mar 2002 23:34:13 -0500

python-apt (0.5.4.2) unstable; urgency=high

  * Fix g++-3.0 compilation issues (Closes: #134020)

 -- Matt Zimmerman <mdz@debian.org>  Sun, 24 Feb 2002 00:20:22 -0500

python-apt (0.5.4.1) unstable; urgency=low

  * Add apt-utils to build-depends, since libapt-pkg-dev doesn't pull it
    in.  This should allow python-apt to be autobuilt more readily.

 -- Matt Zimmerman <mdz@debian.org>  Sat, 23 Feb 2002 19:01:15 -0500

python-apt (0.5.4) unstable; urgency=low

  * Initial release.
  * Initial packaging by Jason Gunthorpe, et al.

 -- Matt Zimmerman <mdz@debian.org>  Wed, 16 Jan 2002 01:37:56 -0500<|MERGE_RESOLUTION|>--- conflicted
+++ resolved
@@ -1,7 +1,3 @@
-<<<<<<< HEAD
-python-apt (0.7.8ubuntu1) jaunty; urgency=low
-
-=======
 python-apt (0.7.9~exp2) experimental; urgency=low
 
   [ Julian Andres Klode ]
@@ -48,9 +44,8 @@
 
  -- Julian Andres Klode <jak@debian.org>  Sun, 11 Jan 2009 20:01:59 +0100
 
-python-apt (0.7.9~exp1) experimental; urgency=low
-
->>>>>>> 85839f4f
+python-apt (0.7.8ubuntu1) jaunty; urgency=low
+
   * Merged python-apt consolidation branch by Sebastian
     Heinlein (many thanks)
   * apt/cache.py:
