python-apt (0.7.0) experimental; urgency=low

  * python/apt_pkgmodule.cc:
    - added pkgCache::State::PkgCurrentState enums

 -- Michael Vogt <mvo@debian.org>  Wed,  2 May 2007 18:41:53 +0200

python-apt (0.6.21) unstable; urgency=low

  * apt/cdrom.py:
    - better cdrom handling support
  * apt/package.py:
    - added candidateDependencies, installedDependencies
    - SizeToString supports PyLong too 
    - support pkg.architecture
    - support candidateRecord, installedRecord
  * apt/cache.py:
    - fix rootdir
  * apt/cdrom.py:
    - fix bug in cdrom mountpoint handling

 -- Michael Vogt <mvo@debian.org>  Tue, 24 Apr 2007 21:24:28 +0200

python-apt (0.6.20) unstable; urgency=low

  * python/generic.h:
    - fix incorrect use of PyMem_DEL(), use pyObject_DEL()
      instead. This fixes a nasty segfault with python2.5
      (lp: 63226)
  * python/pkgrecords.cc:
    - export SHA1Hash() as well
  * debian/rules: Remove dh_python call.
  * apt/progress.cc:
    - protect against not-parsable strings send from dpkg (lp: 68553)
  * python/pkgmanager.cc:
    - fix typo (closes: #382853)
  * debian/control:
    - tightend dependency (closes: #383478)
  * apt/progress.py:
    - use os._exit() in the child (lp: #53298)
    - use select() when checking for statusfd (lp: #53282)
  * acknoledge NMU (closes: #378048, #373512)
  * python/apt_pkgmodule.cc:
    - fix missing docstring (closes: #368907), 
      Thanks to Josh Triplett
  * make it build against python2.5
  * python/progress.cc:
    - fix memleak (lp: #43096)

 -- Michael Vogt <mvo@debian.org>  Tue, 19 Dec 2006 13:32:11 +0100

python-apt (0.6.19) unstable; urgency=low

  [ Michael Vogt ]
  * doc/examples/print_uris.py:
    - added a example to show how the indexfile.ArchiveURI() can be used
      with binary packages
  * python/apt_pkgmodule.cc:
    - export sha256 generation

  [ Otavio Salvador ]
  * apt/cache.py:
    - fix commit doc string to also cite the open related callbacks
    - allow change of rootdir for APT database loading
<<<<<<< HEAD
    - add dh_installexamples in package building Closes: #376014
  * python/depcache.cc:
    - "IsGarbage()" method added (to support auto-mark)

 -- Michael Vogt <mvo@debian.org>  Wed, 26 Jul 2006 18:57:23 +0200

python-apt (0.6.18-0.2) unstable; urgency=low

  * Non-maintainer upload.
  * Add ${shlibs:Depends} and ${misc:Depends} (Closes: #377615).

 -- Christoph Berg <myon@debian.org>  Tue, 18 Jul 2006 11:39:52 +0200

python-apt (0.6.18-0.1) unstable; urgency=high

  * Non-maintainer upload.
  * Call dh_pycentral and dh_python before dh_installdeb, to make sure
    the dh_pycentral snippets are put into the maintainer scripts; patch from
    Sam Morris. (Closes: #376416)

 -- Steinar H. Gunderson <sesse@debian.org>  Wed, 12 Jul 2006 23:26:50 +0200
=======
  
 -- Michael Vogt <michael.vogt@ubuntu.com>  Tue, 27 Jun 2006 16:51:56 +0200
>>>>>>> 4a741085

python-apt (0.6.18) unstable; urgency=low

  * Non-maintainer upload.
  * Update for the new Python policy. Closes: #373512

 -- Raphael Hertzog <hertzog@debian.org>  Sat, 17 Jun 2006 15:09:28 +0200

python-apt (0.6.17) unstable; urgency=low

  * apt/progress.py: 
    - initialize FetchProgress.eta with the correct type
    - strip the staus str before passing it to InstallProgress.statusChanged()
    - added InstallProgress.statusChange(pkg, percent, status) 
    - make DumbInstallProgress a new-style class 
      (thanks to kamion for the suggestions)
    - fix various pychecker warnings
  * apt/cache.py:
    - return useful values on Cache.update()
    - Release locks on failure (thanks to Colin Watson)
    - fix various pychecker warnings
  * apt/package.py: 
    - fix various pychecker warnings
    - check if looupRecords succeeded
    - fix bug in the return statement of _downloadable()
  * python/srcrecords.cc:
    - add "Restart" method
    - don't run auto "Restart" before performing a Lookup 
    - fix the initalization (no need to pass a PkgCacheType to the records)
    - added "Index" attribute
  * python/indexfile.cc:
    - added ArchiveURI() method
  
 -- Michael Vogt <mvo@debian.org>  Mon,  8 May 2006 22:34:58 +0200

python-apt (0.6.16.2) unstable; urgency=low
  
  * Non-maintainer upload.
  * debian/control:
    + Replaces: python-apt (<< 0.6.11), instead of Conflicts which is not
      correct here. (closes: #308586).

 -- Pierre Habouzit <madcoder@debian.org>  Fri, 14 Apr 2006 19:30:51 +0200
  
python-apt (0.6.16.1) unstable; urgency=low

  * memleak fixed when pkgCache objects are deallocated
  * typos fixed (thanks to Gustavo Franco)
  * pkgRecords.Record added to get raw record data
  * python/cache.cc: "key" in pkgCache::VerIterator.DependsList[key] is
                     no longer locale specific but always english

 -- Michael Vogt <mvo@debian.org>  Wed, 22 Feb 2006 10:41:13 +0100

python-apt (0.6.16) unstable; urgency=low

  * added GetPkgAcqFile to queue individual file downloads with the 
    system (dosn't make use of the improved pkgAcqFile yet)
  * added SourceList.GetIndexes()
  * rewrote apt.cache.update() to use the improved aquire interface
  * apt/ API change: apt.Package.candidateOrigin returns a list of origins 
    now instead of a single one
  * apt_pkg.Cdrom.Add() returns a boolean now, CdromProgress has totalSteps
  * added support for pkgIndexFile and added SourcesList.FindIndex()
  * added "trusted" to the Origin class

 -- Michael Vogt <michael.vogt@ubuntu.com>  Thu,  5 Jan 2006 00:56:36 +0100

python-apt (0.6.15) unstable; urgency=low

  * rewrote cache.Commit() and make it raise proper Exception if stuff
    goes wrong
  * fix a invalid return from cache.commit(), fail if a download failed
  * apt.Package.candidateOrigin returns a class now
  * added pkgAcquire, pkgPackageManager and a example (acquire.py)
  * tightend build-dependencies for new apt and the c++ transition

 -- Michael Vogt <mvo@debian.org>  Mon, 28 Nov 2005 23:48:37 +0100

python-apt (0.6.14) unstable; urgency=low

  * doc/examples/build-deps.py:
    - fixed/improved (thanks to Martin Michlmayr, closes: #321507)
  * apt_pkg.Cache.Update() does no longer reopen the cache
    (this is the job of the caller now)
  * python/srcrecords.cc:
    - support for "srcrecords.Files" added
    - always run "Restart" before performing a Lookup 
  * export locking via: GetLock(),PkgSystem{Lock,UnLock} 
  * apt/cache.py:
    - added  __iter__ to make "for pkg in apt.Cache:" stuff possible

 -- Michael Vogt <mvo@debian.org>  Wed,  9 Nov 2005 04:52:08 +0100

python-apt (0.6.13) unstable; urgency=low

  * support for depcache added
  * support for the PkgProblemResolver added
  * support for PkgSrcRecord.BuildDepends added
  * support for cdrom handling (add, ident) added
  * support for progress reporting from operations added
    (e.g. OpProgress, FetchProgress, InstallProgress, CdromProgress)
  * added tests/ directory with various tests for the code
  * native apt/ python directory added that contains
    a more pythonic interface to apt_pkg
  * made the apt/ python code PEP08 conform
  * python exceptions return the apt error message now 
    (thanks to Chris Halls for the patch)
  
 -- Michael Vogt <mvo@debian.org>  Fri,  5 Aug 2005 10:30:31 +0200

python-apt (0.6.12.2) unstable; urgency=low

   * rebuild against the latest apt (c++ transition)

 -- Michael Vogt <mvo@debian.org>  Mon, 1 Aug 2005 11:06:03 +0200

python-apt (0.6.12.1) unstable; urgency=low

   * rebuild against the latest apt

 -- Michael Vogt <mvo@debian.org>  Tue, 28 Jun 2005 18:29:57 +0200 

python-apt (0.6.12ubuntu1) breezy; urgency=low

  * Greek0@gmx.net--2005-main/python-apt--debian--0.6:
    - python2.{3,4}-apt conflicts with python-apt (<< 0.6.11)
      (closes: #308586)
      (closes ubuntu: #11380)

 -- Michael Vogt <michael.vogt@ubuntu.com>  Thu, 12 May 2005 11:34:05 +0200

python-apt (0.6.12) breezy; urgency=low
  
  * added a tests/ directory
  * added tests/pkgsrcrecords.py that will check if the pkgsrcrecords
    interface does not segfault
  * new native python "apt" interface that hides the details of apt_pkg

 -- Michael Vogt <michael.vogt@ubuntu.com>  Fri,  6 May 2005 10:11:52 +0200
  
python-apt (0.6.11) experimental; urgency=low

  * fixed some reference count problems in the depcache and 
    pkgsrcrecords code
  * DepCache.Init() is never called implicit now
  * merged with python-apt tree from Greek0@gmx.net--2005-main

 -- Michael Vogt <mvo@debian.org>  Fri,  6 May 2005 10:04:38 +0200

python-apt (0.5.36ubuntu2) hoary; urgency=low

  * return "None" in GetCandidateVer() if no Candidate is found

 -- Michael Vogt <michael.vogt@ubuntu.com>  Tue, 15 Mar 2005 12:30:06 +0100

python-apt (0.5.36ubuntu1) hoary; urgency=low

  * DepCache.ReadPinFile() added
  * Fixed a bug in DepCache.Upgrade()

 -- Michael Vogt <michael.vogt@ubuntu.com>  Wed,  2 Mar 2005 11:32:15 +0100

python-apt (0.5.36) hoary; urgency=low

  * Fix build-depends, somehow lost in merge

 -- Matt Zimmerman <mdz@ubuntu.com>  Sat, 26 Feb 2005 18:53:54 -0800

python-apt (0.5.35) hoary; urgency=low

  * Target hoary this time

 -- Matt Zimmerman <mdz@ubuntu.com>  Sat, 26 Feb 2005 15:57:21 -0800

python-apt (0.5.34) unstable; urgency=low

  * Restore Ubuntu changes
    - Build python 2.4 as default, add python2.3-apt
    - Typo fix (Ubuntu #4677)

 -- Matt Zimmerman <mdz@ubuntu.com>  Sat, 26 Feb 2005 15:53:30 -0800

python-apt (0.5.33) unstable; urgency=low

  * Merge michael.vogt@ubuntu.com--2005/python-apt--pkgDepCache--0
    - Basic depcache API (Ubuntu #6889)

 -- Matt Zimmerman <mdz@ubuntu.com>  Sat, 26 Feb 2005 15:37:48 -0800

python-apt (0.5.32) unstable; urgency=low

  * Update to work with apt 0.5.32 (bzip2 deb support)

 -- Matt Zimmerman <mdz@debian.org>  Sun, 12 Dec 2004 09:44:45 -0800

python-apt (0.5.10) unstable; urgency=low

  * Recompile with apt 0.5

 -- Matt Zimmerman <mdz@debian.org>  Fri, 26 Dec 2003 09:09:40 -0800

python-apt (0.5.9) unstable; urgency=low

  * Fix broken object initialization in sourcelist.cc and srcrecords.cc
    (Closes: #215792)

 -- Matt Zimmerman <mdz@debian.org>  Thu, 25 Dec 2003 12:12:04 -0800

python-apt (0.5.8) unstable; urgency=low

  * Adjust build-depends to build with python2.3.  No other changes.
  * This seems to break the new source package support, probably because
    the new source package support is buggy.

 -- Matt Zimmerman <mdz@debian.org>  Fri,  8 Aug 2003 09:01:12 -0400

python-apt (0.5.5.2) unstable; urgency=low

  * Add myself to Uploaders so that bugs don't get tagged as NMU-fixed anymore 
  * Initial support for working with source packages (Closes: #199716)

 -- Matt Zimmerman <mdz@debian.org>  Tue, 22 Jul 2003 22:20:00 -0400

python-apt (0.5.5.1) unstable; urgency=low

  * DepIterator::GlobOr increments the iterator; don't increment it again.
    This caused every other dependency to be skipped (Closes: #195805)
  * Avoid a null pointer dereference when calling keys() on an empty
    configuration (Closes: #149380) 

 -- Matt Zimmerman <mdz@debian.org>  Mon,  2 Jun 2003 23:18:53 -0400

python-apt (0.5.5) unstable; urgency=low

  * Rebuild with apt 0.5.5

 -- Matt Zimmerman <mdz@debian.org>  Tue,  6 May 2003 10:01:22 -0400

python-apt (0.5.4.9) unstable; urgency=low

  * Parse /var/lib/dpkg/status in examples/tagfile.py, so that it works
    out of the box (Closes: #175340)
  * Rebuild with apt 0.5.4.9 (libapt-pkg-libc6.3-5-3.3)

 -- Matt Zimmerman <mdz@debian.org>  Tue, 18 Feb 2003 16:42:24 -0500

python-apt (0.5.4.4) unstable; urgency=low

  * Fix for memory leak with TmpGetCache.
    Closes: #151489
  * Include additional examples from Moshe Zadka <m@moshez.org>
    Closes: #150091, #152048
  * Rebuild for python2.2, which is now the default version
    Closes: #158460
  * No CVS directories in source tarball
    Closes: #157773

 -- Matt Zimmerman <mdz@debian.org>  Tue, 27 Aug 2002 19:22:10 -0400
  
python-apt (0.5.4.3) unstable; urgency=low

  * #include <new> in python/generic.h so that we can build on ia64, which
    uses g++-2.96 (Closes: #137467)

 -- Matt Zimmerman <mdz@debian.org>  Sat,  9 Mar 2002 23:34:13 -0500

python-apt (0.5.4.2) unstable; urgency=high

  * Fix g++-3.0 compilation issues (Closes: #134020)

 -- Matt Zimmerman <mdz@debian.org>  Sun, 24 Feb 2002 00:20:22 -0500

python-apt (0.5.4.1) unstable; urgency=low

  * Add apt-utils to build-depends, since libapt-pkg-dev doesn't pull it
    in.  This should allow python-apt to be autobuilt more readily.

 -- Matt Zimmerman <mdz@debian.org>  Sat, 23 Feb 2002 19:01:15 -0500

python-apt (0.5.4) unstable; urgency=low

  * Initial release.
  * Initial packaging by Jason Gunthorpe, et al.

 -- Matt Zimmerman <mdz@debian.org>  Wed, 16 Jan 2002 01:37:56 -0500<|MERGE_RESOLUTION|>--- conflicted
+++ resolved
@@ -1,5 +1,7 @@
 python-apt (0.7.0) experimental; urgency=low
 
+  * support translated pacakge descriptions
+  * support automatic dependency information
   * python/apt_pkgmodule.cc:
     - added pkgCache::State::PkgCurrentState enums
 
@@ -62,7 +64,6 @@
   * apt/cache.py:
     - fix commit doc string to also cite the open related callbacks
     - allow change of rootdir for APT database loading
-<<<<<<< HEAD
     - add dh_installexamples in package building Closes: #376014
   * python/depcache.cc:
     - "IsGarbage()" method added (to support auto-mark)
@@ -84,10 +85,6 @@
     Sam Morris. (Closes: #376416)
 
  -- Steinar H. Gunderson <sesse@debian.org>  Wed, 12 Jul 2006 23:26:50 +0200
-=======
-  
- -- Michael Vogt <michael.vogt@ubuntu.com>  Tue, 27 Jun 2006 16:51:56 +0200
->>>>>>> 4a741085
 
 python-apt (0.6.18) unstable; urgency=low
 
