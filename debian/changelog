--- conflicted
+++ resolved
@@ -1,14 +1,4 @@
-<<<<<<< HEAD
-python-apt (0.7.2ubuntu1) gutsy; urgency=low
-
-  * merged from debian/unstable
-  * Remaining changes:
-    - data/templates/Ubuntu.info: gutsy repository information
-    - set Maintainer field to ubuntu
-
- -- Michael Vogt <michael.vogt@ubuntu.com>  Thu, 14 Jun 2007 12:08:49 +0200
-=======
-python-apt (0.7.3) unstable; urgency=low
+python-apt (0.7.2ubuntu2) gutsy; urgency=low
 
   * python/package.py:
     - added Record class that can be accessed like a dictionary
@@ -20,8 +10,16 @@
     - throw FetchCancelleException, FetchFailedException, 
       LockFailedException exceptions when something goes wrong
 
- --
->>>>>>> 5a05be08
+ -- Michael Vogt <michael.vogt@ubuntu.com>  Thu, 28 Jun 2007 16:03:01 +0200
+
+python-apt (0.7.2ubuntu1) gutsy; urgency=low
+
+  * merged from debian/unstable
+  * Remaining changes:
+    - data/templates/Ubuntu.info: gutsy repository information
+    - set Maintainer field to ubuntu
+
+ -- Michael Vogt <michael.vogt@ubuntu.com>  Thu, 14 Jun 2007 12:08:49 +0200
 
 python-apt (0.7.2) unstable; urgency=low
 
