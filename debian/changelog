<<<<<<< HEAD
python-apt (0.7.9~exp2ubuntu2) jaunty; urgency=low

  * apt/__init__.py:
    - remove the future warning 
  * aptsources/distro.py:
    - fix indent breakage (LP: #319714)

 -- Michael Vogt <michael.vogt@ubuntu.com>  Wed, 21 Jan 2009 21:47:21 +0100

python-apt (0.7.9~exp2ubuntu1) jaunty; urgency=low

  * Merged from debian, lots of documentation updates
    and other fixes (thanks to Julian Andres Klode)

 -- Michael Vogt <michael.vogt@ubuntu.com>  Tue, 20 Jan 2009 15:32:54 +0100
=======
python-apt (0.7.9~exp3) experimental; urgency=low

  * aptsources/distro.py:
    - use iso_3166.xml instead of iso_3166.tab
    - fix incorrect indent 
  * debian/control:
    - add Recommends to iso-codes (for iso_3166.xml)

 --
>>>>>>> 9ecd5cc1

python-apt (0.7.9~exp2) experimental; urgency=low

  [ Julian Andres Klode ]
  * apt/*.py:
    - Almost complete cleanup of the code
    - Remove inconsistent use of tabs and spaces (Closes: #505443)
    - Improved documentation
  * apt/debfile.py:
    - Drop get*() methods, as they are deprecated and were
      never in a stable release
    - Make DscSrcPackage working
  * apt/gtk/widgets.py:
    - Fix the code and document the signals
  * Introduce new documentation build with Sphinx
    - Contains style Guide (Closes: #481562)
    - debian/rules: Build the documentation here
    - setup.py: Remove pydoc building and add new docs.
    - debian/examples: Include examples from documentation
    - debian/python-apt.docs:
      + Change html/ to build/doc/html.
      + Add build/doc/text for the text-only documentation
  * setup.py:
    - Only create build/data when building, not all the time
    - Remove build/mo and build/data on clean -a
  * debian/control:
    - Remove the Conflicts on python2.3-apt, python2.4-apt, as
      they are only needed for oldstable (sarge)
    - Build-Depend on python-sphinx (>= 0.5)
  * aptsources/distinfo.py:
    - Allow @ in mirror urls (Closes: #478171) (LP: #223097)
  * Merge Ben Finney's whitespace changes (Closes: #481563)
  * Merge Ben Finney's do not use has_key() (Closes: #481878)
  * Do not use deprecated form of raise statement (Closes: #494259)
  * Add support for PkgRecords.SHA256Hash (Closes: #456113)
  
  [ Michael Vogt ]
  * apt/package.py:
    - fix bug in candidateInstalledSize property
  * aptsources/distinfo.py:
    - fix too restrictive mirror url check
  * aptsources/distro.py:
    - only add nearest_server and server to the mirrors if
      they are defined

 -- Julian Andres Klode <jak@debian.org>  Sun, 11 Jan 2009 20:01:59 +0100

python-apt (0.7.8ubuntu1) jaunty; urgency=low

  * Merged python-apt consolidation branch by Sebastian
    Heinlein (many thanks)
  * apt/cache.py:
    - new method "isVirtualPackage()" 
    - new method "getProvidingPackages()"
    - new method "getRequiredDownload()"
    - new method "additionalRequiredSpace()"
  * apt/debfile.py:
    - move a lot of the gdebi code into this file, this
      provides interfaces for querrying and installing
      .deb files and .dsc files
  * apt/package.py:
    - better description parsing 
    - new method "installedFiles()"
    - new method "getChangelog()"
  * apt/gtk/widgets.py:
    - new gobject GOpProgress
    - new gobject GFetchProgress
    - new gobject GInstallProgress
    - new gobject GDpkgInstallProgress
    - new widget GtkAptProgress
  * doc/examples/gui-inst.py: 
    - updated to use the new widgets
  * debian/control:
    - add suggests for python-gtk2 and python-vte
  * setup.py:
    - build html/ help of the apt and aptsources modules
      into /usr/share/doc/python-apt/html

 -- Michael Vogt <mvo@debian.org>  Mon, 15 Dec 2008 14:29:47 +0100

python-apt (0.7.8) unstable; urgency=low

  [ Michael Vogt ]
  * python/cache.cc:
    - fix crash if Ver.PriorityType() returns NULL
    - fix GetCandidateVer() reporting incorrect versions after
      SetCandidateVer() was used. Thanks to Julian Andres Klode for
      the test-case (LP: #237372)
  * python/apt_instmodule.cc:
    - do not change working dir in debExtractArchive() (LP: #184093)
  * apt/cache.py:
    - support "in" in apt.Cache() (LP: #251587)
  * apt/package.py:
    - do not return None in sourcePackageName (LP: #123062)
  * python/progress.cc:
    - when pulse() does not return a boolean assume "true"
      (thanks to Martin Pitt for telling me about the problem)
  * python/apt_pkgmodule.cc:
    - add "SelState{Unknown,Install,Hold,DeInstall,Purge}" constants
  * aptsources/__init__.py, aptsources/distinfo.py:
    - run apt_pkg.init() when aptsources gets imported and not
      the distinfo function
    - fix detection of cdrom sources and add test for it
  * python/metaindex.cc
    - fix crash when incorrect attribute is given
  * data/templates/Ubuntu.info.in:
    - updated
  * aptsources/distro.py:
    - add parameter to get_distro() to make unit testing easier
  * tests/test_aptsources_ports.py:
    - add test for arch specific handling (when sub arch is on
      a different mirror than "main" arches)

  [ Julian Andres Klode ]
  * python/acquire.cc (GetPkgAcqFile): Support DestDir and DestFilename.

 -- Michael Vogt <mvo@debian.org>  Mon, 24 Nov 2008 10:24:30 +0200

python-apt (0.7.8~ubuntu2) jaunty; urgency=low

  [ Michael Vogt ]
  * data/templates/Ubuntu.info.in:
    - updated to fix ports.ubuntu.com for powerpc and lpia
      (LP: #220890)
  * aptsources/distro.py:
    - add parameter to get_distro() to make unit testing easier
  * tests/test_aptsources_ports.py:
    - add test for arch specific handling (when sub arch is on
      a different mirror than "main" arches)

  [ Julian Andres Klode ]
  * python/acquire.cc (GetPkgAcqFile): Support DestDir and DestFilename.

 -- Michael Vogt <michael.vogt@ubuntu.com>  Mon, 10 Nov 2008 11:35:03 +0100
  
python-apt (0.7.8~ubuntu1) jaunty; urgency=low

  * python/apt_pkgmodule.cc:
    - add "SelState{Unknown,Install,Hold,DeInstall,Purge}" constants
  * python/metaindex.cc
    - fix crash when incorrect attribute is given
  * data/templates/Ubuntu.info.in:
    - updated for jaunty

 -- Michael Vogt <michael.vogt@ubuntu.com>  Mon, 03 Nov 2008 11:46:54 +0100

python-apt (0.7.7.1ubuntu4) intrepid; urgency=low

  * apt/package.py:
    - do not return None in sourcePackageName (LP: #123062)
  * python/progress.cc:
    - when pulse() does not return a boolean assume "true"
      (thanks to Martin Pitt for telling me about the problem)
  * aptsources/__init__.py, aptsources/distinfo.py:
    - run apt_pkg.init() when aptsources gets imported and not
      the distinfo function
    - fix detection of cdrom sources and add test for it
 
 -- Michael Vogt <michael.vogt@ubuntu.com>  Thu, 18 Sep 2008 14:42:46 +0200

python-apt (0.7.7.1ubuntu3) intrepid; urgency=low

  * Rebuild against current apt on hppa.

 -- Colin Watson <cjwatson@ubuntu.com>  Mon, 01 Sep 2008 11:37:58 +0100

python-apt (0.7.7.1ubuntu2) intrepid; urgency=low

  * python/cache.cc:
    - fix GetCandidateVer() reporting incorrect versions after
      SetCandidateVer() was used. Thanks to Julian Andres Klode for
      the test-case (LP: #237372)
  * python/apt_instmodule.cc:
    - do not change working dir in debExtractArchive() (LP: #184093)
  * apt/cache.py:
    - support "in" in apt.Cache() (LP: #251587)

 -- Michael Vogt <michael.vogt@ubuntu.com>  Tue, 05 Aug 2008 11:35:32 +0200

python-apt (0.7.7.1ubuntu1) intrepid; urgency=low

  * python/cache.cc:
    - fix crash if Ver.PriorityType() returns NULL  (LP: #253255)

 -- Michael Vogt <michael.vogt@ubuntu.com>  Wed, 30 Jul 2008 10:26:53 +0200

python-apt (0.7.7ubuntu2) intrepid; urgency=low

  * python/metaindex.cc
    - fix crash when incorrect attribute is given
  * data/templates/Ubuntu.info.in:
    - updated
  * aptsources/distro.py:
    - add parameter to get_distro() to make unit testing easier
  * tests/test_aptsources_ports.py:
    - add test for arch specific handling (when sub arch is on
      a different mirror than "main" arches)

  [ Julian Andres Klode ]
  * python/acquire.cc (GetPkgAcqFile): Support DestDir and DestFilename.

 -- Michael Vogt <mvo@debian.org>  Mon, 24 Nov 2008 10:24:30 +0200

python-apt (0.7.7.1+nmu1) unstable; urgency=medium

  * Non-maintainer upload.
  * data/templates/Debian.info.in: Set the BaseURI to security.debian.org for
    lenny/updates, etch/updates and sarge/updates. (Closes: #503237)

 -- Jonny Lamb <jonny@debian.org>  Fri, 24 Oct 2008 12:44:33 +0100

python-apt (0.7.7.1) unstable; urgency=low

  * data/templates/Debian.info.in:
    - add 'lenny' template info (closes: #476364)
  * aptsources/distinfo.py:
    - fix template matching for arch specific code (LP: #244093)

 -- Michael Vogt <michael.vogt@ubuntu.com>  Fri, 25 Jul 2008 18:34:28 +0200

python-apt (0.7.7ubuntu1) intrepid; urgency=low

  * merged from debian-sid

 -- Michael Vogt <michael.vogt@ubuntu.com>  Tue, 22 Jul 2008 15:58:37 +0200

python-apt (0.7.7) unstable; urgency=low

  [ Emanuele Rocca ]
  * data/templates/Debian.info.in:
    - s/MatchUri/MatchURI/. Thanks, Gustavo Noronha Silva (closes: #487673)
  * python/cache.cc:
    - Throw an exception rather than segfaulting when GetCache() is called
      before InitSystem() (closes: #369147)
  * doc/examples/config.py:
    - Fix config.py --help (closes: #257007)

  [ Michael Vogt ]
  * python/apt_pkgmodule.cc:
    - fix bug in hashsum calculation when the original string
      contains \0 charackters (thanks to Celso Providelo and 
      Ryan Hass for the test-case) LP: #243630
  * tests/test_hashsums.py:
    - add tests for the hashsum code
  * apt/package.py:
    - add "isAutoRemovable()" method
  * python/pkgsrcrecords.cc:
    - add "Record" attribute to the PkgSrcRecord to access the
      full source record
  * debian/rules:
    - remove the arch-build target, we have bzr-builddeb now

 -- Michael Vogt <mvo@debian.org>  Tue, 22 Jul 2008 10:16:03 +0200

python-apt (0.7.6ubuntu3) intrepid; urgency=low

  * apt/package.py:
    - add "isAutoRemovable()" method

 -- Michael Vogt <michael.vogt@ubuntu.com>  Mon, 14 Jul 2008 15:18:03 +0100

python-apt (0.7.6ubuntu2) intrepid; urgency=low

  * python/apt_pkgmodule.cc:
    - fix bug in hashsum calculation when the original string
      contains \0 charackters (thanks to Celso Providelo and 
      Ryan Hass for the test-case) LP: #243630
  * tests/test_hashsums.py:
    - add tests for the hashsum code

 -- Michael Vogt <mvo@debian.org>  Fri, 04 Jul 2008 19:53:28 +0200

python-apt (0.7.6ubuntu1) intrepid; urgency=low

  * merged with debian, remaining changes:
    - more up-to-date mirror list

 -- Michael Vogt <michael.vogt@ubuntu.com>  Fri, 04 Jul 2008 11:00:33 +0200

python-apt (0.7.6) unstable; urgency=low

  * apt/cache.py:
    - add "memonly" option to apt.Cache() to force python-apt to
      not touch the pkgcache.bin file (this works around a possible
      race condition in the pkgcache.bin handling)
  * data/templates/Ubuntu.info.in:
    - added ubuntu 'intrepid'
  * debian/README.source:
    - added (basic) documentation how to build python-apt
  * aptsources/distinfo.py:
    - support arch specific BaseURI, MatchURI and MirrosFile fields
      in the distinfo template
  * debian/control:
    - move bzr branch to bzr.debian.org and update Vcs-Bzr

 -- Michael Vogt <mvo@debian.org>  Wed, 18 Jun 2008 14:46:43 +0200

python-apt (0.7.5ubuntu2) intrepid; urgency=low

  * apt/cache.py:
    - add "memonly" option to apt.Cache() to force python-apt to
      not touch the pkgcache.bin file (this works around a possible
      race condition in the pkgcache.bin handling)

 -- Michael Vogt <michael.vogt@ubuntu.com>  Fri, 13 Jun 2008 12:14:34 +0200

python-apt (0.7.5ubuntu1) intrepid; urgency=low

  * merged from debian-sid

 -- Michael Vogt <michael.vogt@ubuntu.com>  Thu, 12 Jun 2008 12:32:00 +0200

python-apt (0.7.5) unstable; urgency=low

  * use the new ListUpdate() code
  * add example in doc/examples/update.py
  * python/pkgrecords.cc:
    - export the Homepage field
  * python/tar.cc:
    - fix .lzma extraction (thanks to bigjools)
   * python/sourcelist.cc:
     - support GetIndexes() GetAll argument to implement
       something like --print-uris
   * python/apt_pkgmodule.cc:
     - add InstState{Ok,ReInstReq,Hold,HoldReInstReq} constants
   * apt/cache.py:
     - add reqReinstallPkgs property that lists all packages in
       ReInstReq or HoldReInstReq

 -- Michael Vogt <mvo@debian.org>  Tue, 19 Feb 2008 21:06:36 +0100

python-apt (0.7.4ubuntu9) intrepid; urgency=low

  * aptsources/distinfo.py:
    - support arch specific BaseURI, MatchURI and MirrosFile fields
      in the distinfo template (LP: #220890)

 -- Michael Vogt <michael.vogt@ubuntu.com>  Wed, 28 May 2008 12:20:23 +0200

python-apt (0.7.4ubuntu8) intrepid; urgency=low

  * data/templates/Ubuntu.info.in:
    - added ubuntu 'intrepid'
  * debian/README.source: 
    - added (basic) documentation how to build python-apt

 -- Michael Vogt <michael.vogt@ubuntu.com>  Mon, 05 May 2008 10:40:58 +0200

python-apt (0.7.4ubuntu7) hardy; urgency=low

  * data/templates/Ubuntu.mirrors: 
    - updated mirrors list from launchpad (LP: #153284)
  * util/get_ubuntu_mirrors_from_lp.py:
    - rewritten to use +archivemirrors-rss and feedburner

 -- Michael Vogt <michael.vogt@ubuntu.com>  Mon, 07 Apr 2008 16:15:28 +0200

python-apt (0.7.4ubuntu6) hardy; urgency=low

  * rebuild due to python-central problems

 -- Michael Vogt <michael.vogt@ubuntu.com>  Tue, 19 Feb 2008 17:58:29 +0100

python-apt (0.7.4ubuntu5) hardy; urgency=low

  * python/sourcelist.cc:
    - support GetIndexes() GetAll argument to implement
      something like --print-uris
  * python/apt_pkgmodule.cc:
    - add InstState{Ok,ReInstReq,Hold,HoldReInstReq} constants
  * apt/cache.py:
    - add reqReinstallPkgs property that lists all packages in
      ReInstReq or HoldReInstReq

 -- Michael Vogt <michael.vogt@ubuntu.com>  Mon, 18 Feb 2008 16:55:51 +0100

python-apt (0.7.4ubuntu4) hardy; urgency=low

  * python/pkgrecords.cc:
    - export the Homepage field

 -- Michael Vogt <michael.vogt@ubuntu.com>  Mon, 11 Feb 2008 10:34:39 +0100

python-apt (0.7.4ubuntu3) hardy; urgency=low

  * python/tar.cc:
    - fix .lzma extraction (thanks to bigjools for reporting)

 -- Michael Vogt <michael.vogt@ubuntu.com>  Fri, 25 Jan 2008 09:57:31 +0000

python-apt (0.7.4ubuntu2) hardy; urgency=low

  * use the new apt ListUpdate() code
  * add example in doc/examples/update.py

 -- Michael Vogt <mvo@debian.org>  Tue, 19 Feb 2008 21:06:36 +0100

python-apt (0.7.4ubuntu1) hardy; urgency=low

  * merged from debian/unstable, remaining changes:
   - rebuild against latest apt
   - maintainer field changed

 -- Michael Vogt <michael.vogt@ubuntu.com>  Thu, 13 Dec 2007 15:00:22 +0100

python-apt (0.7.4) unstable; urgency=low

  * apt/debfile.py:
    - added wrapper around apt_inst.debExtract()
    - support dictionary like access
  * apt/package.py:
    - fix apt.package.Dependency.relation initialization
  * python/apt_instmodule.cc:
    - added arCheckMember()
    - fix typo
  * aptsources/distro.py:
    - throw NoDistroTemplateException if not distribution template
      can be found
  * python/string.cc:
    - fix overflow in SizeToStr()
  * python/metaindex.cc:
    - added support for the metaIndex objects
  * python/sourceslist.cc:
    - support new "List" attribute that returns the list of
      metaIndex source entries
  * python/depcache.cc:
    - be more threading friendly
  * python/tag.cc
    - support "None" as default in
      ParseSection(control).get(field, default), LP: #44470
  * python/progress.cc:
    - fix refcount problem in OpProgress
    - fix refcount problem in FetchProgress
    - fix refcount problem in CdromProgress
  * apt/README.apt:
    - fix typo (thanks to Thomas Schoepf, closes: #387787)
  * po/fr.po:
    - merge update, thanks to Christian Perrier (closes:  #435918)
  * data/templates/:
    - update templates

 -- Michael Vogt <mvo@debian.org>  Thu, 06 Dec 2007 15:35:46 +0100

python-apt (0.7.3.1ubuntu6) hardy; urgency=low

  * remove python-central pre-depends, this is no longer needed
    during upgrades now that we have "PYCENTRAL_NO_DPKG_QUERY"

 -- Michael Vogt <michael.vogt@ubuntu.com>  Wed, 21 Nov 2007 20:33:42 +0100

python-apt (0.7.3.1ubuntu5) hardy; urgency=low

  * add hardy to the ubuntu sources.list template

 -- Michael Vogt <michael.vogt@ubuntu.com>  Sat, 27 Oct 2007 15:03:18 -0400

python-apt (0.7.3.1ubuntu4) gutsy; urgency=low

  * pre-depend on gutsy version pycentral, this ensures that we get a 
    updated dpkg with triggers support before pycentral uses  
    /usr/bin/dpkg-querry (LP: #152827)

 -- Michael Vogt <michael.vogt@ubuntu.com>  Mon, 15 Oct 2007 11:24:12 +0200

python-apt (0.7.3.1ubuntu3) gutsy; urgency=low

  * data/templates/Ubuntu.mirrors:
    - update the static mirror list from LP (LP: #126148)

 -- Michael Vogt <michael.vogt@ubuntu.com>  Thu, 11 Oct 2007 00:13:00 +0200

python-apt (0.7.3.1ubuntu2) gutsy; urgency=low

  * apt/package.py:
    - fix apt.package.Dependency.relation initialization

 -- Michael Vogt <michael.vogt@ubuntu.com>  Mon, 01 Oct 2007 20:08:47 +0200

python-apt (0.7.3.1ubuntu1) gutsy; urgency=low

  * python/metaindex.cc:
    - added support for the metaIndex objects
  * python/sourceslist.cc:
    - support new "List" attribute that returns the list of
      metaIndex source entries
  * python/string.cc:
    - fix overflow in SizeToStr()

 -- Michael Vogt <michael.vogt@ubuntu.com>  Tue, 04 Sep 2007 16:36:11 +0200

python-apt (0.7.3.1) unstable; urgency=low

  * NMU
  * Fix version to not use CPU and OS since it's not available on APT
    anymore (closes: #435653, #435674)

 -- Otavio Salvador <otavio@debian.org>  Thu, 02 Aug 2007 18:45:25 -0300

python-apt (0.7.3ubuntu2) gutsy; urgency=low

  * rebuild against latest apt

 -- Michael Vogt <michael.vogt@ubuntu.com>  Fri, 03 Aug 2007 14:16:41 +0200

python-apt (0.7.3ubuntu1) gutsy; urgency=low

  * apt/debfile.py:
    - added wrapper around apt_inst.debExtract()
    - support dictionary like access
  * python/apt_instmodule.cc:
    - added arCheckMember()
  * build with latest python-distutils-extra (thanks
    to doko for notifiying about the problem)
  * aptsources/distro.py:
    - throw NoDistroTemplateException if not distribution template
      can be found

 -- Michael Vogt <michael.vogt@ubuntu.com>  Tue, 31 Jul 2007 13:40:04 +0200

python-apt (0.7.3) unstable; urgency=low

  * apt/package.py:
    - added Record class that can be accessed like a dictionary
      and return it in candidateRecord and installedRecord
      (thanks to Alexander Sack for discussing this with me)
  * doc/examples/records.py:
    - added example how to use the new Records class
  * apt/cache.py:
    - throw FetchCancelleException, FetchFailedException,
      LockFailedException exceptions when something goes wrong
  * aptsources/distro.py:
    - generalized some code, bringing it into the Distribution
      class, and wrote some missing methods for the DebianDistribution
      one (thanks to Gustavo Noronha Silva)
  * debian/control:
    - updated for python-distutils-extra (>= 1.9.0)
  * debian/python-apt.install:
    - fix i18n files
  * python/indexfile.cc:
    - increase str buffer in PackageIndexFileRepr

 -- Michael Vogt <michael.vogt@ubuntu.com>  Fri, 27 Jul 2007 16:57:28 +0200

python-apt (0.7.2ubuntu3) gutsy; urgency=low

  * Rebuild against libapt-pkg-libc6.6-6-4.4.

 -- Colin Watson <cjwatson@ubuntu.com>  Mon, 09 Jul 2007 16:36:46 +0100

python-apt (0.7.2ubuntu2) gutsy; urgency=low

  * python/package.py:
    - added Record class that can be accessed like a dictionary
      and return it in candidateRecord and installedRecord
      (thanks to Alexander Sack for discussing this with me)
  * doc/examples/records.py:
    - added example how to use the new Records class
  * python/cache.py:
    - throw FetchCancelleException, FetchFailedException, 
      LockFailedException exceptions when something goes wrong

 -- Michael Vogt <michael.vogt@ubuntu.com>  Thu, 28 Jun 2007 16:03:01 +0200

python-apt (0.7.2ubuntu1) gutsy; urgency=low

  * merged from debian/unstable
  * Remaining changes:
    - data/templates/Ubuntu.info: gutsy repository information
    - set Maintainer field to ubuntu

 -- Michael Vogt <michael.vogt@ubuntu.com>  Thu, 14 Jun 2007 12:08:49 +0200

python-apt (0.7.2) unstable; urgency=low

  * build against the new apt
  * support for new "aptsources" pythn module
    (thanks to Sebastian Heinlein)
  * merged support for translated package descriptions
  * merged support for automatic removal of unused dependencies

 -- Michael Vogt <mvo@debian.org>  Sun, 10 Jun 2007 20:13:38 +0200

python-apt (0.7.1) experimental; urgency=low

  * merged http://glatzor.de/bzr/python-apt/sebi:
    - this means that the new aptsources modules is available

 -- Michael Vogt <mvo@debian.org>  Mon, 14 May 2007 13:33:42 +0200

python-apt (0.7.0) experimental; urgency=low

  * support translated pacakge descriptions
  * support automatic dependency information

 -- Michael Vogt <mvo@debian.org>  Wed,  2 May 2007 18:41:53 +0200

python-apt (0.6.22) unstable; urgency=low

  * python/apt_pkgmodule.cc:
    - added pkgCache::State::PkgCurrentState enums
  * python/pkgrecords.cc:
    - added SourceVer

 -- Michael Vogt <mvo@debian.org>  Wed, 23 May 2007 09:44:03 +0200

python-apt (0.6.21ubuntu1) gutsy; urgency=low

  [Michael Vogt]
  * python/apt_pkgmodule.cc:
    - added pkgCache::State::PkgCurrentState enums
  * data/templates/Ubuntu.info.in:
    - updated for gusty
  [Sebastian Heinlein]
  * Fix the addition of of sources that are already enabled but not with
    all components - fix LP#98795
  * Handle changes of forced servers of child repositories in a more
    sane way - fix LP#85060

 -- Michael Vogt <michael.vogt@ubuntu.com>  Wed,  2 May 2007 14:27:54 +0200

python-apt (0.6.21) unstable; urgency=low

  * apt/cdrom.py:
    - better cdrom handling support
  * apt/package.py:
    - added candidateDependencies, installedDependencies
    - SizeToString supports PyLong too
    - support pkg.architecture
    - support candidateRecord, installedRecord
  * apt/cache.py:
    - fix rootdir
  * apt/cdrom.py:
    - fix bug in cdrom mountpoint handling

 -- Michael Vogt <mvo@debian.org>  Tue, 24 Apr 2007 21:24:28 +0200

python-apt (0.6.20ubuntu16) feisty; urgency=low

  * Fix the addition of of sources that are already enabled but not with
    all components - fix LP#98795

 -- Sebastian Heinlein <glatzor@ubuntu.com>  Wed,  4 Apr 2007 11:31:33 +0200

python-apt (0.6.20ubuntu15) unstable; urgency=low

  [ Sebastian Heinlein ]
  * Update the mirror lists from Launchpad
  * Only include http and ftp servers - LP#99060
  [Michael Vogt]
  * fix error in invalid unicode handler (LP#99753)

 -- Michael Vogt <michael.vogt@ubuntu.com>  Mon,  2 Apr 2007 14:25:31 +0200

python-apt (0.6.20ubuntu14) feisty; urgency=low

  [Michael Vogt]
  * aptsources/distro.py:
    - fix typo (LP#84009)
  * fix gettext import (LP#92764)
  * po/*.po:
    - make update-po
  [ Sebastian Heinlein ]
  * remove an oboslete function
  * fix the url comparision with trainling slashes - LP#95031

 -- Michael Vogt <michael.vogt@ubuntu.com>  Mon, 26 Mar 2007 18:47:22 +0200

python-apt (0.6.20ubuntu13) feisty; urgency=low

  * fix in the duplicated source checking (thanks to Sebastian Heinlein)
  * python/depache.cc:
    - properly support isAutoInstalled flag

 -- Michael Vogt <michael.vogt@ubuntu.com>  Wed, 14 Mar 2007 16:38:22 +0100

python-apt (0.6.20ubuntu12) feisty; urgency=low

  * apt/cdrom.py:
    - fix bug in cdrom __init__ code
  * debian/rules:
    - added "DH_PYCENTRAL=nomove"


 -- Michael Vogt <michael.vogt@ubuntu.com>  Wed,  7 Mar 2007 10:41:00 +0100

python-apt (0.6.20ubuntu11) feisty; urgency=low

  * apt/packages.py:
    - support candidateDependencies, installedDependencies
    - support pkg.architecture
    - support candidateRecord, installedRecord

 -- Michael Vogt <michael.vogt@ubuntu.com>  Tue,  6 Mar 2007 16:22:49 +0100

python-apt (0.6.20ubuntu10) feisty; urgency=low

  * debian/control:
    - added XS-Vcs-Bzr header to make finding the repo easier
  * apt/cache.py:
    - fix rootdir var

 -- Michael Vogt <michael.vogt@ubuntu.com>  Thu,  1 Mar 2007 14:36:33 +0100

python-apt (0.6.20ubuntu9) feisty; urgency=low

  * Re-add debian/python-apt.install (LP: #88134)
    - This seems to have gone missing between 0.6.20ubuntu6 and 0.6.20ubuntu8
    - This probably happened because it wasn't added to bzr

 -- Matt Zimmerman <mdz@ubuntu.com>  Mon, 26 Feb 2007 14:04:15 -0800

python-apt (0.6.20ubuntu8) feisty; urgency=low

  * fix FTBFS

 -- Michael Vogt <michael.vogt@ubuntu.com>  Mon, 26 Feb 2007 18:41:37 +0100

python-apt (0.6.20ubuntu7) feisty; urgency=low

  * aptsources/distro.py:
    - fix crash in add_source (LP#85806)
  * apt/package.py:
    - handle invalid unicode more gracefully (LP#86215)
  * rebuild against latest apt

 -- Michael Vogt <michael.vogt@ubuntu.com>  Mon, 26 Feb 2007 14:31:00 +0100

python-apt (0.6.20ubuntu6) feisty; urgency=low

  * Build the extension for the debug interpreter.
  * Set Ubuntu maintainer address.

 -- Matthias Klose <doko@ubuntu.com>  Sat, 17 Feb 2007 02:10:37 +0100

python-apt (0.6.20ubuntu5) feisty; urgency=low

  * be more robust in has_repository (LP#84897)

 -- Michael Vogt <michael.vogt@ubuntu.com>  Tue, 13 Feb 2007 17:49:55 +0100

python-apt (0.6.20ubuntu4) feisty; urgency=low

  * rebuild against latest libapt

 -- Michael Vogt <michael.vogt@ubuntu.com>  Tue,  6 Feb 2007 16:40:37 +0100

python-apt (0.6.20ubuntu3) feisty; urgency=low

  * fixes in the new 'aptsources' module 
    (thanks to Sebastian Heinlein)
  * apt/cdrom.py:
    - better cdrom handling support
  * python/string.cc:
    - SizeToString supports PyLong too 
  * apt/cache.py:
    - fix rootdir

 -- Michael Vogt <michael.vogt@ubuntu.com>  Mon,  5 Feb 2007 10:29:55 +0100

python-apt (0.6.20ubuntu2) feisty; urgency=low

  * python/depcache.cc:
    - MarkInstall() has new FromUser argument to support marking
      packages as automatically installed
  * merged the 'aptsources' module for sources.list handling 
    (thanks to Sebastian Heinlein)

 -- Michael Vogt <michael.vogt@ubuntu.com>  Fri,  2 Feb 2007 16:26:38 +0100

python-apt (0.6.20ubuntu1) feisty; urgency=low

  * merged from debian

 -- Michael Vogt <michael.vogt@ubuntu.com>  Tue, 19 Dec 2006 13:41:32 +0100

python-apt (0.6.20) unstable; urgency=low

  * python/generic.h:
    - fix incorrect use of PyMem_DEL(), use pyObject_DEL()
      instead. This fixes a nasty segfault with python2.5
      (lp: 63226)
  * python/pkgrecords.cc:
    - export SHA1Hash() as well
  * debian/rules: Remove dh_python call.
  * apt/progress.cc:
    - protect against not-parsable strings send from dpkg (lp: 68553)
  * python/pkgmanager.cc:
    - fix typo (closes: #382853)
  * debian/control:
    - tightend dependency (closes: #383478)
  * apt/progress.py:
    - use os._exit() in the child (lp: #53298)
    - use select() when checking for statusfd (lp: #53282)
  * acknoledge NMU (closes: #378048, #373512)
  * python/apt_pkgmodule.cc:
    - fix missing docstring (closes: #368907),
      Thanks to Josh Triplett
  * make it build against python2.5
  * python/progress.cc:
    - fix memleak (lp: #43096)

 -- Michael Vogt <mvo@debian.org>  Tue, 19 Dec 2006 13:32:11 +0100

python-apt (0.6.19ubuntu9.1) edgy-updates; urgency=low

  * protect against not-parsable strings send from dpkg (lp: 68553)

 -- Michael Vogt <michael.vogt@ubuntu.com>  Fri, 27 Oct 2006 10:41:44 +0200

python-apt (0.6.19ubuntu9) edgy; urgency=low

  * Reupload to restore dependency on python-central.
  * debian/rules: Remove dh_python call.

 -- Matthias Klose <doko@ubuntu.com>  Thu, 12 Oct 2006 14:26:46 +0200

python-apt (0.6.19ubuntu8) edgy; urgency=low

  * support pkgDepCache::ActionGroup()

 -- Michael Vogt <michael.vogt@ubuntu.com>  Fri,  6 Oct 2006 18:03:46 +0200

python-apt (0.6.19ubuntu7) edgy; urgency=low

  * python/generic.h:
    - fix incorrect use of PyMem_DEL(), use PyObject_DEL()
      instead. This fixes a nasty segfault with python2.5
      (lp: 63226)

 -- Michael Vogt <michael.vogt@ubuntu.com>  Wed,  4 Oct 2006 16:45:53 +0200

python-apt (0.6.19ubuntu6) edgy; urgency=low

  * python/progress.cc:
    - fix memleak (lp: #43096)

 -- Michael Vogt <michael.vogt@ubuntu.com>  Mon,  2 Oct 2006 18:33:44 +0200

python-apt (0.6.19ubuntu5) edgy; urgency=low

  * python/pkgmanager.cc:
    - fix typo (closes: #382853)
  * debian/control:
    - tightend dependency (closes: #383478)
  * apt/progress.py:
    - use os._exit() in the child (lp: #53298)
    - use select() when checking for statusfd (lp: #53282)
  * acknoledge NMU (closes: #378048, #373512)
  * python/apt_pkgmodule.cc:
    - fix missing docstring (closes: #368907), 
      Thanks to Josh Triplett
  * make it build against python2.5

 -- Michael Vogt <michael.vogt@ubuntu.com>  Mon, 18 Sep 2006 18:28:19 +0200

python-apt (0.6.19ubuntu4) edgy; urgency=low

  * Rebuild to add support for python2.5.

 -- Matthias Klose <doko@ubuntu.com>  Fri,  8 Sep 2006 13:32:47 +0000
  
python-apt (0.6.19ubuntu3) edgy; urgency=low

  * merged ddtp support

 -- Michael Vogt <michael.vogt@ubuntu.com>  Mon, 14 Aug 2006 16:25:51 +0200

python-apt (0.6.19ubuntu2) edgy; urgency=low

  * tightened build-deps on latest apt

 -- Michael Vogt <michael.vogt@ubuntu.com>  Thu,  3 Aug 2006 17:02:30 +0200

python-apt (0.6.19ubuntu1) edgy; urgency=low

  [ Michael Vogt ]
  * doc/examples/print_uris.py:
    - added a example to show how the indexfile.ArchiveURI() can be used
      with binary packages
  * python/apt_pkgmodule.cc:
    - export sha256 generation
  * added support for the pkgDepCache.IsGarbage() flag

  [ Otavio Salvador ]
  * apt/cache.py:
    - fix commit doc string to also cite the open related callbacks
    - allow change of rootdir for APT database loading
    - add dh_installexamples in package building Closes: #376014

 -- Michael Vogt <michael.vogt@ubuntu.com>  Thu, 27 Jul 2006 15:00:55 +0200

python-apt (0.6.19) unstable; urgency=low

  [ Michael Vogt ]
  * doc/examples/print_uris.py:
    - added a example to show how the indexfile.ArchiveURI() can be used
      with binary packages
  * python/apt_pkgmodule.cc:
    - export sha256 generation

  [ Otavio Salvador ]
  * apt/cache.py:
    - fix commit doc string to also cite the open related callbacks
    - allow change of rootdir for APT database loading
    - add dh_installexamples in package building Closes: #376014
  * python/depcache.cc:
    - "IsGarbage()" method added (to support auto-mark)

 -- Michael Vogt <mvo@debian.org>  Thu, 27 Jul 2006 00:42:20 +0200

python-apt (0.6.18-0.2) unstable; urgency=low

  * Non-maintainer upload.
  * Add ${shlibs:Depends} and ${misc:Depends} (Closes: #377615).

 -- Christoph Berg <myon@debian.org>  Tue, 18 Jul 2006 11:39:52 +0200

python-apt (0.6.18-0.1) unstable; urgency=high

  * Non-maintainer upload.
  * Call dh_pycentral and dh_python before dh_installdeb, to make sure
    the dh_pycentral snippets are put into the maintainer scripts; patch from
    Sam Morris. (Closes: #376416)

 -- Steinar H. Gunderson <sesse@debian.org>  Wed, 12 Jul 2006 23:26:50 +0200

python-apt (0.6.18) unstable; urgency=low

  * Non-maintainer upload.
  * Update for the new Python policy. Closes: #373512

 -- Raphael Hertzog <hertzog@debian.org>  Sat, 17 Jun 2006 15:09:28 +0200

python-apt (0.6.17) unstable; urgency=low

  * apt/progress.py:
    - initialize FetchProgress.eta with the correct type
    - strip the staus str before passing it to InstallProgress.statusChanged()
    - added InstallProgress.statusChange(pkg, percent, status)
    - make DumbInstallProgress a new-style class
      (thanks to kamion for the suggestions)
    - fix various pychecker warnings
  * apt/cache.py:
    - return useful values on Cache.update()
    - Release locks on failure (thanks to Colin Watson)
    - fix various pychecker warnings
  * apt/package.py:
    - fix various pychecker warnings
    - check if looupRecords succeeded
    - fix bug in the return statement of _downloadable()
  * python/srcrecords.cc:
    - add "Restart" method
    - don't run auto "Restart" before performing a Lookup
    - fix the initalization (no need to pass a PkgCacheType to the records)
    - added "Index" attribute
  * python/indexfile.cc:
    - added ArchiveURI() method

 -- Michael Vogt <mvo@debian.org>  Mon,  8 May 2006 22:34:58 +0200

python-apt (0.6.16.2ubuntu9) edgy; urgency=low

  * rebuild against the latest apt (with auto-mark support)
  * the full merge needs a newer python-support 

 -- Michael Vogt <michael.vogt@ubuntu.com>  Mon,  3 Jul 2006 21:33:40 +0200

python-apt (0.6.16.2ubuntu8) dapper; urgency=low

  * apt/package.py:
    - fix return value in {candidate,installed}Downloadable

 -- Michael Vogt <michael.vogt@ubuntu.com>  Wed, 17 May 2006 19:28:44 +0200

python-apt (0.6.16.2ubuntu7) dapper; urgency=low

  * apt/package.py:
    - check if _lookupRecord() succeeded when checking
      maintainer or description (fixes invalid descriptions under 
      rare circumstances in gnome-app-install)

 -- Michael Vogt <michael.vogt@ubuntu.com>  Wed, 17 May 2006 18:12:58 +0200

python-apt (0.6.16.2ubuntu6) dapper; urgency=low

  * debian/control:
    - Replaces: python-apt (<< 0.6.11), instead of Conflicts which is not
      correct here. (closes: #308586).
  * python/srcrecords.cc:
    - don't run auto "Restart" before performing a Lookup (but require
      explicit "Restart", fixes the docs/examples/sources.py example)
    - fix the initalization (no need to pass a PkgCacheType to the records)
  
 -- Michael Vogt <michael.vogt@ubuntu.com>  Mon,  8 May 2006 16:40:14 +0200

python-apt (0.6.16.2ubuntu5) dapper; urgency=low

  * apt/cache.py: Release locks on failure (thanks to Colin Watson)
    (closes: #35867)

 -- Michael Vogt <michael.vogt@ubuntu.com>  Tue, 21 Mar 2006 15:09:14 +0100

python-apt (0.6.16.2ubuntu4) dapper; urgency=low

  * apt/package.py: 
     - added Package.setDelete(purge) option

 -- Michael Vogt <michael.vogt@ubuntu.com>  Mon,  6 Mar 2006 18:59:33 +0000

python-apt (0.6.16.2ubuntu3) dapper; urgency=low

  * apt/package.py: undo some damager from pychecker

 -- Michael Vogt <michael.vogt@ubuntu.com>  Wed,  1 Mar 2006 15:34:23 +0100

python-apt (0.6.16.2ubuntu2) dapper; urgency=low

  * apt/progress.py: 
    - initialize FetchProgress.eta with the correct type
    - strip the staus str before passing it to InstallProgress.statusChanged()
  * apt/cache.py:
    - return useful values on Cache.update()
  * fix FTBFS

 -- Michael Vogt <michael.vogt@ubuntu.com>  Tue, 28 Feb 2006 14:07:06 +0100

python-apt (0.6.16.2ubuntu1) dapper; urgency=low

  * apt/progress.py: 
    - added InstallProgress.statusChange(pkg, percent, status) 
    - make DumbInstallProgress a new-style class 
      (thanks to kamion for the suggestions)
    - fix various pychecker warnings
  * apt/cache.py, apt/package.py: fix various pychecker warnings

 -- Michael Vogt <michael.vogt@ubuntu.com>  Tue, 28 Feb 2006 12:04:37 +0100

python-apt (0.6.16.2) unstable; urgency=low

  * Non-maintainer upload.
  * debian/control:
    + Replaces: python-apt (<< 0.6.11), instead of Conflicts which is not
      correct here. (closes: #308586).

 -- Pierre Habouzit <madcoder@debian.org>  Fri, 14 Apr 2006 19:30:51 +0200

python-apt (0.6.16.1) unstable; urgency=low

  * memleak fixed when pkgCache objects are deallocated
  * typos fixed (thanks to Gustavo Franco)
  * pkgRecords.Record added to get raw record data
  * python/cache.cc: "key" in pkgCache::VerIterator.DependsList[key] is
                     no longer locale specific but always english

 -- Michael Vogt <mvo@debian.org>  Wed, 22 Feb 2006 10:41:13 +0100

python-apt (0.6.16ubuntu2) dapper; urgency=low

  * Drop python2.3 package.

 -- Matthias Klose <doko@ubuntu.com>  Tue, 14 Feb 2006 15:27:26 +0000

python-apt (0.6.16ubuntu1) dapper; urgency=low

  * memleak fixed when pkgCache objects are deallocated

 -- Michael Vogt <michael.vogt@ubuntu.com>  Thu, 12 Jan 2006 00:08:05 +0100

python-apt (0.6.16) unstable; urgency=low

  * added GetPkgAcqFile to queue individual file downloads with the
    system (dosn't make use of the improved pkgAcqFile yet)
  * added SourceList.GetIndexes()
  * rewrote apt.cache.update() to use the improved aquire interface
  * apt/ API change: apt.Package.candidateOrigin returns a list of origins
    now instead of a single one
  * apt_pkg.Cdrom.Add() returns a boolean now, CdromProgress has totalSteps
  * added support for pkgIndexFile and added SourcesList.FindIndex()
  * added "trusted" to the Origin class

 -- Michael Vogt <michael.vogt@ubuntu.com>  Thu,  5 Jan 2006 00:56:36 +0100

python-apt (0.6.15) unstable; urgency=low

  * rewrote cache.Commit() and make it raise proper Exception if stuff
    goes wrong
  * fix a invalid return from cache.commit(), fail if a download failed
  * apt.Package.candidateOrigin returns a class now
  * added pkgAcquire, pkgPackageManager and a example (acquire.py)
  * tightend build-dependencies for new apt and the c++ transition

 -- Michael Vogt <mvo@debian.org>  Mon, 28 Nov 2005 23:48:37 +0100

python-apt (0.6.14) unstable; urgency=low

  * doc/examples/build-deps.py:
    - fixed/improved (thanks to Martin Michlmayr, closes: #321507)
  * apt_pkg.Cache.Update() does no longer reopen the cache
    (this is the job of the caller now)
  * python/srcrecords.cc:
    - support for "srcrecords.Files" added
    - always run "Restart" before performing a Lookup
  * export locking via: GetLock(),PkgSystem{Lock,UnLock}
  * apt/cache.py:
    - added  __iter__ to make "for pkg in apt.Cache:" stuff possible

 -- Michael Vogt <mvo@debian.org>  Wed,  9 Nov 2005 04:52:08 +0100

python-apt (0.6.13) unstable; urgency=low

  * support for depcache added
  * support for the PkgProblemResolver added
  * support for PkgSrcRecord.BuildDepends added
  * support for cdrom handling (add, ident) added
  * support for progress reporting from operations added
    (e.g. OpProgress, FetchProgress, InstallProgress, CdromProgress)
  * added tests/ directory with various tests for the code
  * native apt/ python directory added that contains
    a more pythonic interface to apt_pkg
  * made the apt/ python code PEP08 conform
  * python exceptions return the apt error message now
    (thanks to Chris Halls for the patch)

 -- Michael Vogt <mvo@debian.org>  Fri,  5 Aug 2005 10:30:31 +0200

python-apt (0.6.12.2) unstable; urgency=low

   * rebuild against the latest apt (c++ transition)

 -- Michael Vogt <mvo@debian.org>  Mon, 1 Aug 2005 11:06:03 +0200

python-apt (0.6.12.1) unstable; urgency=low

   * rebuild against the latest apt

 -- Michael Vogt <mvo@debian.org>  Tue, 28 Jun 2005 18:29:57 +0200

python-apt (0.6.12ubuntu1) breezy; urgency=low

  * Greek0@gmx.net--2005-main/python-apt--debian--0.6:
    - python2.{3,4}-apt conflicts with python-apt (<< 0.6.11)
      (closes: #308586)
      (closes ubuntu: #11380)

 -- Michael Vogt <michael.vogt@ubuntu.com>  Thu, 12 May 2005 11:34:05 +0200

python-apt (0.6.12) breezy; urgency=low

  * added a tests/ directory
  * added tests/pkgsrcrecords.py that will check if the pkgsrcrecords
    interface does not segfault
  * new native python "apt" interface that hides the details of apt_pkg

 -- Michael Vogt <michael.vogt@ubuntu.com>  Fri,  6 May 2005 10:11:52 +0200

python-apt (0.6.11) experimental; urgency=low

  * fixed some reference count problems in the depcache and
    pkgsrcrecords code
  * DepCache.Init() is never called implicit now
  * merged with python-apt tree from Greek0@gmx.net--2005-main

 -- Michael Vogt <mvo@debian.org>  Fri,  6 May 2005 10:04:38 +0200

python-apt (0.5.36ubuntu2) hoary; urgency=low

  * return "None" in GetCandidateVer() if no Candidate is found

 -- Michael Vogt <michael.vogt@ubuntu.com>  Tue, 15 Mar 2005 12:30:06 +0100

python-apt (0.5.36ubuntu1) hoary; urgency=low

  * DepCache.ReadPinFile() added
  * Fixed a bug in DepCache.Upgrade()

 -- Michael Vogt <michael.vogt@ubuntu.com>  Wed,  2 Mar 2005 11:32:15 +0100

python-apt (0.5.36) hoary; urgency=low

  * Fix build-depends, somehow lost in merge

 -- Matt Zimmerman <mdz@ubuntu.com>  Sat, 26 Feb 2005 18:53:54 -0800

python-apt (0.5.35) hoary; urgency=low

  * Target hoary this time

 -- Matt Zimmerman <mdz@ubuntu.com>  Sat, 26 Feb 2005 15:57:21 -0800

python-apt (0.5.34) unstable; urgency=low

  * Restore Ubuntu changes
    - Build python 2.4 as default, add python2.3-apt
    - Typo fix (Ubuntu #4677)

 -- Matt Zimmerman <mdz@ubuntu.com>  Sat, 26 Feb 2005 15:53:30 -0800

python-apt (0.5.33) unstable; urgency=low

  * Merge michael.vogt@ubuntu.com--2005/python-apt--pkgDepCache--0
    - Basic depcache API (Ubuntu #6889)

 -- Matt Zimmerman <mdz@ubuntu.com>  Sat, 26 Feb 2005 15:37:48 -0800

python-apt (0.5.32) unstable; urgency=low

  * Update to work with apt 0.5.32 (bzip2 deb support)

 -- Matt Zimmerman <mdz@debian.org>  Sun, 12 Dec 2004 09:44:45 -0800

python-apt (0.5.10) unstable; urgency=low

  * Recompile with apt 0.5

 -- Matt Zimmerman <mdz@debian.org>  Fri, 26 Dec 2003 09:09:40 -0800

python-apt (0.5.9) unstable; urgency=low

  * Fix broken object initialization in sourcelist.cc and srcrecords.cc
    (Closes: #215792)

 -- Matt Zimmerman <mdz@debian.org>  Thu, 25 Dec 2003 12:12:04 -0800

python-apt (0.5.8) unstable; urgency=low

  * Adjust build-depends to build with python2.3.  No other changes.
  * This seems to break the new source package support, probably because
    the new source package support is buggy.

 -- Matt Zimmerman <mdz@debian.org>  Fri,  8 Aug 2003 09:01:12 -0400

python-apt (0.5.5.2) unstable; urgency=low

  * Add myself to Uploaders so that bugs don't get tagged as NMU-fixed anymore
  * Initial support for working with source packages (Closes: #199716)

 -- Matt Zimmerman <mdz@debian.org>  Tue, 22 Jul 2003 22:20:00 -0400

python-apt (0.5.5.1) unstable; urgency=low

  * DepIterator::GlobOr increments the iterator; don't increment it again.
    This caused every other dependency to be skipped (Closes: #195805)
  * Avoid a null pointer dereference when calling keys() on an empty
    configuration (Closes: #149380)

 -- Matt Zimmerman <mdz@debian.org>  Mon,  2 Jun 2003 23:18:53 -0400

python-apt (0.5.5) unstable; urgency=low

  * Rebuild with apt 0.5.5

 -- Matt Zimmerman <mdz@debian.org>  Tue,  6 May 2003 10:01:22 -0400

python-apt (0.5.4.9) unstable; urgency=low

  * Parse /var/lib/dpkg/status in examples/tagfile.py, so that it works
    out of the box (Closes: #175340)
  * Rebuild with apt 0.5.4.9 (libapt-pkg-libc6.3-5-3.3)

 -- Matt Zimmerman <mdz@debian.org>  Tue, 18 Feb 2003 16:42:24 -0500

python-apt (0.5.4.4) unstable; urgency=low

  * Fix for memory leak with TmpGetCache.
    Closes: #151489
  * Include additional examples from Moshe Zadka <m@moshez.org>
    Closes: #150091, #152048
  * Rebuild for python2.2, which is now the default version
    Closes: #158460
  * No CVS directories in source tarball
    Closes: #157773

 -- Matt Zimmerman <mdz@debian.org>  Tue, 27 Aug 2002 19:22:10 -0400

python-apt (0.5.4.3) unstable; urgency=low

  * #include <new> in python/generic.h so that we can build on ia64, which
    uses g++-2.96 (Closes: #137467)

 -- Matt Zimmerman <mdz@debian.org>  Sat,  9 Mar 2002 23:34:13 -0500

python-apt (0.5.4.2) unstable; urgency=high

  * Fix g++-3.0 compilation issues (Closes: #134020)

 -- Matt Zimmerman <mdz@debian.org>  Sun, 24 Feb 2002 00:20:22 -0500

python-apt (0.5.4.1) unstable; urgency=low

  * Add apt-utils to build-depends, since libapt-pkg-dev doesn't pull it
    in.  This should allow python-apt to be autobuilt more readily.

 -- Matt Zimmerman <mdz@debian.org>  Sat, 23 Feb 2002 19:01:15 -0500

python-apt (0.5.4) unstable; urgency=low

  * Initial release.
  * Initial packaging by Jason Gunthorpe, et al.

 -- Matt Zimmerman <mdz@debian.org>  Wed, 16 Jan 2002 01:37:56 -0500<|MERGE_RESOLUTION|>--- conflicted
+++ resolved
@@ -1,4 +1,13 @@
-<<<<<<< HEAD
+python-apt (0.7.9~exp2ubuntu3) jaunty; urgency=low
+
+  * apt/__init__.py:
+    - use iso_3166.xml instead of iso_3166.tab
+    - fix incorrect indent 
+  * debian/control:
+    - add Recommends to iso-codes (for iso_3166.xml)
+
+ -- Michael Vogt <michael.vogt@ubuntu.com>  Thu, 22 Jan 2009 09:37:17 +0100
+
 python-apt (0.7.9~exp2ubuntu2) jaunty; urgency=low
 
   * apt/__init__.py:
@@ -14,17 +23,6 @@
     and other fixes (thanks to Julian Andres Klode)
 
  -- Michael Vogt <michael.vogt@ubuntu.com>  Tue, 20 Jan 2009 15:32:54 +0100
-=======
-python-apt (0.7.9~exp3) experimental; urgency=low
-
-  * aptsources/distro.py:
-    - use iso_3166.xml instead of iso_3166.tab
-    - fix incorrect indent 
-  * debian/control:
-    - add Recommends to iso-codes (for iso_3166.xml)
-
- --
->>>>>>> 9ecd5cc1
 
 python-apt (0.7.9~exp2) experimental; urgency=low
 
