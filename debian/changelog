python-apt (0.7.6ubuntu3) intrepid; urgency=low

  * apt/package.py:
    - add "isAutoRemovable()" method

 -- Michael Vogt <michael.vogt@ubuntu.com>  Mon, 14 Jul 2008 15:18:03 +0100

python-apt (0.7.6ubuntu2) intrepid; urgency=low

  [ Emanuele Rocca ]
  * data/templates/Debian.info.in:
    - s/MatchUri/MatchURI/. Thanks, Gustavo Noronha Silva (closes: #487673)
  * python/cache.cc:
    - Throw an exception rather than segfaulting when GetCache() is called
      before InitSystem() (closes: #369147)
  * doc/examples/config.py:
    - Fix config.py --help (closes: #257007)

  [ Michael Vogt ]
  * python/apt_pkgmodule.cc:
    - fix bug in hashsum calculation when the original string
      contains \0 charackters (thanks to Celso Providelo and 
      Ryan Hass for the test-case) LP: #243630
  * tests/test_hashsums.py:
    - add tests for the hashsum code
<<<<<<< HEAD
=======
  * apt/package.py:
    - add "isAutoRemovable()" method
  * python/pkgsrcrecords.cc:
    - add "Record" attribute to the PkgSrcRecord to access the
      full source record
  * debian/rules:
    - remove the arch-build target, we have bzr-builddeb now
>>>>>>> 5d8dd13a

 -- Michael Vogt <mvo@debian.org>  Tue, 22 Jul 2008 10:16:03 +0200

python-apt (0.7.6ubuntu1) intrepid; urgency=low

  * merged with debian, remaining changes:
    - more up-to-date mirror list

 -- Michael Vogt <michael.vogt@ubuntu.com>  Fri, 04 Jul 2008 11:00:33 +0200

python-apt (0.7.6) unstable; urgency=low

  * apt/cache.py:
    - add "memonly" option to apt.Cache() to force python-apt to
      not touch the pkgcache.bin file (this works around a possible
      race condition in the pkgcache.bin handling)
  * data/templates/Ubuntu.info.in:
    - added ubuntu 'intrepid'
  * debian/README.source:
    - added (basic) documentation how to build python-apt
  * aptsources/distinfo.py:
    - support arch specific BaseURI, MatchURI and MirrosFile fields
      in the distinfo template
  * debian/control:
    - move bzr branch to bzr.debian.org and update Vcs-Bzr

 -- Michael Vogt <mvo@debian.org>  Wed, 18 Jun 2008 14:46:43 +0200

python-apt (0.7.5ubuntu2) intrepid; urgency=low

  * apt/cache.py:
    - add "memonly" option to apt.Cache() to force python-apt to
      not touch the pkgcache.bin file (this works around a possible
      race condition in the pkgcache.bin handling)

 -- Michael Vogt <michael.vogt@ubuntu.com>  Fri, 13 Jun 2008 12:14:34 +0200

python-apt (0.7.5ubuntu1) intrepid; urgency=low

  * merged from debian-sid

 -- Michael Vogt <michael.vogt@ubuntu.com>  Thu, 12 Jun 2008 12:32:00 +0200

python-apt (0.7.5) unstable; urgency=low

  * use the new ListUpdate() code
  * add example in doc/examples/update.py
  * python/pkgrecords.cc:
    - export the Homepage field
  * python/tar.cc:
    - fix .lzma extraction (thanks to bigjools)
   * python/sourcelist.cc:
     - support GetIndexes() GetAll argument to implement
       something like --print-uris
   * python/apt_pkgmodule.cc:
     - add InstState{Ok,ReInstReq,Hold,HoldReInstReq} constants
   * apt/cache.py:
     - add reqReinstallPkgs property that lists all packages in
       ReInstReq or HoldReInstReq

 -- Michael Vogt <mvo@debian.org>  Tue, 19 Feb 2008 21:06:36 +0100

python-apt (0.7.4ubuntu9) intrepid; urgency=low

  * aptsources/distinfo.py:
    - support arch specific BaseURI, MatchURI and MirrosFile fields
      in the distinfo template (LP: #220890)

 -- Michael Vogt <michael.vogt@ubuntu.com>  Wed, 28 May 2008 12:20:23 +0200

python-apt (0.7.4ubuntu8) intrepid; urgency=low

  * data/templates/Ubuntu.info.in:
    - added ubuntu 'intrepid'
  * debian/README.source: 
    - added (basic) documentation how to build python-apt

 -- Michael Vogt <michael.vogt@ubuntu.com>  Mon, 05 May 2008 10:40:58 +0200

python-apt (0.7.4ubuntu7) hardy; urgency=low

  * data/templates/Ubuntu.mirrors: 
    - updated mirrors list from launchpad (LP: #153284)
  * util/get_ubuntu_mirrors_from_lp.py:
    - rewritten to use +archivemirrors-rss and feedburner

 -- Michael Vogt <michael.vogt@ubuntu.com>  Mon, 07 Apr 2008 16:15:28 +0200

python-apt (0.7.4ubuntu6) hardy; urgency=low

  * rebuild due to python-central problems

 -- Michael Vogt <michael.vogt@ubuntu.com>  Tue, 19 Feb 2008 17:58:29 +0100

python-apt (0.7.4ubuntu5) hardy; urgency=low

  * python/sourcelist.cc:
    - support GetIndexes() GetAll argument to implement
      something like --print-uris
  * python/apt_pkgmodule.cc:
    - add InstState{Ok,ReInstReq,Hold,HoldReInstReq} constants
  * apt/cache.py:
    - add reqReinstallPkgs property that lists all packages in
      ReInstReq or HoldReInstReq

 -- Michael Vogt <michael.vogt@ubuntu.com>  Mon, 18 Feb 2008 16:55:51 +0100

python-apt (0.7.4ubuntu4) hardy; urgency=low

  * python/pkgrecords.cc:
    - export the Homepage field

 -- Michael Vogt <michael.vogt@ubuntu.com>  Mon, 11 Feb 2008 10:34:39 +0100

python-apt (0.7.4ubuntu3) hardy; urgency=low

  * python/tar.cc:
    - fix .lzma extraction (thanks to bigjools for reporting)

 -- Michael Vogt <michael.vogt@ubuntu.com>  Fri, 25 Jan 2008 09:57:31 +0000

python-apt (0.7.4ubuntu2) hardy; urgency=low

  * use the new apt ListUpdate() code
  * add example in doc/examples/update.py

 -- Michael Vogt <mvo@debian.org>  Tue, 19 Feb 2008 21:06:36 +0100

python-apt (0.7.4ubuntu1) hardy; urgency=low

  * merged from debian/unstable, remaining changes:
   - rebuild against latest apt
   - maintainer field changed

 -- Michael Vogt <michael.vogt@ubuntu.com>  Thu, 13 Dec 2007 15:00:22 +0100

python-apt (0.7.4) unstable; urgency=low

  * apt/debfile.py:
    - added wrapper around apt_inst.debExtract()
    - support dictionary like access 
  * apt/package.py:
    - fix apt.package.Dependency.relation initialization
  * python/apt_instmodule.cc:
    - added arCheckMember()
    - fix typo
  * aptsources/distro.py:
    - throw NoDistroTemplateException if not distribution template
      can be found
  * python/string.cc:
    - fix overflow in SizeToStr()
  * python/metaindex.cc:
    - added support for the metaIndex objects
  * python/sourceslist.cc:
    - support new "List" attribute that returns the list of
      metaIndex source entries
  * python/depcache.cc:
    - be more threading friendly
  * python/tag.cc
    - support "None" as default in 
      ParseSection(control).get(field, default), LP: #44470
  * python/progress.cc:
    - fix refcount problem in OpProgress
    - fix refcount problem in FetchProgress
    - fix refcount problem in CdromProgress
  * apt/README.apt:
    - fix typo (thanks to Thomas Schoepf, closes: #387787)
  * po/fr.po:
    - merge update, thanks to Christian Perrier (closes:  #435918)
  * data/templates/:
    - update templates

 -- Michael Vogt <mvo@debian.org>  Thu, 06 Dec 2007 15:35:46 +0100

python-apt (0.7.3.1ubuntu6) hardy; urgency=low

  * remove python-central pre-depends, this is no longer needed
    during upgrades now that we have "PYCENTRAL_NO_DPKG_QUERY"

 -- Michael Vogt <michael.vogt@ubuntu.com>  Wed, 21 Nov 2007 20:33:42 +0100

python-apt (0.7.3.1ubuntu5) hardy; urgency=low

  * add hardy to the ubuntu sources.list template

 -- Michael Vogt <michael.vogt@ubuntu.com>  Sat, 27 Oct 2007 15:03:18 -0400

python-apt (0.7.3.1ubuntu4) gutsy; urgency=low

  * pre-depend on gutsy version pycentral, this ensures that we get a 
    updated dpkg with triggers support before pycentral uses  
    /usr/bin/dpkg-querry (LP: #152827)

 -- Michael Vogt <michael.vogt@ubuntu.com>  Mon, 15 Oct 2007 11:24:12 +0200

python-apt (0.7.3.1ubuntu3) gutsy; urgency=low

  * data/templates/Ubuntu.mirrors:
    - update the static mirror list from LP (LP: #126148)

 -- Michael Vogt <michael.vogt@ubuntu.com>  Thu, 11 Oct 2007 00:13:00 +0200

python-apt (0.7.3.1ubuntu2) gutsy; urgency=low

  * apt/package.py:
    - fix apt.package.Dependency.relation initialization

 -- Michael Vogt <michael.vogt@ubuntu.com>  Mon, 01 Oct 2007 20:08:47 +0200

python-apt (0.7.3.1ubuntu1) gutsy; urgency=low

  * python/metaindex.cc:
    - added support for the metaIndex objects
  * python/sourceslist.cc:
    - support new "List" attribute that returns the list of
      metaIndex source entries
  * python/string.cc:
    - fix overflow in SizeToStr()

 -- Michael Vogt <michael.vogt@ubuntu.com>  Tue, 04 Sep 2007 16:36:11 +0200

python-apt (0.7.3.1) unstable; urgency=low

  * NMU
  * Fix version to not use CPU and OS since it's not available on APT
    anymore (closes: #435653, #435674)

 -- Otavio Salvador <otavio@debian.org>  Thu, 02 Aug 2007 18:45:25 -0300

python-apt (0.7.3ubuntu2) gutsy; urgency=low

  * rebuild against latest apt

 -- Michael Vogt <michael.vogt@ubuntu.com>  Fri, 03 Aug 2007 14:16:41 +0200

python-apt (0.7.3ubuntu1) gutsy; urgency=low

  * apt/debfile.py:
    - added wrapper around apt_inst.debExtract()
    - support dictionary like access
  * python/apt_instmodule.cc:
    - added arCheckMember()
  * build with latest python-distutils-extra (thanks
    to doko for notifiying about the problem)
  * aptsources/distro.py:
    - throw NoDistroTemplateException if not distribution template
      can be found

 -- Michael Vogt <michael.vogt@ubuntu.com>  Tue, 31 Jul 2007 13:40:04 +0200

python-apt (0.7.3) unstable; urgency=low

  * apt/package.py:
    - added Record class that can be accessed like a dictionary
      and return it in candidateRecord and installedRecord
      (thanks to Alexander Sack for discussing this with me)
  * doc/examples/records.py:
    - added example how to use the new Records class
  * apt/cache.py:
    - throw FetchCancelleException, FetchFailedException, 
      LockFailedException exceptions when something goes wrong
  * aptsources/distro.py:
    - generalized some code, bringing it into the Distribution
      class, and wrote some missing methods for the DebianDistribution
      one (thanks to Gustavo Noronha Silva)
  * debian/control:
    - updated for python-distutils-extra (>= 1.9.0)
  * debian/python-apt.install:
    - fix i18n files
  * python/indexfile.cc:
    - increase str buffer in PackageIndexFileRepr

 -- Michael Vogt <michael.vogt@ubuntu.com>  Fri, 27 Jul 2007 16:57:28 +0200

python-apt (0.7.2ubuntu3) gutsy; urgency=low

  * Rebuild against libapt-pkg-libc6.6-6-4.4.

 -- Colin Watson <cjwatson@ubuntu.com>  Mon, 09 Jul 2007 16:36:46 +0100

python-apt (0.7.2ubuntu2) gutsy; urgency=low

  * python/package.py:
    - added Record class that can be accessed like a dictionary
      and return it in candidateRecord and installedRecord
      (thanks to Alexander Sack for discussing this with me)
  * doc/examples/records.py:
    - added example how to use the new Records class
  * python/cache.py:
    - throw FetchCancelleException, FetchFailedException, 
      LockFailedException exceptions when something goes wrong

 -- Michael Vogt <michael.vogt@ubuntu.com>  Thu, 28 Jun 2007 16:03:01 +0200

python-apt (0.7.2ubuntu1) gutsy; urgency=low

  * merged from debian/unstable
  * Remaining changes:
    - data/templates/Ubuntu.info: gutsy repository information
    - set Maintainer field to ubuntu

 -- Michael Vogt <michael.vogt@ubuntu.com>  Thu, 14 Jun 2007 12:08:49 +0200

python-apt (0.7.2) unstable; urgency=low

  * build against the new apt
  * support for new "aptsources" pythn module
    (thanks to Sebastian Heinlein) 
  * merged support for translated package descriptions
  * merged support for automatic removal of unused dependencies

 -- Michael Vogt <mvo@debian.org>  Sun, 10 Jun 2007 20:13:38 +0200

python-apt (0.7.1) experimental; urgency=low

  * merged http://glatzor.de/bzr/python-apt/sebi:
    - this means that the new aptsources modules is available

 -- Michael Vogt <mvo@debian.org>  Mon, 14 May 2007 13:33:42 +0200

python-apt (0.7.0) experimental; urgency=low

  * support translated pacakge descriptions
  * support automatic dependency information

 -- Michael Vogt <mvo@debian.org>  Wed,  2 May 2007 18:41:53 +0200

python-apt (0.6.22) unstable; urgency=low

  * python/apt_pkgmodule.cc:
    - added pkgCache::State::PkgCurrentState enums
  * python/pkgrecords.cc:
    - added SourceVer

 -- Michael Vogt <mvo@debian.org>  Wed, 23 May 2007 09:44:03 +0200

python-apt (0.6.21ubuntu1) gutsy; urgency=low

  [Michael Vogt]
  * python/apt_pkgmodule.cc:
    - added pkgCache::State::PkgCurrentState enums
  * data/templates/Ubuntu.info.in:
    - updated for gusty
  [Sebastian Heinlein]
  * Fix the addition of of sources that are already enabled but not with
    all components - fix LP#98795
  * Handle changes of forced servers of child repositories in a more
    sane way - fix LP#85060

 -- Michael Vogt <michael.vogt@ubuntu.com>  Wed,  2 May 2007 14:27:54 +0200

python-apt (0.6.21) unstable; urgency=low

  * apt/cdrom.py:
    - better cdrom handling support
  * apt/package.py:
    - added candidateDependencies, installedDependencies
    - SizeToString supports PyLong too 
    - support pkg.architecture
    - support candidateRecord, installedRecord
  * apt/cache.py:
    - fix rootdir
  * apt/cdrom.py:
    - fix bug in cdrom mountpoint handling

 -- Michael Vogt <mvo@debian.org>  Tue, 24 Apr 2007 21:24:28 +0200

python-apt (0.6.20ubuntu16) feisty; urgency=low

  * Fix the addition of of sources that are already enabled but not with
    all components - fix LP#98795

 -- Sebastian Heinlein <glatzor@ubuntu.com>  Wed,  4 Apr 2007 11:31:33 +0200

python-apt (0.6.20ubuntu15) unstable; urgency=low

  [ Sebastian Heinlein ]
  * Update the mirror lists from Launchpad
  * Only include http and ftp servers - LP#99060
  [Michael Vogt]
  * fix error in invalid unicode handler (LP#99753)

 -- Michael Vogt <michael.vogt@ubuntu.com>  Mon,  2 Apr 2007 14:25:31 +0200

python-apt (0.6.20ubuntu14) feisty; urgency=low

  [Michael Vogt]
  * aptsources/distro.py:
    - fix typo (LP#84009)
  * fix gettext import (LP#92764)
  * po/*.po:
    - make update-po
  [ Sebastian Heinlein ]
  * remove an oboslete function
  * fix the url comparision with trainling slashes - LP#95031

 -- Michael Vogt <michael.vogt@ubuntu.com>  Mon, 26 Mar 2007 18:47:22 +0200

python-apt (0.6.20ubuntu13) feisty; urgency=low

  * fix in the duplicated source checking (thanks to Sebastian Heinlein)
  * python/depache.cc:
    - properly support isAutoInstalled flag

 -- Michael Vogt <michael.vogt@ubuntu.com>  Wed, 14 Mar 2007 16:38:22 +0100

python-apt (0.6.20ubuntu12) feisty; urgency=low

  * apt/cdrom.py:
    - fix bug in cdrom __init__ code
  * debian/rules:
    - added "DH_PYCENTRAL=nomove"


 -- Michael Vogt <michael.vogt@ubuntu.com>  Wed,  7 Mar 2007 10:41:00 +0100

python-apt (0.6.20ubuntu11) feisty; urgency=low

  * apt/packages.py:
    - support candidateDependencies, installedDependencies
    - support pkg.architecture
    - support candidateRecord, installedRecord

 -- Michael Vogt <michael.vogt@ubuntu.com>  Tue,  6 Mar 2007 16:22:49 +0100

python-apt (0.6.20ubuntu10) feisty; urgency=low

  * debian/control:
    - added XS-Vcs-Bzr header to make finding the repo easier
  * apt/cache.py:
    - fix rootdir var

 -- Michael Vogt <michael.vogt@ubuntu.com>  Thu,  1 Mar 2007 14:36:33 +0100

python-apt (0.6.20ubuntu9) feisty; urgency=low

  * Re-add debian/python-apt.install (LP: #88134)
    - This seems to have gone missing between 0.6.20ubuntu6 and 0.6.20ubuntu8
    - This probably happened because it wasn't added to bzr

 -- Matt Zimmerman <mdz@ubuntu.com>  Mon, 26 Feb 2007 14:04:15 -0800

python-apt (0.6.20ubuntu8) feisty; urgency=low

  * fix FTBFS

 -- Michael Vogt <michael.vogt@ubuntu.com>  Mon, 26 Feb 2007 18:41:37 +0100

python-apt (0.6.20ubuntu7) feisty; urgency=low

  * aptsources/distro.py:
    - fix crash in add_source (LP#85806)
  * apt/package.py:
    - handle invalid unicode more gracefully (LP#86215)
  * rebuild against latest apt

 -- Michael Vogt <michael.vogt@ubuntu.com>  Mon, 26 Feb 2007 14:31:00 +0100

python-apt (0.6.20ubuntu6) feisty; urgency=low

  * Build the extension for the debug interpreter.
  * Set Ubuntu maintainer address.

 -- Matthias Klose <doko@ubuntu.com>  Sat, 17 Feb 2007 02:10:37 +0100

python-apt (0.6.20ubuntu5) feisty; urgency=low

  * be more robust in has_repository (LP#84897)

 -- Michael Vogt <michael.vogt@ubuntu.com>  Tue, 13 Feb 2007 17:49:55 +0100

python-apt (0.6.20ubuntu4) feisty; urgency=low

  * rebuild against latest libapt

 -- Michael Vogt <michael.vogt@ubuntu.com>  Tue,  6 Feb 2007 16:40:37 +0100

python-apt (0.6.20ubuntu3) feisty; urgency=low

  * fixes in the new 'aptsources' module 
    (thanks to Sebastian Heinlein)
  * apt/cdrom.py:
    - better cdrom handling support
  * python/string.cc:
    - SizeToString supports PyLong too 
  * apt/cache.py:
    - fix rootdir

 -- Michael Vogt <michael.vogt@ubuntu.com>  Mon,  5 Feb 2007 10:29:55 +0100

python-apt (0.6.20ubuntu2) feisty; urgency=low

  * python/depcache.cc:
    - MarkInstall() has new FromUser argument to support marking
      packages as automatically installed
  * merged the 'aptsources' module for sources.list handling 
    (thanks to Sebastian Heinlein)

 -- Michael Vogt <michael.vogt@ubuntu.com>  Fri,  2 Feb 2007 16:26:38 +0100

python-apt (0.6.20ubuntu1) feisty; urgency=low

  * merged from debian

 -- Michael Vogt <michael.vogt@ubuntu.com>  Tue, 19 Dec 2006 13:41:32 +0100

python-apt (0.6.20) unstable; urgency=low

  * python/generic.h:
    - fix incorrect use of PyMem_DEL(), use pyObject_DEL()
      instead. This fixes a nasty segfault with python2.5
      (lp: 63226)
  * python/pkgrecords.cc:
    - export SHA1Hash() as well
  * debian/rules: Remove dh_python call.
  * apt/progress.cc:
    - protect against not-parsable strings send from dpkg (lp: 68553)
  * python/pkgmanager.cc:
    - fix typo (closes: #382853)
  * debian/control:
    - tightend dependency (closes: #383478)
  * apt/progress.py:
    - use os._exit() in the child (lp: #53298)
    - use select() when checking for statusfd (lp: #53282)
  * acknoledge NMU (closes: #378048, #373512)
  * python/apt_pkgmodule.cc:
    - fix missing docstring (closes: #368907), 
      Thanks to Josh Triplett
  * make it build against python2.5
  * python/progress.cc:
    - fix memleak (lp: #43096)

 -- Michael Vogt <mvo@debian.org>  Tue, 19 Dec 2006 13:32:11 +0100

python-apt (0.6.19ubuntu9.1) edgy-updates; urgency=low

  * protect against not-parsable strings send from dpkg (lp: 68553)

 -- Michael Vogt <michael.vogt@ubuntu.com>  Fri, 27 Oct 2006 10:41:44 +0200

python-apt (0.6.19ubuntu9) edgy; urgency=low

  * Reupload to restore dependency on python-central.
  * debian/rules: Remove dh_python call.

 -- Matthias Klose <doko@ubuntu.com>  Thu, 12 Oct 2006 14:26:46 +0200

python-apt (0.6.19ubuntu8) edgy; urgency=low

  * support pkgDepCache::ActionGroup()

 -- Michael Vogt <michael.vogt@ubuntu.com>  Fri,  6 Oct 2006 18:03:46 +0200

python-apt (0.6.19ubuntu7) edgy; urgency=low

  * python/generic.h:
    - fix incorrect use of PyMem_DEL(), use PyObject_DEL()
      instead. This fixes a nasty segfault with python2.5
      (lp: 63226)

 -- Michael Vogt <michael.vogt@ubuntu.com>  Wed,  4 Oct 2006 16:45:53 +0200

python-apt (0.6.19ubuntu6) edgy; urgency=low

  * python/progress.cc:
    - fix memleak (lp: #43096)

 -- Michael Vogt <michael.vogt@ubuntu.com>  Mon,  2 Oct 2006 18:33:44 +0200

python-apt (0.6.19ubuntu5) edgy; urgency=low

  * python/pkgmanager.cc:
    - fix typo (closes: #382853)
  * debian/control:
    - tightend dependency (closes: #383478)
  * apt/progress.py:
    - use os._exit() in the child (lp: #53298)
    - use select() when checking for statusfd (lp: #53282)
  * acknoledge NMU (closes: #378048, #373512)
  * python/apt_pkgmodule.cc:
    - fix missing docstring (closes: #368907), 
      Thanks to Josh Triplett
  * make it build against python2.5

 -- Michael Vogt <michael.vogt@ubuntu.com>  Mon, 18 Sep 2006 18:28:19 +0200

python-apt (0.6.19ubuntu4) edgy; urgency=low

  * Rebuild to add support for python2.5.

 -- Matthias Klose <doko@ubuntu.com>  Fri,  8 Sep 2006 13:32:47 +0000
  
python-apt (0.6.19ubuntu3) edgy; urgency=low

  * merged ddtp support

 -- Michael Vogt <michael.vogt@ubuntu.com>  Mon, 14 Aug 2006 16:25:51 +0200

python-apt (0.6.19ubuntu2) edgy; urgency=low

  * tightened build-deps on latest apt

 -- Michael Vogt <michael.vogt@ubuntu.com>  Thu,  3 Aug 2006 17:02:30 +0200

python-apt (0.6.19ubuntu1) edgy; urgency=low

  [ Michael Vogt ]
  * doc/examples/print_uris.py:
    - added a example to show how the indexfile.ArchiveURI() can be used
      with binary packages
  * python/apt_pkgmodule.cc:
    - export sha256 generation
  * added support for the pkgDepCache.IsGarbage() flag

  [ Otavio Salvador ]
  * apt/cache.py:
    - fix commit doc string to also cite the open related callbacks
    - allow change of rootdir for APT database loading
    - add dh_installexamples in package building Closes: #376014

 -- Michael Vogt <michael.vogt@ubuntu.com>  Thu, 27 Jul 2006 15:00:55 +0200

python-apt (0.6.19) unstable; urgency=low

  [ Michael Vogt ]
  * doc/examples/print_uris.py:
    - added a example to show how the indexfile.ArchiveURI() can be used
      with binary packages
  * python/apt_pkgmodule.cc:
    - export sha256 generation

  [ Otavio Salvador ]
  * apt/cache.py:
    - fix commit doc string to also cite the open related callbacks
    - allow change of rootdir for APT database loading
    - add dh_installexamples in package building Closes: #376014
  * python/depcache.cc:
    - "IsGarbage()" method added (to support auto-mark)

 -- Michael Vogt <mvo@debian.org>  Thu, 27 Jul 2006 00:42:20 +0200

python-apt (0.6.18-0.2) unstable; urgency=low

  * Non-maintainer upload.
  * Add ${shlibs:Depends} and ${misc:Depends} (Closes: #377615).

 -- Christoph Berg <myon@debian.org>  Tue, 18 Jul 2006 11:39:52 +0200

python-apt (0.6.18-0.1) unstable; urgency=high

  * Non-maintainer upload.
  * Call dh_pycentral and dh_python before dh_installdeb, to make sure
    the dh_pycentral snippets are put into the maintainer scripts; patch from
    Sam Morris. (Closes: #376416)

 -- Steinar H. Gunderson <sesse@debian.org>  Wed, 12 Jul 2006 23:26:50 +0200

python-apt (0.6.18) unstable; urgency=low

  * Non-maintainer upload.
  * Update for the new Python policy. Closes: #373512

 -- Raphael Hertzog <hertzog@debian.org>  Sat, 17 Jun 2006 15:09:28 +0200

python-apt (0.6.17) unstable; urgency=low

  * apt/progress.py: 
    - initialize FetchProgress.eta with the correct type
    - strip the staus str before passing it to InstallProgress.statusChanged()
    - added InstallProgress.statusChange(pkg, percent, status) 
    - make DumbInstallProgress a new-style class 
      (thanks to kamion for the suggestions)
    - fix various pychecker warnings
  * apt/cache.py:
    - return useful values on Cache.update()
    - Release locks on failure (thanks to Colin Watson)
    - fix various pychecker warnings
  * apt/package.py: 
    - fix various pychecker warnings
    - check if looupRecords succeeded
    - fix bug in the return statement of _downloadable()
  * python/srcrecords.cc:
    - add "Restart" method
    - don't run auto "Restart" before performing a Lookup 
    - fix the initalization (no need to pass a PkgCacheType to the records)
    - added "Index" attribute
  * python/indexfile.cc:
    - added ArchiveURI() method
  
 -- Michael Vogt <mvo@debian.org>  Mon,  8 May 2006 22:34:58 +0200

python-apt (0.6.16.2ubuntu9) edgy; urgency=low

  * rebuild against the latest apt (with auto-mark support)
  * the full merge needs a newer python-support 

 -- Michael Vogt <michael.vogt@ubuntu.com>  Mon,  3 Jul 2006 21:33:40 +0200

python-apt (0.6.16.2ubuntu8) dapper; urgency=low

  * apt/package.py:
    - fix return value in {candidate,installed}Downloadable

 -- Michael Vogt <michael.vogt@ubuntu.com>  Wed, 17 May 2006 19:28:44 +0200

python-apt (0.6.16.2ubuntu7) dapper; urgency=low

  * apt/package.py:
    - check if _lookupRecord() succeeded when checking
      maintainer or description (fixes invalid descriptions under 
      rare circumstances in gnome-app-install)

 -- Michael Vogt <michael.vogt@ubuntu.com>  Wed, 17 May 2006 18:12:58 +0200

python-apt (0.6.16.2ubuntu6) dapper; urgency=low

  * debian/control:
    - Replaces: python-apt (<< 0.6.11), instead of Conflicts which is not
      correct here. (closes: #308586).
  * python/srcrecords.cc:
    - don't run auto "Restart" before performing a Lookup (but require
      explicit "Restart", fixes the docs/examples/sources.py example)
    - fix the initalization (no need to pass a PkgCacheType to the records)
  
 -- Michael Vogt <michael.vogt@ubuntu.com>  Mon,  8 May 2006 16:40:14 +0200

python-apt (0.6.16.2ubuntu5) dapper; urgency=low

  * apt/cache.py: Release locks on failure (thanks to Colin Watson)
    (closes: #35867)

 -- Michael Vogt <michael.vogt@ubuntu.com>  Tue, 21 Mar 2006 15:09:14 +0100

python-apt (0.6.16.2ubuntu4) dapper; urgency=low

  * apt/package.py: 
     - added Package.setDelete(purge) option

 -- Michael Vogt <michael.vogt@ubuntu.com>  Mon,  6 Mar 2006 18:59:33 +0000

python-apt (0.6.16.2ubuntu3) dapper; urgency=low

  * apt/package.py: undo some damager from pychecker

 -- Michael Vogt <michael.vogt@ubuntu.com>  Wed,  1 Mar 2006 15:34:23 +0100

python-apt (0.6.16.2ubuntu2) dapper; urgency=low

  * apt/progress.py: 
    - initialize FetchProgress.eta with the correct type
    - strip the staus str before passing it to InstallProgress.statusChanged()
  * apt/cache.py:
    - return useful values on Cache.update()
  * fix FTBFS

 -- Michael Vogt <michael.vogt@ubuntu.com>  Tue, 28 Feb 2006 14:07:06 +0100

python-apt (0.6.16.2ubuntu1) dapper; urgency=low

  * apt/progress.py: 
    - added InstallProgress.statusChange(pkg, percent, status) 
    - make DumbInstallProgress a new-style class 
      (thanks to kamion for the suggestions)
    - fix various pychecker warnings
  * apt/cache.py, apt/package.py: fix various pychecker warnings

 -- Michael Vogt <michael.vogt@ubuntu.com>  Tue, 28 Feb 2006 12:04:37 +0100

python-apt (0.6.16.2) unstable; urgency=low
  
  * Non-maintainer upload.
  * debian/control:
    + Replaces: python-apt (<< 0.6.11), instead of Conflicts which is not
      correct here. (closes: #308586).

 -- Pierre Habouzit <madcoder@debian.org>  Fri, 14 Apr 2006 19:30:51 +0200
  
python-apt (0.6.16.1) unstable; urgency=low

  * memleak fixed when pkgCache objects are deallocated
  * typos fixed (thanks to Gustavo Franco)
  * pkgRecords.Record added to get raw record data
  * python/cache.cc: "key" in pkgCache::VerIterator.DependsList[key] is
                     no longer locale specific but always english

 -- Michael Vogt <mvo@debian.org>  Wed, 22 Feb 2006 10:41:13 +0100

python-apt (0.6.16ubuntu2) dapper; urgency=low

  * Drop python2.3 package.

 -- Matthias Klose <doko@ubuntu.com>  Tue, 14 Feb 2006 15:27:26 +0000

python-apt (0.6.16ubuntu1) dapper; urgency=low

  * memleak fixed when pkgCache objects are deallocated

 -- Michael Vogt <michael.vogt@ubuntu.com>  Thu, 12 Jan 2006 00:08:05 +0100

python-apt (0.6.16) unstable; urgency=low

  * added GetPkgAcqFile to queue individual file downloads with the 
    system (dosn't make use of the improved pkgAcqFile yet)
  * added SourceList.GetIndexes()
  * rewrote apt.cache.update() to use the improved aquire interface
  * apt/ API change: apt.Package.candidateOrigin returns a list of origins 
    now instead of a single one
  * apt_pkg.Cdrom.Add() returns a boolean now, CdromProgress has totalSteps
  * added support for pkgIndexFile and added SourcesList.FindIndex()
  * added "trusted" to the Origin class

 -- Michael Vogt <michael.vogt@ubuntu.com>  Thu,  5 Jan 2006 00:56:36 +0100

python-apt (0.6.15) unstable; urgency=low

  * rewrote cache.Commit() and make it raise proper Exception if stuff
    goes wrong
  * fix a invalid return from cache.commit(), fail if a download failed
  * apt.Package.candidateOrigin returns a class now
  * added pkgAcquire, pkgPackageManager and a example (acquire.py)
  * tightend build-dependencies for new apt and the c++ transition

 -- Michael Vogt <mvo@debian.org>  Mon, 28 Nov 2005 23:48:37 +0100

python-apt (0.6.14) unstable; urgency=low

  * doc/examples/build-deps.py:
    - fixed/improved (thanks to Martin Michlmayr, closes: #321507)
  * apt_pkg.Cache.Update() does no longer reopen the cache
    (this is the job of the caller now)
  * python/srcrecords.cc:
    - support for "srcrecords.Files" added
    - always run "Restart" before performing a Lookup 
  * export locking via: GetLock(),PkgSystem{Lock,UnLock} 
  * apt/cache.py:
    - added  __iter__ to make "for pkg in apt.Cache:" stuff possible

 -- Michael Vogt <mvo@debian.org>  Wed,  9 Nov 2005 04:52:08 +0100

python-apt (0.6.13) unstable; urgency=low

  * support for depcache added
  * support for the PkgProblemResolver added
  * support for PkgSrcRecord.BuildDepends added
  * support for cdrom handling (add, ident) added
  * support for progress reporting from operations added
    (e.g. OpProgress, FetchProgress, InstallProgress, CdromProgress)
  * added tests/ directory with various tests for the code
  * native apt/ python directory added that contains
    a more pythonic interface to apt_pkg
  * made the apt/ python code PEP08 conform
  * python exceptions return the apt error message now 
    (thanks to Chris Halls for the patch)
  
 -- Michael Vogt <mvo@debian.org>  Fri,  5 Aug 2005 10:30:31 +0200

python-apt (0.6.12.2) unstable; urgency=low

   * rebuild against the latest apt (c++ transition)

 -- Michael Vogt <mvo@debian.org>  Mon, 1 Aug 2005 11:06:03 +0200

python-apt (0.6.12.1) unstable; urgency=low

   * rebuild against the latest apt

 -- Michael Vogt <mvo@debian.org>  Tue, 28 Jun 2005 18:29:57 +0200 

python-apt (0.6.12ubuntu1) breezy; urgency=low

  * Greek0@gmx.net--2005-main/python-apt--debian--0.6:
    - python2.{3,4}-apt conflicts with python-apt (<< 0.6.11)
      (closes: #308586)
      (closes ubuntu: #11380)

 -- Michael Vogt <michael.vogt@ubuntu.com>  Thu, 12 May 2005 11:34:05 +0200

python-apt (0.6.12) breezy; urgency=low
  
  * added a tests/ directory
  * added tests/pkgsrcrecords.py that will check if the pkgsrcrecords
    interface does not segfault
  * new native python "apt" interface that hides the details of apt_pkg

 -- Michael Vogt <michael.vogt@ubuntu.com>  Fri,  6 May 2005 10:11:52 +0200
  
python-apt (0.6.11) experimental; urgency=low

  * fixed some reference count problems in the depcache and 
    pkgsrcrecords code
  * DepCache.Init() is never called implicit now
  * merged with python-apt tree from Greek0@gmx.net--2005-main

 -- Michael Vogt <mvo@debian.org>  Fri,  6 May 2005 10:04:38 +0200

python-apt (0.5.36ubuntu2) hoary; urgency=low

  * return "None" in GetCandidateVer() if no Candidate is found

 -- Michael Vogt <michael.vogt@ubuntu.com>  Tue, 15 Mar 2005 12:30:06 +0100

python-apt (0.5.36ubuntu1) hoary; urgency=low

  * DepCache.ReadPinFile() added
  * Fixed a bug in DepCache.Upgrade()

 -- Michael Vogt <michael.vogt@ubuntu.com>  Wed,  2 Mar 2005 11:32:15 +0100

python-apt (0.5.36) hoary; urgency=low

  * Fix build-depends, somehow lost in merge

 -- Matt Zimmerman <mdz@ubuntu.com>  Sat, 26 Feb 2005 18:53:54 -0800

python-apt (0.5.35) hoary; urgency=low

  * Target hoary this time

 -- Matt Zimmerman <mdz@ubuntu.com>  Sat, 26 Feb 2005 15:57:21 -0800

python-apt (0.5.34) unstable; urgency=low

  * Restore Ubuntu changes
    - Build python 2.4 as default, add python2.3-apt
    - Typo fix (Ubuntu #4677)

 -- Matt Zimmerman <mdz@ubuntu.com>  Sat, 26 Feb 2005 15:53:30 -0800

python-apt (0.5.33) unstable; urgency=low

  * Merge michael.vogt@ubuntu.com--2005/python-apt--pkgDepCache--0
    - Basic depcache API (Ubuntu #6889)

 -- Matt Zimmerman <mdz@ubuntu.com>  Sat, 26 Feb 2005 15:37:48 -0800

python-apt (0.5.32) unstable; urgency=low

  * Update to work with apt 0.5.32 (bzip2 deb support)

 -- Matt Zimmerman <mdz@debian.org>  Sun, 12 Dec 2004 09:44:45 -0800

python-apt (0.5.10) unstable; urgency=low

  * Recompile with apt 0.5

 -- Matt Zimmerman <mdz@debian.org>  Fri, 26 Dec 2003 09:09:40 -0800

python-apt (0.5.9) unstable; urgency=low

  * Fix broken object initialization in sourcelist.cc and srcrecords.cc
    (Closes: #215792)

 -- Matt Zimmerman <mdz@debian.org>  Thu, 25 Dec 2003 12:12:04 -0800

python-apt (0.5.8) unstable; urgency=low

  * Adjust build-depends to build with python2.3.  No other changes.
  * This seems to break the new source package support, probably because
    the new source package support is buggy.

 -- Matt Zimmerman <mdz@debian.org>  Fri,  8 Aug 2003 09:01:12 -0400

python-apt (0.5.5.2) unstable; urgency=low

  * Add myself to Uploaders so that bugs don't get tagged as NMU-fixed anymore 
  * Initial support for working with source packages (Closes: #199716)

 -- Matt Zimmerman <mdz@debian.org>  Tue, 22 Jul 2003 22:20:00 -0400

python-apt (0.5.5.1) unstable; urgency=low

  * DepIterator::GlobOr increments the iterator; don't increment it again.
    This caused every other dependency to be skipped (Closes: #195805)
  * Avoid a null pointer dereference when calling keys() on an empty
    configuration (Closes: #149380) 

 -- Matt Zimmerman <mdz@debian.org>  Mon,  2 Jun 2003 23:18:53 -0400

python-apt (0.5.5) unstable; urgency=low

  * Rebuild with apt 0.5.5

 -- Matt Zimmerman <mdz@debian.org>  Tue,  6 May 2003 10:01:22 -0400

python-apt (0.5.4.9) unstable; urgency=low

  * Parse /var/lib/dpkg/status in examples/tagfile.py, so that it works
    out of the box (Closes: #175340)
  * Rebuild with apt 0.5.4.9 (libapt-pkg-libc6.3-5-3.3)

 -- Matt Zimmerman <mdz@debian.org>  Tue, 18 Feb 2003 16:42:24 -0500

python-apt (0.5.4.4) unstable; urgency=low

  * Fix for memory leak with TmpGetCache.
    Closes: #151489
  * Include additional examples from Moshe Zadka <m@moshez.org>
    Closes: #150091, #152048
  * Rebuild for python2.2, which is now the default version
    Closes: #158460
  * No CVS directories in source tarball
    Closes: #157773

 -- Matt Zimmerman <mdz@debian.org>  Tue, 27 Aug 2002 19:22:10 -0400
  
python-apt (0.5.4.3) unstable; urgency=low

  * #include <new> in python/generic.h so that we can build on ia64, which
    uses g++-2.96 (Closes: #137467)

 -- Matt Zimmerman <mdz@debian.org>  Sat,  9 Mar 2002 23:34:13 -0500

python-apt (0.5.4.2) unstable; urgency=high

  * Fix g++-3.0 compilation issues (Closes: #134020)

 -- Matt Zimmerman <mdz@debian.org>  Sun, 24 Feb 2002 00:20:22 -0500

python-apt (0.5.4.1) unstable; urgency=low

  * Add apt-utils to build-depends, since libapt-pkg-dev doesn't pull it
    in.  This should allow python-apt to be autobuilt more readily.

 -- Matt Zimmerman <mdz@debian.org>  Sat, 23 Feb 2002 19:01:15 -0500

python-apt (0.5.4) unstable; urgency=low

  * Initial release.
  * Initial packaging by Jason Gunthorpe, et al.

 -- Matt Zimmerman <mdz@debian.org>  Wed, 16 Jan 2002 01:37:56 -0500<|MERGE_RESOLUTION|>--- conflicted
+++ resolved
@@ -1,11 +1,10 @@
-python-apt (0.7.6ubuntu3) intrepid; urgency=low
-
-  * apt/package.py:
-    - add "isAutoRemovable()" method
-
- -- Michael Vogt <michael.vogt@ubuntu.com>  Mon, 14 Jul 2008 15:18:03 +0100
-
-python-apt (0.7.6ubuntu2) intrepid; urgency=low
+python-apt (0.7.7ubuntu1) intrepid; urgency=low
+
+  * merged from debian-sid
+
+ -- Michael Vogt <michael.vogt@ubuntu.com>  Tue, 22 Jul 2008 15:58:37 +0200
+
+python-apt (0.7.7) unstable; urgency=low
 
   [ Emanuele Rocca ]
   * data/templates/Debian.info.in:
@@ -23,8 +22,6 @@
       Ryan Hass for the test-case) LP: #243630
   * tests/test_hashsums.py:
     - add tests for the hashsum code
-<<<<<<< HEAD
-=======
   * apt/package.py:
     - add "isAutoRemovable()" method
   * python/pkgsrcrecords.cc:
@@ -32,9 +29,26 @@
       full source record
   * debian/rules:
     - remove the arch-build target, we have bzr-builddeb now
->>>>>>> 5d8dd13a
 
  -- Michael Vogt <mvo@debian.org>  Tue, 22 Jul 2008 10:16:03 +0200
+
+python-apt (0.7.6ubuntu3) intrepid; urgency=low
+
+  * apt/package.py:
+    - add "isAutoRemovable()" method
+
+ -- Michael Vogt <michael.vogt@ubuntu.com>  Mon, 14 Jul 2008 15:18:03 +0100
+
+python-apt (0.7.6ubuntu2) intrepid; urgency=low
+
+  * python/apt_pkgmodule.cc:
+    - fix bug in hashsum calculation when the original string
+      contains \0 charackters (thanks to Celso Providelo and 
+      Ryan Hass for the test-case) LP: #243630
+  * tests/test_hashsums.py:
+    - add tests for the hashsum code
+
+ -- Michael Vogt <mvo@debian.org>  Fri, 04 Jul 2008 19:53:28 +0200
 
 python-apt (0.7.6ubuntu1) intrepid; urgency=low
 
