--- conflicted
+++ resolved
@@ -25,12 +25,11 @@
   * apt/cache.py:
     - set Dir::bin::dpkg if a alternate rootdir is given
       (LP: #885895)
-<<<<<<< HEAD
   * build fixes for the apt in experimental
-  * apt/debfile.py: raise error when accessing require_changes and 
-    missing_deps without calling check() before, thanks to 
-    Tshepang Lekhonkhobe (closes: #624379)
-=======
+  * apt/debfile.py: 
+    - raise error when accessing require_changes and 
+      missing_deps without calling check() before, thanks to 
+      Tshepang Lekhonkhobe (closes: #624379)
   * apt/package.py:
     - add new "suggests" property, thanks to Christop Groth
     - allow Dependency object to be iteratable, this allows to write
@@ -43,7 +42,6 @@
     - write exception text to stderr to avoid hidding exceptions
       like "pre-configure failed" from libapt (thanks to Jean-Baptiste
       Lallement)
->>>>>>> d236f527
   
   [ Tshepang Lekhonkhobe ]
   * rm usage of camelcase in cache.py doc (closes: #626617)
