<<<<<<< HEAD
python-apt (0.7.100ubuntu1) natty; urgency=low

  * re-merged from debian/sid
  * tests/test_apt_cache.py:
    - fix tests to work if apt compressed indexes are enabled

 -- Michael Vogt <michael.vogt@ubuntu.com>  Wed, 24 Nov 2010 10:58:05 +0100
=======
python-apt (0.7.100.1) UNRELEASED; urgency=low

  * python/generic.h:
    - set Object to NULL in CppDeallocPtr
  * python/depcache.cc:
    - don't run "actiongroup.release()" if the object was already
      deallocated
    
 -- Michael Vogt <michael.vogt@ubuntu.com>  Tue, 07 Dec 2010 13:41:07 +0100
>>>>>>> 6a05a830

python-apt (0.7.100) unstable; urgency=low

  * Final 0.7.100 release; targeted at Squeeze.
  * apt/debfile.py:
    - Replace (undocumented) use of python-debian debfile.DebFile API with
      the equivalent apt_inst.DebFile API (Closes: #603043)
  * apt/package.py:
    - Fix docstring of Package.mark_delete() (Closes: #599042)
  * doc:
    - Various documentation updates.
    - The C++ API/ABI is stable now.
  * po
    - Update sl.po (Closes: #603359)

 -- Julian Andres Klode <jak@debian.org>  Wed, 17 Nov 2010 16:53:55 +0100

<<<<<<< HEAD
python-apt (0.7.98.1ubuntu2) natty; urgency=low

  * rebuild for python2.7

 -- Michael Vogt <michael.vogt@ubuntu.com>  Wed, 10 Nov 2010 17:49:45 +0100

python-apt (0.7.98.1ubuntu1) natty; urgency=low

  [ Michael Vogt ]
  * merged from debian/sid, remaining changes:
    - updated mirror list
    - compat fixes for 3.x (pending upstream inclusion)

  [ Jeremy Bicha ]
  * data/templates/Ubuntu.info.in:
   - add natty, LP:661578

 -- Michael Vogt <michael.vogt@ubuntu.com>  Mon, 18 Oct 2010 10:55:00 +0200

=======
>>>>>>> 6a05a830
python-apt (0.7.98.1) unstable; urgency=low

  [ Piotr Ozarowski ]
  * Use dh_python3 to handle Python 3 files
    - bump minimum required versions of python-central and python3-all-dev
    - add new python3-apt, python3-apt-bdg and python-common binary packages
  * Replace python-central with dh_python2

 -- Michael Vogt <mvo@debian.org>  Wed, 29 Sep 2010 20:38:25 +0200

python-apt (0.7.98) unstable; urgency=low

  [ Michael Vogt ]
  * python/acquire.cc:
    - return long long when calling TotalNeeded(), FetchNeeded() and
      PartialPresent() from pkgAcquire(). This follows the change
      in libapt.
  * apt/debfile.py:
    - add missing init for _installed_conflicts (LP: #618597)
  * add "provides" property to the apt.Version objects
  * apt/debfile.py:
    - fix error when reading binary content and add regresion test
  * merged patch from Samuel Lidén Borell to fix crash if there utf8 
    in the control file (LP: #624290) and add test
  * apt/cache.py:
    - add "sources_list" parameter to cache.update() to force updating
      a single sources.list entry only
  * debian/control:
    - add missing build-depends on python-debian (needed to run the
      tests for apt.debfile.DebPackage()
  * data/templates/Ubuntu.info.in:
    - add extras.ubuntu.com and archvie.canonical.com to the
      templates
  * aptsources/distinfo.py, aptsources/distro.py:
    - support non-official templates (like extras.ubuntu.com)
  * fix return type of DebSize() and UsrSize(), thanks to
    Sebastian Heinlein, LP: #642936
  * merge fix from Steven Chamberlain <steven@pyro.eu.org> for
    crash in unattended-upgrades, many many thanks (closes: #596408)
  * python/acquire-item.cc:
    - fix two more int -> long long change to follow the changes
      from libapt
    - do use PyString_FromFormat(), in python versions below 2.7 it
      does not support long long (%llu), use strprintf() from libapt
      instead

  [ Kiwinote ]
  * apt/debfile:
    - don't fail if we conflict with the pkgs we are reinstalling

 -- Michael Vogt <mvo@debian.org>  Tue, 28 Sep 2010 15:47:51 +0200

python-apt (0.7.97.1) unstable; urgency=low

  * tests/test_apt_cache.py:
    - Do not insert ".." into sys.path, fixes FTBFS

 -- Julian Andres Klode <jak@debian.org>  Thu, 26 Aug 2010 14:08:01 +0200

python-apt (0.7.97) unstable; urgency=low

  [ Julian Andres Klode ]
  * python/tag.cc:
    - Support gzip compression for control files (Closes: #383617),
      requires APT (>> 0.7.26~exp10) to work.
  * doc/conf.py:
    - Correctly handle non-digit characters in version (ignore everything
      after them).
  * python/apt_pkgmodule.cc:
    - Bind pkgAcquire::Item::StatTransientNetworkError (Closes: #589010)
  * doc/library/apt_pkg.rst:
    - Document Configuration.dump().
  * debian/control:
    - Adapt to new Python 3 handling (Closes: #593042)
    - Build-depend on APT >= 0.8 to get gzip compression enabled (optional,
      can be reverted for backports)
    - Set Standards-Version to 3.9.1
  
  [ Michael Vogt ]
  * python/configuration.cc:
    - add binding for the "dump()" method to configruation objects
  * apt/debfile.py:
    - fix crash in DscFile handling and add regression test
  * po/pt_BR.po:
    - updated, thanks to Sergio Cipolla (Closes: #593754)

 -- Julian Andres Klode <jak@debian.org>  Thu, 26 Aug 2010 12:32:54 +0200

python-apt (0.7.96.1ubuntu12) maverick; urgency=low

  * merge fix from Steven Chamberlain <steven@pyro.eu.org> for
    crash in unattended-upgrades, many many thanks (closes: #596408)
  * python/acquire-item.cc:
    - fix two more int -> long long change to follow the changes
      from libapt
    - use strprintf() from libapt instead of PyString_FromFormat()
      because PyString_FromFormat() does not support %llu in python
      versions below 2.7

 -- Michael Vogt <michael.vogt@ubuntu.com>  Tue, 28 Sep 2010 16:01:21 +0200

python-apt (0.7.96.1ubuntu11) maverick; urgency=low

  * Fix return type of DebSize() and UsrSize(), its long long,
    not float. Thanks to Sebastian Heinlein, LP: #642936

 -- Michael Vogt <michael.vogt@ubuntu.com>  Mon, 20 Sep 2010 10:43:47 +0200

python-apt (0.7.96.1ubuntu10) maverick; urgency=low

  * data/templates/Ubuntu.info.in:
    - add extras.ubuntu.com and archvie.canonical.com to the
      templates
  * aptsources/distinfo.py, aptsources/distro.py:
    - support non-official templates (like extras.ubuntu.com)
  * python/tag.cc:
    - accept "byte" type as well in TacSecNew (for py3)

 -- Michael Vogt <michael.vogt@ubuntu.com>  Mon, 13 Sep 2010 11:28:24 +0200

python-apt (0.7.96.1ubuntu9) maverick; urgency=low

  [ Kiwinote ]
  * apt/debfile:
    - don't fail if we conflict with the pkgs we are reinstalling

  [ Michael Vogt ]
  * add "provides" property to the apt.Version objects
  * apt/debfile.py:
    - fix error when reading binary content and add regresion test
  * merged patch from Samuel Lidén Borell to fix crash if there utf8 
    in the control file (LP: #624290) and add test
  * apt/cache.py:
    - add "sources_list" parameter to cache.update() to force updating
      a single sources.list entry only
  * debian/control:
    - add missing build-depends on python-debian (needed to run the
      tests for apt.debfile.DebPackage()

 -- Michael Vogt <michael.vogt@ubuntu.com>  Tue, 07 Sep 2010 13:47:03 +0200

python-apt (0.7.96.1ubuntu8) maverick; urgency=low

  * debian/control:
    - add missing build-depends on python-debian (needed to run the
      tests for apt.debfile.DebPackage()

 -- Michael Vogt <michael.vogt@ubuntu.com>  Fri, 03 Sep 2010 18:33:50 +0200

python-apt (0.7.96.1ubuntu7) maverick; urgency=low

  * cherry pick debfile fix from lp:~mvo/python-apt/mvo (402..405):
    * apt/debfile.py:
      - fix error when reading binary content and add regresion test

 -- Michael Vogt <michael.vogt@ubuntu.com>  Thu, 02 Sep 2010 10:53:46 +0200

python-apt (0.7.96.1ubuntu6) maverick; urgency=low

  * apt/debfile.py:
    - add missing init for _installed_conflicts (LP: #618597)

 -- Michael Vogt <michael.vogt@ubuntu.com>  Fri, 27 Aug 2010 11:18:13 +0200

python-apt (0.7.96.1ubuntu5) maverick; urgency=low

  * python/acquire.cc:
    - return long long when calling TotalNeeded(), FetchNeeded() and 
      PartialPresent() from pkgAcquire(). This follows the change
      in libapt.

 -- Michael Vogt <michael.vogt@ubuntu.com>  Tue, 10 Aug 2010 11:08:14 +0200

python-apt (0.7.96.1ubuntu4) maverick; urgency=low

  * apt/debfile.py:
    - fix crash in DscFile handling and add regression test

 -- Michael Vogt <michael.vogt@ubuntu.com>  Thu, 05 Aug 2010 23:36:53 +0200

python-apt (0.7.96.1ubuntu3) maverick; urgency=low

  * rebuild against lastest libapt

 -- Michael Vogt <michael.vogt@ubuntu.com>  Thu, 29 Jul 2010 12:23:27 +0200

python-apt (0.7.96.1ubuntu2) maverick; urgency=low

  [ Michael Vogt ]
  * python/configuration.cc:
    - add binding for the "dump()" method to configruation objects

 -- Michael Vogt <michael.vogt@ubuntu.com>  Thu, 29 Jul 2010 09:31:10 +0200

python-apt (0.7.96.1ubuntu1) maverick; urgency=low

  [ Julian Andres Klode ]
  * python/tag.cc:
    - Support gzip compression for control files (Closes: #383617),
      requires APT (>> 0.7.26~exp10) to work.
  * doc/conf.py:
    - Correctly handle non-digit characters in version (ignore everything
      after them).
  * python/apt_pkgmodule.cc:
    - Bind pkgAcquire::Item::StatTransientNetworkError (Closes: #589010)

  [ Michael Vogt ]
  * merge from debian-sid bzr branch, remaining changes:
    - do not build for python2.5
  
 -- Michael Vogt <michael.vogt@ubuntu.com>  Wed, 28 Jul 2010 10:54:25 +0200

python-apt (0.7.96.1) unstable; urgency=low

  * tests/test_debfile.py:
   - properly setup fixture data to make debfile test pass 
     (closes: #588796)

 -- Michael Vogt <mvo@debian.org>  Mon, 12 Jul 2010 14:14:51 +0200

python-apt (0.7.96) unstable; urgency=low

  [ Michael Vogt ]
  * data/templates/gNewSense.info.in,
    data/templates/gNewSense.mirrors:
    - add gNewSense template and mirrors, thanks to Karl Goetz
  * data/templates/Ubuntu.info.in, 
    data/templates/Ubuntu.mirrors:
    - updated for Ubuntu maverick
  * doc/source/conf.py:
    - do not fail on non-digits in the version number
  * utils/get_debian_mirrors.py:
    - ignore mirrors without a county
  * apt/cache.py:
    - add new "dpkg_journal_dirty" property that can be used to
      detect a interrupted dpkg (the famous 
     "E: dpkg was interrupted, you must manually run 'dpkg --configure -a'")
  * merged lp:~kiwinote/python-apt/merge-gdebi-changes, this port the
    DebPackage class fixes from gdebi into python-apt so that gdebi can
    use the class from python-apt directly
  * apt/debfile.py:
    - check if the debfiles provides are in conflict with the systems
      packages
    - fix py3 compatibility
  * tests/test_debs/*.deb, tests/test_debfile.py:
    - add automatic test based on the test debs from gdebi
  * python/progress.cc:
    - deal with missing return value from the acquire progress in pulse()

  [ Martin Pitt ]
  * tests/test_apt_cache.py: Test accessing the record of all packages during
    iteration. This both ensures that it's well-formatted and structured, and
    also that accessing it does not take an inordinate amount of time. This
    exposes a severe performance problem when using gzip compressed package
    indexes.
  * apt/cache.py: When iterating over the cache, do so sorted by package name.
    With this we read the the package lists linearly if we need to access the
    package records, instead of having to do thousands of random seeks; the
    latter is disastrous if we use compressed package indexes, and slower than
    necessary for uncompressed indexes.

  [ Julian Andres Klode ]
  * Re-enable Python 3 support for latest python-default changes (hack).

 -- Michael Vogt <mvo@debian.org>  Mon, 12 Jul 2010 08:58:42 +0200

python-apt (0.7.95ubuntu2) maverick; urgency=low

  * apt/utils.py:
    - fix end date calculation for releases in june

 -- Michael Vogt <michael.vogt@ubuntu.com>  Thu, 10 Jun 2010 11:50:21 +0200

python-apt (0.7.95ubuntu1) maverick; urgency=low

  * merge from debian bzr, remaining changes:
    - different mirror list
  * revert commit 346 (this re-enable the deprecation warnings)
  * data/templates/gNewSense.info.in,
    data/templates/gNewSense.mirrors:
    - add gNewSense template and mirrors, thanks to Karl Goetz
  * doc/source/conf.py:
    - do not fail for non digit version numbers like 0.7.95ubuntu1

 -- Michael Vogt <michael.vogt@ubuntu.com>  Tue, 01 Jun 2010 17:36:56 +0200

python-apt (0.7.95) unstable; urgency=low

  [ Julian Andres Klode ]
  * apt/cache.py:
    - Make Cache.get_changes() much (~35x) faster (Closes: #578074).
    - Make Cache.req_reinstall_pkgs much faster as well.
    - Make Cache.get_providing_packages() about 1000 times faster.
    - Use has_versions and has_provides from apt_pkg.Package where possible.
  * apt/package.py:
    - Decode using utf-8 in installed_files (LP: #407953).
    - Fix fetch_source() to work when source name = binary name (LP: #552400).
    - Merge a patch from Sebastian Heinlein to make get_changelog() only
      check sources where source version >= binary version (Closes: #581831).
    - Add Version.source_version and enhance Sebastian's patch to make use
      of it, in order to find the best changelog for the package.
  * python:
    - Return bool instead of int to Python where possible, looks better.
    - Document every class, function, property.
  * python/cache.cc:
    - Check that 2nd argument to Cache.update() really is a SourceList object.
    - Fix PackageFile.not_automatic to use NotAutomatic instead of NotSource.
    - Add Package.has_versions to see which packages have at least one version,
      and Package.has_provides for provides.
    - Add rich compare methods to the Version object.
  * python/generic.cc:
    - Fix a memory leak when using old attribute names.
    - Map ArchiveURI property to archive_uri
  * python/progress.cc:
    - Do not pass arguments to InstallProgress.wait_child().
  * doc:
    - Update the long documentation.
  * debian/control:
    - Change priority to standard, keep -doc and -dev on optional.
  * utils/migrate-0.8.py:
    - Open files in universal newline support and pass filename to ast.parse.
    - Add has_key to the list of deprecated functions.
    - Don't abort if parsing failed.
    - do not require files to end in .py if they are passed on the command
      line or if they contain python somewhere in the shebang line.

  [ Michael Vogt ]
  * apt/cache.py:
    - make cache open silent by default (use apt.progress.base.OpProgress)
  * tests/data/aptsources_ports/sources.list:
    - fix ports test-data
  * tests/test_apt_cache.py:
    - add simple test for basic cache/dependency iteration

 -- Julian Andres Klode <jak@debian.org>  Wed, 19 May 2010 15:43:09 +0200

python-apt (0.7.94.2ubuntu7) maverick; urgency=low

  * data/templates/Ubuntu.info.in:
    - add maverick

 -- Colin Watson <cjwatson@ubuntu.com>  Sun, 09 May 2010 13:17:03 +0200

python-apt (0.7.94.2ubuntu6) lucid; urgency=low

  Cherry pick fix from the debian branch:
  
  [ Julian Andres Klode ]
  * python/cache.cc:
    - Fix PackageFile.not_automatic to use NotAutomatic instead of NotSource.

 -- Michael Vogt <michael.vogt@ubuntu.com>  Wed, 14 Apr 2010 17:45:11 +0200

python-apt (0.7.94.2ubuntu5) lucid; urgency=low

  [ Julian Andres Klode ]
  * apt/package.py:
    - Decode using utf-8 in installed_files (LP: #407953).
    - Fix fetch_source() to work when source name = binary name (LP: #552400).
  * python/cache.cc:
    - Check that 2nd argument to Cache.update() really is a SourceList object.
  * python/generic.cc:
    - Map ArchiveURI property to archive_uri
  * utils/migrate-0.8.py:
    - Open files in universal newline support and pass filename to ast.parse.
    - Add has_key to the list of deprecated functions.
    - Don't abort if parsing failed.
    - do not require files to end in .py if they are passed on the command
      line or if they contain python somewhere in the shebang line.

 -- Michael Vogt <michael.vogt@ubuntu.com>  Wed, 31 Mar 2010 22:11:38 +0200

python-apt (0.7.94.2ubuntu4) lucid; urgency=low

  * If PYTHON_APT_DEPRECATION_WARNINGS is unset, also disable the
    deprecation warnings in apt_pkg directly; and don't just
    disable any deprecation warning in apt/__init__.py (LP: #548623)

 -- Julian Andres Klode <juliank@ubuntu.com>  Mon, 29 Mar 2010 13:18:20 +0200

python-apt (0.7.94.2ubuntu3) lucid; urgency=low

  * python/indexfile.cc:
    - add missing 0.7 compat indexfile.ArchiveURI method 
      (LP: #545848)
  
 -- Michael Vogt <michael.vogt@ubuntu.com>  Thu, 25 Mar 2010 10:44:31 +0100

python-apt (0.7.94.2ubuntu2) lucid; urgency=low

  * debian/control:
    - build against "XS-Python-Versions: all" to ensure we only
      build/test against supported python versions (fixes FTBFS)

 -- Michael Vogt <michael.vogt@ubuntu.com>  Tue, 23 Mar 2010 21:24:46 +0100

python-apt (0.7.94.2ubuntu1) lucid; urgency=low

  Updated to the 0.7.9x series (FFe LP: #531518), this
  brings us python3 support and a more PEP08 conform
  API
  
  [ Julian Andres Klode ]
  * python/generic.cc:
    - Fix a memory leak when using old attribute names.
  * debian/control:
    - Change priority to standard, keep -doc and -dev on optional.

  [ Michael Vogt ]
  * apt/cache.py:
    - make cache open silent by default (use apt.progress.base.OpProgress)
  * tests/data/aptsources_ports/sources.list:
    - fix ports test-data
  * debian/control
    - build against XS-Python-Versions: 2.6, 3.1
  * tests/test_apt_cache.py:
    - add simple test for basic cache/dependency iteration
  * apt/__init__.py:
    - only show deprecation warnings if PYTHON_APT_DEPRECATION_WARNINGS
      is set in the environment. While we do want to have the new API its
      not feasible to port all apps in the lucid timeframe. Once lucid
      is released we turn the warnings on by default again
  
 -- Michael Vogt <michael.vogt@ubuntu.com>  Tue, 23 Mar 2010 20:01:22 +0100

python-apt (0.7.94.2) unstable; urgency=low

  * Revert 0.7.93.3 and just set APT::Architecture to i386 for
    test_aptsources; fixes FTBFS on powerpc.

 -- Julian Andres Klode <jak@debian.org>  Fri, 12 Mar 2010 19:22:57 +0100

python-apt (0.7.94.1) unstable; urgency=low

  * Pass --exclude=migrate-0.8.py to dh_pycentral; in order to not depend
    on python2.6; but recommend python2.6.
  * Use dh_link instead of ln for python-apt-doc (Closes: #573523).
  * Pass --link-doc=python-apt to dh_installdocs.
  * Install examples to python-apt-doc instead of python-apt.
  * tests/test_all.py: Write information header to stderr, not stdout.
  * Build documentation only when needed (when building python-apt-doc).

 -- Julian Andres Klode <jak@debian.org>  Fri, 12 Mar 2010 14:36:48 +0100

python-apt (0.7.94) unstable; urgency=low

  * Move documentation into python-apt-doc (Closes: #572617)
  * Build documentation only once on the default Python version.
  * python/acquire-item.cc:
    - Add AcquireItem.partialsize member.
  * python/apt_pkgmodule.cc:
    - Treat '>>' and '>', '<<' and '<' as identical in check_dep (LP: #535667).
  * python/generic.cc:
    - Map UntranslatedDepType to dep_type_untranslated.
  * python/tag.cc:
    - Hack the TagFile iterator to not use shared storage (Closes: #572596):
      Scan once, duplicate the section data, and scan again.
  * apt/package.py:
    - Create a string class BaseDependency.__dstr which makes '>' equal to
      '>>' and '<' equal to '<<' (compatibility).
    - Use the binary package version in Version.fetch_source() if the
      source version is not specified (i.e. in the normal case).
    - Always return unicode strings in Package.get_changelog (Closes: #572998).
  * apt/progress/text.py:
    - Drop InstallProgress, it's useless to keep this alias around.
  * apt/progress/old.py:
    - Let the new method call the old one; e.g. status_update() now calls
      self.statusUpdate(). This improves compatibility for sub classes.
  * Merge with Ubuntu:
    - util/get_ubuntu_mirrors_from_lp.py:
      + rewritten to use +archivemirrors-rss and feedburner
    - pre-build.sh: update ubuntu mirrors on bzr-buildpackage (and also do this
      for Debian mirrors)
    - add break for packagekit-backend-apt (<= 0.4.8-0ubuntu4)
  * tests:
    - test_deps: Add tests for apt_pkg.CheckDep, apt_pkg.check_dep,
      apt_pkg.parse_depends and apt_pkg.parse_src_depends.
  * tests/data/aptsources/sources.list.testDistribution:
    - change one mirror which is not on the mirror list anymore.
  * utils/get_debian_mirrors.py:
    - Parse Mirrors.masterlist instead of the HTML web page.
  * utils/get_ubuntu_mirrors_from_lp.py:
    - Sort the mirror list of each country.

 -- Julian Andres Klode <jak@debian.org>  Wed, 10 Mar 2010 16:10:27 +0100

python-apt (0.7.93.3) unstable; urgency=low

  * data/templates/Ubuntu.info.in:
    - Use generic MirrorsFile key instead of per-architecture ones in
      order to fix FTBFS on !amd64 !i386 (Closes: #571752)

 -- Julian Andres Klode <jak@debian.org>  Sat, 27 Feb 2010 23:26:45 +0100

python-apt (0.7.93.2) unstable; urgency=low

  [ Julian Andres Klode ]
  * Fix some places where the old API was still used:
    - apt/utils.py: Completely ported, previous one was old-API from Ubuntu.
    - apt/cache.py: Use the new progress classes instead of the old ones.
    - apt/package.py: Various smaller issues fixed, probably caused by merge.
  * utils/migrate-0.8.py:
    - Improve C++ parsing and add apt.progress.old to the modules, reduces
      false positives.
    - Ship the list of deprecated things in the apt_pkg and apt_inst modules
      inside the script itself, so we don't have to parse the source code
      anymore.
  * python:
    - Handle deprecated attributes and methods in the tp_gettattro slot, this
      allows us to easily warn if a deprecated function is used.
  * python/tagfile.cc:
    - Implement the iterator protocol in TagFile.
  * python/cache.cc:
    - Implement Cache.__len__() and Cache.__contains__() (Closes: #571443).
  * data/templates/Debian.info.in:
    - Replace the MatchURI with one that really matches something.
  * aptsources/distro.py:
    - Call lsb_release with -idrc instead of --all.
  * tests:
    - Fix aptsources tests to use local data files if available.
    - test_all.py: Use local modules instead of system ones if possible.
  * data/templates/*.in: Switch MirrorsFile to relative filenames.
    - setup.py: Copy the mirror lists to the build directory
    - aptsources/distinfo.py: Support relative filenames for MirrorsFile.
  * debian/rules:
    - Run tests during build time.
  * debian/python-apt.install:
    - Install utils/migrate-0.8.py to /usr/share/python-apt/.
  
  [ Michael Vogt ]
  * apt/cache.py:
    - call install_progress.startUpdate()/finishUpdate() to keep
      compatibility with older code
  * apt/progress/base.py:
    - restore "self.statusfd, self.writefd" type, provide additional
      self.status_stream and self.write_stream file like objects
  * python/progress.cc:
    - try to call compatibility functions first, then new functions

 -- Julian Andres Klode <jak@debian.org>  Sat, 27 Feb 2010 18:33:11 +0100

python-apt (0.7.93.1) unstable; urgency=low

  [ Julian Andres Klode ]
  * Fix reference counting for old progress classes (Closes: #566370).
  * apt/cache.py:
    - Fix Cache.update() to not raise errors on successful updates.
  * python/progress.cc:
    - Fix some threading issues (add some missing PyCbObj_BEGIN_ALLOW_THREADS)
  * python/acquire-item.cc:
    - Support items without an owner set.
  * python/tarfile.cc:
    - When extracting, only allocate a new buffer if the old one was too small.
    - Do not segfault if TarFile.go() is called without a member name.
    - Clone all pkgDirStream::Item's so apt_pkg.TarMember object can be used
      outside of the callback function passed to go().
    - If only one member is requested, extract just that one.
  * Drop the segfault prevention measures from the Acquire code, as they fail
    to work. A replacement will be added once destruction callbacks are added
    in APT.
  * Merge the CppOwnedPyObject C++ class into CppPyObject.
  * Remove inline functions from the C++ API, export them instead.
  * Localization
    - de.po: Update against new template
  * python/arfile.cc:
    - Handle the case where ararchive_new returns NULL in debfile_new.
  * apt/progress/base.py:
    - select.error objects do not have an errno attribute (Closes: #568005)
  * doc/client-example.cc: Update against the new API.
  * Fix typos of separated in multiple files (reported by lintian).
  * debian/control:
    - Make python-apt-dev depend on ${misc:Depends} and recommend python-dev.
    - Set Standards-Version to 3.8.4.

  [ Michael Vogt ]
  * apt/utils.py:
    - add some misc utils like get_release_filename_for_pkg()

 -- Julian Andres Klode <jak@debian.org>  Fri, 05 Feb 2010 17:45:39 +0100

python-apt (0.7.93) unstable; urgency=low

  [ Julian Andres Klode ]
  * Merge debian-sid and debian-experimental.
  * Add a tutorial on how to do things which are possible with apt-get,
    like apt-get --print-uris update (cf. #551164).
  * Build for Python 2.5, 2.6 and 3.1; 2.6 and 3.1 hit unstable on Jan 16.
    - Use DH_PYCENTRAL=nomove for now because include-links seems broken
  * Merge lp:~forest-bond/python-apt/cache-is-virtual-package-catch-key-error
    - Return False in Cache.is_virtual_package if the package does not exist.
  * Make all class-level constants have uppercase names.
  * Rewrite apt.progress.gtk2 documentation by hand and drop python-gtk2
    build-time dependency.
  * aptsources:
    - Make all classes subclasses of object.
    - distro.py: Support Python 3, decode lsb_release results using utf-8.
  * apt/progress/base.py:
    - Fix some parsing of dpkg status fd.
  * apt/progress/text.py:
    - Replace one print statement with a .write() call.
  * Rename apt_pkg.PackageIndexFile to apt_pkg.IndexFile.

  [ Colin Watson ]
  * apt/progress/__init__.py:
    - Fix InstallProgress.updateInterface() to cope with read() returning 0
      on non-blocking file descriptors (LP: #491027).
  
  [ Michael Vogt ]
  * apt/cache.py: 
    - improved docstring for the cache
    - add "enhances" property
  * data/templates/Ubuntu.info.in:
    - add lucid
  * python/cache.cc:
    - add UntranslatedDepType attribute to DependencyType
    - add DepTypeEnum that returns a value from 
      {DepDepends, DepPreDepends, ...}
  * python/apt_pkgmodule.cc:
    - add DepDpkgBreaks, DepEnhances constants
  * doc/source/apt_pkg/{cache.rst, index.rst}:
    - update documentation as well

 -- Julian Andres Klode <jak@debian.org>  Wed, 20 Jan 2010 17:06:20 +0100

python-apt (0.7.92) experimental; urgency=low

  * New features:
    - Provide a C++ API in the package python-apt-dev (Closes: #334923).
    - Add apt_pkg.HashString and apt_pkg.IndexRecords (Closes: #456141).
    - Add apt_pkg.Policy class (Closes: #382725).
    - Add apt_pkg.Hashes class.
    - Allow types providing __new__() to be subclassed.
    - Add apt_pkg.DepCache.mark_auto() and apt.Package.mark_auto() methods to
      mark a package as automatically installed.
    - Make AcquireFile a subclass of AcquireItem, thus inheriting attributes.
    - New progress handling in apt.progress.base and apt.progress.text. Still
      missing Qt4 progress handlers.
    - Classes in apt_inst (Closes: #536096)
      + You can now use apt_inst.DebFile.data to access the data.tar.* member
        regardless of its compression (LP: #44493)

  * Unification of dependency handling:
    - apt_pkg.parse_[src_]depends() now use CompType instead of CompTypeDeb
      (i.e. < instead of <<) to match the interface of Version.depends_list_str
    - apt_pkg.SourceRecords.build_depends matches exactly the interface of
      Version.depends_list_str just with different keys (e.g. Build-Depends).
      + Closes: #468123 - there is no need anymore for binding CompType or
        CompTypeDeb, because we don't return integer values for CompType
        anymore.

  * Bugfixes:
    - Delete pointers correctly, fixing memory leaks (LP: #370149).
    - Drop open() and close() in apt_pkg.Cache as they cause segfaults.
    - Raise ValueError in AcquireItem if the Acquire process is shut down
      instead of segfaulting.

  * Other stuff:
    - Merge releases 0.7.10.4 - 0.7.12.1 from unstable.
    - Merge Configuration,ConfigurationPtr,ConfigurationSub into one type.
    - Simplify the whole build process by using a single setup.py.
    - The documentation has been restructured and enhanced with tutorials.
    - Only recommend lsb-release instead of depending on it. Default to
      Debian unstable if lsb_release is not available.

 -- Julian Andres Klode <jak@debian.org>  Tue, 18 Aug 2009 16:42:56 +0200

python-apt (0.7.91) experimental; urgency=low

  [ Julian Andres Klode ]
  * Rename where needed according to PEP 8 conventions (Closes: #481061)
  * Where possible, derive apt.package.Record from collections.Mapping.
  * ActionGroups can be used as a context manager for the 'with' statement.
  * utils/migrate-0.8.py: Helper to check Python code for deprecated functions,
    attributes,etc. Has to be run from the python-apt source tree, but can be
    used for all Python code using python-apt.
  * debian/control: Only recommend libjs-jquery (Closes: #527543).

  [ Stefano Zacchiroli ]
  * debian/python-apt.doc-base: register the documentation with the
    doc-base system (Closes: #525134)

  [ Sebastian Heinlein ]
  * apt/package.py: Add Package.get_version() which returns a Version instance
    for the given version string or None (Closes: #523998)

 -- Julian Andres Klode <jak@debian.org>  Fri, 05 Jun 2009 19:36:45 +0200

python-apt (0.7.90) experimental; urgency=low

  * Introduce support for Python 3 (Closes: #523645)

  * Support the 'in' operator (e.g. "k in d") in Configuration{,Ptr,Sub}
    objects (e.g. apt_pkg.Config) and in TagSections (apt_pkg.ParseSection())
  * Replace support for file objects with a more generic support for any object
    providing a fileno() method and for file descriptors (integers).
  * Add support for the Breaks fields
  * Only create Package objects when they are requested, do not keep them in
    a dict. Saves 10MB for 25,000 packages on my machine.
  * apt/package.py: Allow to set the candidate of a package (Closes: #523997)
    - Support assignments to the 'candidate' property of Package objects.
    - Initial patch by Sebastian Heinlein

 -- Julian Andres Klode <jak@debian.org>  Wed, 15 Apr 2009 13:47:42 +0200

python-apt (0.7.13.4ubuntu5) lucid; urgency=low

  [ Michael Vogt ]
  * data/templates/Ubuntu.info.in:
    - make armel point to ports.ubuntu.com (LP: #531876)

  [ Emmet Hikory ]
  * data/templates/Ubuntu.info.in:
    - refactor to use ports by default for gutsy and newer releases
    - Set appropriate exceptions to defaults for warty-lucid

 -- Emmet Hikory <persia@ubuntu.com>  Fri, 05 Mar 2010 10:22:05 +0900

python-apt (0.7.13.4ubuntu4) lucid; urgency=low

  * Drop build dependency on python2.4.

 -- Matthias Klose <doko@ubuntu.com>  Mon, 01 Feb 2010 20:30:14 +0100

python-apt (0.7.13.4ubuntu3) lucid; urgency=low

  * apt/utils.py:
    - add some misc utils like get_release_filename_for_pkg()

 -- Michael Vogt <michael.vogt@ubuntu.com>  Fri, 22 Jan 2010 12:18:29 +0100

python-apt (0.7.13.4ubuntu2) lucid; urgency=low

  [ Michael Vogt ]
  * apt/cache.py: 
    - improved docstring for the cache
    - add "enhances" property
  * data/templates/Ubuntu.info.in:
    - add lucid
  * python/cache.cc:
    - add UntranslatedDepType attribute to DependencyType
    - add DepTypeEnum that returns a value from 
      {DepDepends, DepPreDepends, ...}
  * python/apt_pkgmodule.cc:
    - add DepDpkgBreaks, DepEnhances constants
  * doc/source/apt_pkg/{cache.rst, index.rst}:
    - update documentation as well

 -- Michael Vogt <michael.vogt@ubuntu.com>  Fri, 15 Jan 2010 15:06:10 +0100

python-apt (0.7.13.4ubuntu1) lucid; urgency=low

  [ Michael Vogt ]
  * merge from debian, remaining changes:
    - different mirror list
  
  [ Colin Watson ]
  * apt/progress/__init__.py:
    - Fix InstallProgress.updateInterface() to cope with read() returning 0
      on non-blocking file descriptors (LP: #491027).

 -- Michael Vogt <michael.vogt@ubuntu.com>  Wed, 02 Dec 2009 17:02:37 +0100

python-apt (0.7.13.4) unstable; urgency=low

  [ Michael Vogt ]
  * po/zh_CN.po:
    - updated, thanks to Feng Chao
  * python/progress.cc:
    - if the mediaChange() does not return anything or is not implemented
      send "false" to libapt

  [ Julian Andres Klode ]
  * apt/package.py: Fix dictionary access of VersionList, patch
    by Sebastian Heinlein (Closes: #554895).

 -- Julian Andres Klode <jak@debian.org>  Sun, 29 Nov 2009 20:26:31 +0100

python-apt (0.7.13.3) unstable; urgency=low

  [ Michael Vogt ]
  * apt/cache.py:
    - add actiongroup() method (backport from 0.7.92)
    - re-work the logic in commit() to fail if installArchives() returns
      a unexpected result
  * apt/progress/__init__.py:
    - catch exceptions in pm.DoInstall()

  [ Sebastian Heinlein ]
  * apt/package.py:
    - Export if a package is an essential one (Closes: #543428)

  [ Julian Andres Klode ]
  * python/depcache.cc:
    - Make ActionGroups context managers so apt.Cache.actiongroup() has
      the same behavior as in 0.7.92
  * apt/cache.py:
    - Add raiseOnError option to Cache.update() (Closes: #545474)
  * apt/package.py:
    - Use the source version instead of the binary version in fetch_source().
  * apt/progress/__init__.py:
    - Correctly ignore ECHILD by checking before EINTR (Closes: #546007)

 -- Julian Andres Klode <jak@debian.org>  Tue, 15 Sep 2009 15:18:45 +0200

python-apt (0.7.13.2ubuntu5) lucid; urgency=low

  * python/progress.cc:
    - if the mediaChange() does not return anything or is not implemented
      send "false" to libapt (LP: #462771)
  * data/templates/Ubuntu.info.in:
    - add lucid

 -- Michael Vogt <michael.vogt@ubuntu.com>  Thu, 05 Nov 2009 18:38:36 +0100

python-apt (0.7.13.2ubuntu4) karmic; urgency=low

  * No change rebuild to fix misbuilt binaries on armel.

 -- Loïc Minier <loic.minier@ubuntu.com>  Wed, 21 Oct 2009 14:52:36 +0200

python-apt (0.7.13.2ubuntu3) karmic; urgency=low

  * rebuild against latest libapt

 -- Michael Vogt <michael.vogt@ubuntu.com>  Fri, 25 Sep 2009 22:17:35 +0200

python-apt (0.7.13.2ubuntu2) karmic; urgency=low

  [ Michael Vogt ]
  * apt/cache.py:
    - re-work the logic in commit() to fail if installArchives() returns
      a unexpected result
  * apt/progress/__init__.py:
    - catch exceptions in pm.DoInstall()

  [ Sebastian Heinlein ]
  * apt/package.py:
    - Export if a package is an essential one (Closes: #543428)

 -- Michael Vogt <michael.vogt@ubuntu.com>  Fri, 04 Sep 2009 10:32:19 +0200

python-apt (0.7.13.2ubuntu1) karmic; urgency=low

  * merged from the debian-sid bzr branch

  [ Michael Vogt ]
  * apt/cache.py:
    - add actiongroup() method (backport from 0.7.92)

  [ Julian Andres Klode ]
  * python/depcache.cc:
    - Make ActionGroups context managers so apt.Cache.actiongroup() has
      the same behavior as in 0.7.92

 -- Michael Vogt <michael.vogt@ubuntu.com>  Mon, 24 Aug 2009 16:53:16 +0200

python-apt (0.7.13.2) unstable; urgency=low

  * apt/cache.py:
   - Convert argument to str in __getitem__() (Closes: #542965).

 -- Julian Andres Klode <jak@debian.org>  Sat, 22 Aug 2009 22:47:30 +0200

python-apt (0.7.13.1) unstable; urgency=low

  * apt/package.py:
   - Fix Version.get_dependencies() to not ignore the arguments.

 -- Julian Andres Klode <jak@debian.org>  Fri, 21 Aug 2009 16:59:08 +0200

python-apt (0.7.13.0) unstable; urgency=low

  [ Michael Vogt ]
  * apt/package.py:
    - add "recommends" property
  * apt/cache.py, python/cache.cc:
    - add optional pulseInterval option to "update()"

  [ Sebastian Heinlein ]
  * apt/cache.py:
   - Fix the (inst|keep|broken|del)_count attributes (Closes: #542773).

  [ Julian Andres Klode ]
  * apt/package.py:
   - Introduce Version.get_dependencies() which takes one or more types
     of dependencies and returns a list of Dependency objects.
   - Do not mark the package as manually installed on upgrade (Closes: #542699)
   - Add Package.is_now_broken and Package.is_inst_broken.
  * apt/cache.py:
   - Introduce ProblemResolver class (Closes: #542705)
  * python/pkgsrcrecords.cc:
   - Fix spelling error (begining should be beginning).
  * po:
   - Update template and the translations de.po, fr.po (Closes: #467120),
     ja.po (Closes: #454293).
  * debian/control:
   - Update Standards-Version to 3.8.3.
  * debian/rules:
   - Build with DH_PYCENTRAL=include-links instead of nomove.

 -- Julian Andres Klode <jak@debian.org>  Fri, 21 Aug 2009 16:22:34 +0200

python-apt (0.7.12.1ubuntu2) karmic; urgency=low

  * apt/package.py:
    - fix bug in BaseDependency initialization (LP: #416362)
  * debian/control:
    - add break for packagekit-backend-apt (<= 0.4.8-0ubuntu4)
      packagekit usees some internal API that changed

 -- Michael Vogt <michael.vogt@ubuntu.com>  Thu, 20 Aug 2009 14:23:40 +0200

python-apt (0.7.12.1ubuntu1) karmic; urgency=low

  [ Michael Vogt ]
  * apt/package.py:
    - add "recommends" property
  * debian/control:
    - change build-dep for libapt-pkg-dev to >= 0.7.21
  * merged with debian/unstable

  [ Loïc Minier ]
  * Revert addition of gcc and gcc_s to python-apt libs as the toolchain has
    been fixed; LP: #375334.

  [ Julian Andres Klode ]
  * apt/package.py:
   - Introduce Version.get_dependencies() which takes one or more types
     of dependencies and returns a list of Dependency objects.

 -- Michael Vogt <michael.vogt@ubuntu.com>  Wed, 19 Aug 2009 11:33:59 +0200

python-apt (0.7.12.1) unstable; urgency=low

  * apt/debfile.py:
    - Fix missing space in message (Closes: #539704)
  * apt/package.py:
    - Add missing argument to Version.__le__() and Version.__ge__()
  * debian/control:
    - Do not build-depend on python-gtk2 and python-vte on kfreebsd-*.
  * setup.py:
    - Always build documentation, even if python-gtk2 is not installed.

 -- Julian Andres Klode <jak@debian.org>  Mon, 03 Aug 2009 15:17:43 +0200

python-apt (0.7.12.0) unstable; urgency=low

  [ Julian Andres Klode ]
  * python/cache.cc:
    - Support Breaks, Enhances dependency types (Closes: #416247)
  * debian/control:
    - Only recommend libjs-jquery (Closes: #527543)
    - Build-depend on libapt-pkg-dev (>= 0.7.22~)
    - Update Standards-Version to 3.8.2
  * apt/cache.py:
    - Correctly handle rootdir on second and later invocations of
      open(), by calling InitSystem again. (LP: #320665).
    - Provide broken_count, delete_count, install_count, keep_count
      properties (Closes: #532338)
    - Only create Package objects when they are requested, do not keep them in
      a dict. Saves 10MB for 25,000 packages on my machine.
  * apt/package.py:
    - Allow to set the candidate of a package (Closes: #523997)
      + Support assignments to the 'candidate' property of Package objects.
      + Initial patch by Sebastian Heinlein
    - Make comparisons of Version object more robust.
    - Return VersionList objects in Package.versions, which are sequences
      and also provide features of mappings. (partial API BREAK)
      + Allows to get a specific version (Closes: #523998)
  * apt/progress/__init__.py:
    - Do not break out of InstallProgress.waitChild()'s loop just because it
      is hitting EINTR, but only on child exit or on ECHILD.
  * Use debhelper 7 instead of CDBS

  [ Stefano Zacchiroli ]
  * debian/python-apt.doc-base: register the documentation with the
    doc-base system (Closes: #525134)

  [ Sebastian Heinlein ]
  * apt/progress.py: Extract the package name from the status message
    (Closes: #532660)

 -- Julian Andres Klode <jak@debian.org>  Thu, 30 Jul 2009 14:08:30 +0200

python-apt (0.7.11.1) unstable; urgency=low

  [ Stephan Peijnik ]
  * apt/progress/__init__.py:
    - Exception handling fixes in InstallProgress class.

  [ Michael Vogt ]
  * python/tag.cc:
    - merge patch from John Wright that adds FindRaw method
      (closes: #538723)

 -- Michael Vogt <mvo@debian.org>  Wed, 29 Jul 2009 19:15:56 +0200

python-apt (0.7.11.0) unstable; urgency=low

  [ Julian Andres Klode ]
  * data/templates/Debian.info.in: Squeeze will be 6.0, not 5.1

  [ Stephan Peijnik ]
  * apt/progress/__init__.py:
    - add update_status_full() that takes file_size/partial_size as
      additional callback arguments
    - add pulse_items() that takes a addtional "items" tuple that
      gives the user full access to the individual items that are
      fetched
  * python/progress.cc:
    - low level code for update_status_full and pulse_items()
    - better threading support

  [ Michael Vogt ]
  * aptsources/distro.py:
    - fix indent error that causes incorrect sources.list additons
      (LP: #372224)
  * python/progress.cc:
    - fix crash in RunSimpleCallback()
  * apt/cache.py:
    - when the cache is run with a alternative rootdir, create
      required dirs/files automatically

 -- Michael Vogt <mvo@debian.org>  Mon, 20 Jul 2009 15:35:27 +0200

python-apt (0.7.10.4ubuntu1) karmic; urgency=low

  [ Michael Vogt ]
  * merged from debian/unstable
  * apt/cache.py:
    - when the cache is run with a alternative rootdir, create
      required dirs/files automatically
  * python/progress.cc:
    - fix crash in RunSimpleCallback()

  [ Loic Minier ]
  * Merge changes below from Michael Casadevall; note that these changes were
    concurrently uploaded in a different form in 0.7.10.3ubuntu2 which wasn't
    committed in bzr.

  [ Michael Casadevall ]
  * setup.py:
    - Added gcc and gcc_s to work around gcc-4.4 issue on ARM and libstdc++
    - This is a temporary workaround for Karmic Alpha 1. See bug #375334 
      for more details

  [ Loic Minier ]
  * Update mirror list from LP.
  * Unset https_proxy in pre-build.sh to workaround LP #94130.

 -- Michael Vogt <michael.vogt@ubuntu.com>  Mon, 15 Jun 2009 11:02:25 +0200

python-apt (0.7.10.4) unstable; urgency=low

  [ Michael Vogt ]
  * data/templates/Ubuntu.info.in:
    - updated for the new ubuntu karmic version
  * data/templates/Debian.info.in:
    - add squeeze

  [ Otavio Salvador ]
  * utils/get_debian_mirrors.py: updated to support current mirror page.
  * Update Debian mirrors. (Closes: #518071)

 -- Michael Vogt <mvo@debian.org>  Tue, 05 May 2009 12:03:27 +0200

python-apt (0.7.10.3ubuntu1) karmic; urgency=low

  * merged from debian, remaining changes:
    - updated mirrors
    - build python2.4
    - use DH_PYCENTRAL=include-links
    - use --install-layout=deb
    - pre-build.sh: update ubuntu mirrors on bzr-buildpackage
  
 -- Michael Vogt <mvo@debian.org>  Tue, 05 May 2009 12:03:27 +0200

python-apt (0.7.10.3) unstable; urgency=low

  * apt/package.py: Handle cases where no candidate is available, by returning
    None in the candidate property. (Closes: #523801)

 -- Julian Andres Klode <jak@debian.org>  Sun, 12 Apr 2009 19:50:26 +0200

python-apt (0.7.10.2) unstable; urgency=low

  * apt/package.py: Handle cases where no candidate is available and
    one of the deprecated properties (e.g. candidateVersion) is
    requested. (Closes: #523801)
  * setup.py, debian/rules: Support version in setup.py again by getting
    the value from the variable DEBVER (defined in debian/rules), falling
    back to None.

 -- Julian Andres Klode <jak@debian.org>  Sun, 12 Apr 2009 19:00:07 +0200

python-apt (0.7.10.1) unstable; urgency=low

  * Fix FTBFS with python-debian (>= 0.1.13) on Python 2.4 by not using it to
    get a version number in setup.py (Closes: #523473)
  * apt/package.py:
    - (Package.candidateRecord): Fix missing 'd' in 'record'
    - (DeprecatedProperty.__get__): Only warn when used on objects, this
      makes it easier to use e.g. pydoc,sphinx,pychecker.

 -- Julian Andres Klode <jak@debian.org>  Fri, 10 Apr 2009 17:51:07 +0200

python-apt (0.7.10) unstable; urgency=low

  * Build-Depend on python-debian, use it to get version number from changelog
  * Depend on libjs-jquery, and remove internal copy (Closes: #521532)
  * apt/package.py:
    - Introduce Version.{uri,uris,fetch_binary()}
  * debian/control:
    - Remove mdz from Uploaders (Closes: #521477), add myself.
    - Update Standards-Version to 3.8.1
    - Use ${binary:Version} instead of ${Source-Version}
    - Fix spelling error: python -> Python
  * debian/copyright: Switch to machine-interpretable copyright
  * Fix documentation building
    - doc/source/conf.py: Only include directories for current python version.
    - debian/control: Build-Depend on python-gtk2, python-vte.
    - setup.py: If pygtk can not be imported, do not build the documentation.
  * Breaks: debdelta (<< 0.28~) to avoid more problems due to the internal
    API changes from 0.7.9.

 -- Julian Andres Klode <jak@debian.org>  Wed, 01 Apr 2009 15:24:29 +0200

python-apt (0.7.9) unstable; urgency=low

  [ Julian Andres Klode ]
  * apt/gtk/widgets.py:
    - Handle older versions of python-gobject which do not ship glib
  * apt/package.py: Introduce the Version class
    - Deprecate Package.candidate*() and Package.installed*(), except for
      installedFiles.
    - Provide Version.get_source() (LP: #118788)
    - Provide Package.versions (Closes: #513236)
  * apt/progress/: New package, replaces apt.progress and apt.gtk
    - apt/progress/gtk2.py: Moved here from apt/gtk/widgets.py
    - apt/progress/__init__.py: Move here from apt/progress.py
  * doc/source/*: Improve the documentation
    - Document more attributes and functions of apt_pkg (they are all listed)

  [ Michael Vogt ]
  * aptsources/distro.py:
    - use iso_3166.xml instead of iso_3166.tab
    - fix incorrect indent
  * debian/control:
    - add Recommends to iso-codes (for iso_3166.xml)
  * apt/package.py:
    - make sure to set the defaulttimeout back to the
      original value (in getChangelog(), LP: #314212)
      Closes: #513315
  * apt/cache.py:
    - when setting a alternative rootdir, read the
      config from it as well
  * python/configuration.cc, python/apt_pkgmodule.cc:
    - add apt_pkg.ReadConfigDir()
  * python/cache.cc, tests/getcache_mem_corruption.py:
    - test if progress objects have the right methods
      and raise error if not (thanks to Emanuele Rocca)
      closes: #497049
  * apt/package.py:
    - avoid uneeded interal references in the Package objects
  * aptsources/sourceslist.py:
    - fix bug in invalid lines detection (LP: #324614)

 -- Michael Vogt <mvo@debian.org>  Thu, 19 Mar 2009 13:39:21 +0100

python-apt (0.7.9~exp2ubuntu11) karmic; urgency=low

  [ Matthias Klose ]
  * Build for python2.4 as well. LP: #354812.

  [ Michael vogt ]
  * setup.py:
    - only use sphinx for python2.5 or later
  * data/templates/Ubuntu.info.in:
    - updated for karmic

 -- Michael Vogt <michael.vogt@ubuntu.com>  Wed, 06 May 2009 14:28:56 +0200

python-apt (0.7.9~exp2ubuntu10) jaunty; urgency=low

  * .bzr-buildpackage/default.conf:
    - add pre-build hook to update the mirror list from LP

 -- Michael Vogt <michael.vogt@ubuntu.com>  Mon, 30 Mar 2009 17:22:38 +0200

python-apt (0.7.9~exp2ubuntu9) jaunty; urgency=low

  * aptsources/sourceslist.py:
    - fix bug in invalid lines detection (LP: #324614)

 -- Michael Vogt <michael.vogt@ubuntu.com>  Thu, 19 Mar 2009 14:09:50 +0100

bpython-apt (0.7.9~exp2ubuntu8) jaunty; urgency=low

  * Rebuild for python2.6.
  * Call dh_pycentral with "DH_PYCENTRAL=include-links".

 -- Matthias Klose <doko@ubuntu.com>  Sat, 21 Feb 2009 18:31:23 +0000

python-apt (0.7.9~exp2ubuntu7) jaunty; urgency=low

  * apt/package.py:
    - add "not_automatic" flag to the origin
  * debian/control:
    - rebuild against latest apt
  * apt/cache.py:
    - when setting a alternative rootdir, read the
      config from it as well (LP: #243550)
  * python/configuration.cc, python/apt_pkgmodule.cc:
    - add apt_pkg.ReadConfigDir()

 -- Michael Vogt <michael.vogt@ubuntu.com>  Mon, 09 Feb 2009 15:09:17 +0100

python-apt (0.7.9~exp2ubuntu5) jaunty; urgency=low

  * apt/cache.py:
    - revert the InitConfig change, has unintended side-effects

 -- Michael Vogt <michael.vogt@ubuntu.com>  Mon, 26 Jan 2009 12:13:46 +0100

python-apt (0.7.9~exp2ubuntu4) jaunty; urgency=low

  * apt/cache.py:
    - when running with the rootdir option, run
      InitConfig() again to ensure that the config
      from the rootdir is read, not from the host
      (lp: #243550)
  * apt/package.py:
    - make sure to set the defaulttimeout back to the
      original value (in getChangelog(), LP: #314212)

 -- Michael Vogt <michael.vogt@ubuntu.com>  Mon, 26 Jan 2009 08:45:00 +0100

python-apt (0.7.9~exp2ubuntu3) jaunty; urgency=low

  * apt/__init__.py:
    - use iso_3166.xml instead of iso_3166.tab
    - fix incorrect indent 
  * debian/control:
    - add Recommends to iso-codes (for iso_3166.xml)

 -- Michael Vogt <michael.vogt@ubuntu.com>  Thu, 22 Jan 2009 09:37:17 +0100

python-apt (0.7.9~exp2ubuntu2) jaunty; urgency=low

  * apt/__init__.py:
    - remove the future warning 
  * aptsources/distro.py:
    - fix indent breakage (LP: #319714)

 -- Michael Vogt <michael.vogt@ubuntu.com>  Wed, 21 Jan 2009 21:47:21 +0100

python-apt (0.7.9~exp2ubuntu1) jaunty; urgency=low

  * Merged from debian, lots of documentation updates
    and other fixes (thanks to Julian Andres Klode)

 -- Michael Vogt <michael.vogt@ubuntu.com>  Tue, 20 Jan 2009 15:32:54 +0100

python-apt (0.7.9~exp2) experimental; urgency=low

  [ Julian Andres Klode ]
  * apt/*.py:
    - Almost complete cleanup of the code
    - Remove inconsistent use of tabs and spaces (Closes: #505443)
    - Improved documentation
  * apt/debfile.py:
    - Drop get*() methods, as they are deprecated and were
      never in a stable release
    - Make DscSrcPackage working
  * apt/gtk/widgets.py:
    - Fix the code and document the signals
  * Introduce new documentation build with Sphinx
    - Contains style Guide (Closes: #481562)
    - debian/rules: Build the documentation here
    - setup.py: Remove pydoc building and add new docs.
    - debian/examples: Include examples from documentation
    - debian/python-apt.docs:
      + Change html/ to build/doc/html.
      + Add build/doc/text for the text-only documentation
  * setup.py:
    - Only create build/data when building, not all the time
    - Remove build/mo and build/data on clean -a
  * debian/control:
    - Remove the Conflicts on python2.3-apt, python2.4-apt, as
      they are only needed for oldstable (sarge)
    - Build-Depend on python-sphinx (>= 0.5)
  * aptsources/distinfo.py:
    - Allow @ in mirror urls (Closes: #478171) (LP: #223097)
  * Merge Ben Finney's whitespace changes (Closes: #481563)
  * Merge Ben Finney's do not use has_key() (Closes: #481878)
  * Do not use deprecated form of raise statement (Closes: #494259)
  * Add support for PkgRecords.SHA256Hash (Closes: #456113)

  [ Michael Vogt ]
  * apt/package.py:
    - fix bug in candidateInstalledSize property
  * aptsources/distinfo.py:
    - fix too restrictive mirror url check
  * aptsources/distro.py:
    - only add nearest_server and server to the mirrors if
      they are defined

 -- Michael Vogt <mvo@debian.org>  Fri, 16 Jan 2009 11:28:17 +0100

python-apt (0.7.9~exp1) experimental; urgency=low

  * Merged python-apt consolidation branch by Sebastian
    Heinlein (many thanks)
  * apt/cache.py:
    - new method "isVirtualPackage()"
    - new method "getProvidingPackages()"
    - new method "getRequiredDownload()"
    - new method "additionalRequiredSpace()"
  * apt/debfile.py:
    - move a lot of the gdebi code into this file, this
      provides interfaces for querrying and installing
      .deb files and .dsc files
  * apt/package.py:
    - better description parsing
    - new method "installedFiles()"
    - new method "getChangelog()"
  * apt/gtk/widgets.py:
    - new gobject GOpProgress
    - new gobject GFetchProgress
    - new gobject GInstallProgress
    - new gobject GDpkgInstallProgress
    - new widget GtkAptProgress
  * doc/examples/gui-inst.py:
    - updated to use the new widgets
  * debian/control:
    - add suggests for python-gtk2 and python-vte
  * setup.py:
    - build html/ help of the apt and aptsources modules
      into /usr/share/doc/python-apt/html
  * apt/__init__.py:
    - remove the future warning

 -- Michael Vogt <mvo@debian.org>  Mon, 15 Dec 2008 14:29:47 +0100

python-apt (0.7.8ubuntu1) jaunty; urgency=low

  * Merged python-apt consolidation branch by Sebastian
    Heinlein (many thanks)
  * apt/cache.py:
    - new method "isVirtualPackage()" 
    - new method "getProvidingPackages()"
    - new method "getRequiredDownload()"
    - new method "additionalRequiredSpace()"
  * apt/debfile.py:
    - move a lot of the gdebi code into this file, this
      provides interfaces for querrying and installing
      .deb files and .dsc files
  * apt/package.py:
    - better description parsing 
    - new method "installedFiles()"
    - new method "getChangelog()"
  * apt/gtk/widgets.py:
    - new gobject GOpProgress
    - new gobject GFetchProgress
    - new gobject GInstallProgress
    - new gobject GDpkgInstallProgress
    - new widget GtkAptProgress
  * doc/examples/gui-inst.py: 
    - updated to use the new widgets
  * debian/control:
    - add suggests for python-gtk2 and python-vte
  * setup.py:
    - build html/ help of the apt and aptsources modules
      into /usr/share/doc/python-apt/html

 -- Michael Vogt <mvo@debian.org>  Mon, 15 Dec 2008 14:29:47 +0100

python-apt (0.7.8) unstable; urgency=low

  [ Michael Vogt ]
  * python/cache.cc:
    - fix crash if Ver.PriorityType() returns NULL
    - fix GetCandidateVer() reporting incorrect versions after
      SetCandidateVer() was used. Thanks to Julian Andres Klode for
      the test-case (LP: #237372)
  * python/apt_instmodule.cc:
    - do not change working dir in debExtractArchive() (LP: #184093)
  * apt/cache.py:
    - support "in" in apt.Cache() (LP: #251587)
  * apt/package.py:
    - do not return None in sourcePackageName (LP: #123062)
  * python/progress.cc:
    - when pulse() does not return a boolean assume "true"
      (thanks to Martin Pitt for telling me about the problem)
  * python/apt_pkgmodule.cc:
    - add "SelState{Unknown,Install,Hold,DeInstall,Purge}" constants
  * aptsources/__init__.py, aptsources/distinfo.py:
    - run apt_pkg.init() when aptsources gets imported and not
      the distinfo function
    - fix detection of cdrom sources and add test for it
  * python/metaindex.cc
    - fix crash when incorrect attribute is given
  * data/templates/Ubuntu.info.in:
    - updated
  * aptsources/distro.py:
    - add parameter to get_distro() to make unit testing easier
  * tests/test_aptsources_ports.py:
    - add test for arch specific handling (when sub arch is on
      a different mirror than "main" arches)

  [ Julian Andres Klode ]
  * python/acquire.cc (GetPkgAcqFile): Support DestDir and DestFilename.

 -- Michael Vogt <mvo@debian.org>  Mon, 24 Nov 2008 10:24:30 +0200

python-apt (0.7.8~ubuntu2) jaunty; urgency=low

  [ Michael Vogt ]
  * data/templates/Ubuntu.info.in:
    - updated to fix ports.ubuntu.com for powerpc and lpia
      (LP: #220890)
  * aptsources/distro.py:
    - add parameter to get_distro() to make unit testing easier
  * tests/test_aptsources_ports.py:
    - add test for arch specific handling (when sub arch is on
      a different mirror than "main" arches)

  [ Julian Andres Klode ]
  * python/acquire.cc (GetPkgAcqFile): Support DestDir and DestFilename.

 -- Michael Vogt <michael.vogt@ubuntu.com>  Mon, 10 Nov 2008 11:35:03 +0100
  
python-apt (0.7.8~ubuntu1) jaunty; urgency=low

  * python/apt_pkgmodule.cc:
    - add "SelState{Unknown,Install,Hold,DeInstall,Purge}" constants
  * python/metaindex.cc
    - fix crash when incorrect attribute is given
  * data/templates/Ubuntu.info.in:
    - updated for jaunty

 -- Michael Vogt <michael.vogt@ubuntu.com>  Mon, 03 Nov 2008 11:46:54 +0100

python-apt (0.7.7.1+nmu1) unstable; urgency=medium

  * Non-maintainer upload.
  * data/templates/Debian.info.in: Set the BaseURI to security.debian.org for
    lenny/updates, etch/updates and sarge/updates. (Closes: #503237)

 -- Jonny Lamb <jonny@debian.org>  Fri, 24 Oct 2008 12:44:33 +0100

python-apt (0.7.7.1ubuntu4) intrepid; urgency=low

  * apt/package.py:
    - do not return None in sourcePackageName (LP: #123062)
  * python/progress.cc:
    - when pulse() does not return a boolean assume "true"
      (thanks to Martin Pitt for telling me about the problem)
  * aptsources/__init__.py, aptsources/distinfo.py:
    - run apt_pkg.init() when aptsources gets imported and not
      the distinfo function
    - fix detection of cdrom sources and add test for it
 
 -- Michael Vogt <michael.vogt@ubuntu.com>  Thu, 18 Sep 2008 14:42:46 +0200

python-apt (0.7.7.1ubuntu3) intrepid; urgency=low

  * Rebuild against current apt on hppa.

 -- Colin Watson <cjwatson@ubuntu.com>  Mon, 01 Sep 2008 11:37:58 +0100

python-apt (0.7.7.1ubuntu2) intrepid; urgency=low

  * python/cache.cc:
    - fix GetCandidateVer() reporting incorrect versions after
      SetCandidateVer() was used. Thanks to Julian Andres Klode for
      the test-case (LP: #237372)
  * python/apt_instmodule.cc:
    - do not change working dir in debExtractArchive() (LP: #184093)
  * apt/cache.py:
    - support "in" in apt.Cache() (LP: #251587)

 -- Michael Vogt <michael.vogt@ubuntu.com>  Tue, 05 Aug 2008 11:35:32 +0200

python-apt (0.7.7.1ubuntu1) intrepid; urgency=low

  * python/cache.cc:
    - fix crash if Ver.PriorityType() returns NULL  (LP: #253255)

 -- Michael Vogt <michael.vogt@ubuntu.com>  Wed, 30 Jul 2008 10:26:53 +0200

python-apt (0.7.7.1) unstable; urgency=low

  * data/templates/Debian.info.in:
    - add 'lenny' template info (closes: #476364)
  * aptsources/distinfo.py:
    - fix template matching for arch specific code (LP: #244093)

 -- Michael Vogt <mvo@debian.org>  Fri, 25 Jul 2008 18:13:53 +0200

python-apt (0.7.7ubuntu2) intrepid; urgency=low

  * python/metaindex.cc
    - fix crash when incorrect attribute is given
  * data/templates/Ubuntu.info.in:
    - updated
  * aptsources/distro.py:
    - add parameter to get_distro() to make unit testing easier
  * tests/test_aptsources_ports.py:
    - add test for arch specific handling (when sub arch is on
      a different mirror than "main" arches)

  [ Julian Andres Klode ]
  * python/acquire.cc (GetPkgAcqFile): Support DestDir and DestFilename.

 -- Michael Vogt <mvo@debian.org>  Mon, 24 Nov 2008 10:24:30 +0200

python-apt (0.7.7ubuntu1) intrepid; urgency=low

  * merged from debian-sid

 -- Michael Vogt <michael.vogt@ubuntu.com>  Tue, 22 Jul 2008 15:58:37 +0200

python-apt (0.7.7) unstable; urgency=low

  [ Emanuele Rocca ]
  * data/templates/Debian.info.in:
    - s/MatchUri/MatchURI/. Thanks, Gustavo Noronha Silva (closes: #487673)
  * python/cache.cc:
    - Throw an exception rather than segfaulting when GetCache() is called
      before InitSystem() (closes: #369147)
  * doc/examples/config.py:
    - Fix config.py --help (closes: #257007)

  [ Michael Vogt ]
  * python/apt_pkgmodule.cc:
    - fix bug in hashsum calculation when the original string
      contains \0 charackters (thanks to Celso Providelo and
      Ryan Hass for the test-case) LP: #243630
  * tests/test_hashsums.py:
    - add tests for the hashsum code
  * apt/package.py:
    - add "isAutoRemovable()" method
  * python/pkgsrcrecords.cc:
    - add "Record" attribute to the PkgSrcRecord to access the
      full source record
  * debian/rules:
    - remove the arch-build target, we have bzr-builddeb now

 -- Michael Vogt <mvo@debian.org>  Tue, 22 Jul 2008 10:16:03 +0200

python-apt (0.7.6ubuntu3) intrepid; urgency=low

  * apt/package.py:
    - add "isAutoRemovable()" method

 -- Michael Vogt <michael.vogt@ubuntu.com>  Mon, 14 Jul 2008 15:18:03 +0100

python-apt (0.7.6ubuntu2) intrepid; urgency=low

  * python/apt_pkgmodule.cc:
    - fix bug in hashsum calculation when the original string
      contains \0 charackters (thanks to Celso Providelo and 
      Ryan Hass for the test-case) LP: #243630
  * tests/test_hashsums.py:
    - add tests for the hashsum code

 -- Michael Vogt <mvo@debian.org>  Fri, 04 Jul 2008 19:53:28 +0200

python-apt (0.7.6ubuntu1) intrepid; urgency=low

  * merged with debian, remaining changes:
    - more up-to-date mirror list

 -- Michael Vogt <michael.vogt@ubuntu.com>  Fri, 04 Jul 2008 11:00:33 +0200

python-apt (0.7.6) unstable; urgency=low

  * apt/cache.py:
    - add "memonly" option to apt.Cache() to force python-apt to
      not touch the pkgcache.bin file (this works around a possible
      race condition in the pkgcache.bin handling)
  * data/templates/Ubuntu.info.in:
    - added ubuntu 'intrepid'
  * debian/README.source:
    - added (basic) documentation how to build python-apt
  * aptsources/distinfo.py:
    - support arch specific BaseURI, MatchURI and MirrosFile fields
      in the distinfo template
  * debian/control:
    - move bzr branch to bzr.debian.org and update Vcs-Bzr

 -- Michael Vogt <mvo@debian.org>  Wed, 18 Jun 2008 14:46:43 +0200

python-apt (0.7.5ubuntu2) intrepid; urgency=low

  * apt/cache.py:
    - add "memonly" option to apt.Cache() to force python-apt to
      not touch the pkgcache.bin file (this works around a possible
      race condition in the pkgcache.bin handling)

 -- Michael Vogt <michael.vogt@ubuntu.com>  Fri, 13 Jun 2008 12:14:34 +0200

python-apt (0.7.5ubuntu1) intrepid; urgency=low

  * merged from debian-sid

 -- Michael Vogt <michael.vogt@ubuntu.com>  Thu, 12 Jun 2008 12:32:00 +0200

python-apt (0.7.5) unstable; urgency=low

  * use the new ListUpdate() code
  * add example in doc/examples/update.py
  * python/pkgrecords.cc:
    - export the Homepage field
  * python/tar.cc:
    - fix .lzma extraction (thanks to bigjools)
  * python/sourcelist.cc:
    - support GetIndexes() GetAll argument to implement
      something like --print-uris
  * python/apt_pkgmodule.cc:
    - add InstState{Ok,ReInstReq,Hold,HoldReInstReq} constants
  * apt/cache.py:
    - add reqReinstallPkgs property that lists all packages in
      ReInstReq or HoldReInstReq

 -- Michael Vogt <mvo@debian.org>  Tue, 19 Feb 2008 21:06:36 +0100

python-apt (0.7.4ubuntu9) intrepid; urgency=low

  * aptsources/distinfo.py:
    - support arch specific BaseURI, MatchURI and MirrosFile fields
      in the distinfo template (LP: #220890)

 -- Michael Vogt <michael.vogt@ubuntu.com>  Wed, 28 May 2008 12:20:23 +0200

python-apt (0.7.4ubuntu8) intrepid; urgency=low

  * data/templates/Ubuntu.info.in:
    - added ubuntu 'intrepid'
  * debian/README.source: 
    - added (basic) documentation how to build python-apt

 -- Michael Vogt <michael.vogt@ubuntu.com>  Mon, 05 May 2008 10:40:58 +0200

python-apt (0.7.4ubuntu7) hardy; urgency=low

  * data/templates/Ubuntu.mirrors: 
    - updated mirrors list from launchpad (LP: #153284)
  * util/get_ubuntu_mirrors_from_lp.py:
    - rewritten to use +archivemirrors-rss and feedburner

 -- Michael Vogt <michael.vogt@ubuntu.com>  Mon, 07 Apr 2008 16:15:28 +0200

python-apt (0.7.4ubuntu6) hardy; urgency=low

  * rebuild due to python-central problems

 -- Michael Vogt <michael.vogt@ubuntu.com>  Tue, 19 Feb 2008 17:58:29 +0100

python-apt (0.7.4ubuntu5) hardy; urgency=low

  * python/sourcelist.cc:
    - support GetIndexes() GetAll argument to implement
      something like --print-uris
  * python/apt_pkgmodule.cc:
    - add InstState{Ok,ReInstReq,Hold,HoldReInstReq} constants
  * apt/cache.py:
    - add reqReinstallPkgs property that lists all packages in
      ReInstReq or HoldReInstReq

 -- Michael Vogt <michael.vogt@ubuntu.com>  Mon, 18 Feb 2008 16:55:51 +0100

python-apt (0.7.4ubuntu4) hardy; urgency=low

  * python/pkgrecords.cc:
    - export the Homepage field

 -- Michael Vogt <michael.vogt@ubuntu.com>  Mon, 11 Feb 2008 10:34:39 +0100

python-apt (0.7.4ubuntu3) hardy; urgency=low

  * python/tar.cc:
    - fix .lzma extraction (thanks to bigjools for reporting)

 -- Michael Vogt <michael.vogt@ubuntu.com>  Fri, 25 Jan 2008 09:57:31 +0000

python-apt (0.7.4ubuntu2) hardy; urgency=low

  * use the new apt ListUpdate() code
  * add example in doc/examples/update.py

 -- Michael Vogt <mvo@debian.org>  Tue, 19 Feb 2008 21:06:36 +0100

python-apt (0.7.4ubuntu1) hardy; urgency=low

  * merged from debian/unstable, remaining changes:
   - rebuild against latest apt
   - maintainer field changed

 -- Michael Vogt <michael.vogt@ubuntu.com>  Thu, 13 Dec 2007 15:00:22 +0100

python-apt (0.7.4) unstable; urgency=low

  * apt/debfile.py:
    - added wrapper around apt_inst.debExtract()
    - support dictionary like access
  * apt/package.py:
    - fix apt.package.Dependency.relation initialization
  * python/apt_instmodule.cc:
    - added arCheckMember()
    - fix typo
  * aptsources/distro.py:
    - throw NoDistroTemplateException if not distribution template
      can be found
  * python/string.cc:
    - fix overflow in SizeToStr()
  * python/metaindex.cc:
    - added support for the metaIndex objects
  * python/sourceslist.cc:
    - support new "List" attribute that returns the list of
      metaIndex source entries
  * python/depcache.cc:
    - be more threading friendly
  * python/tag.cc
    - support "None" as default in
      ParseSection(control).get(field, default), LP: #44470
  * python/progress.cc:
    - fix refcount problem in OpProgress
    - fix refcount problem in FetchProgress
    - fix refcount problem in CdromProgress
  * apt/README.apt:
    - fix typo (thanks to Thomas Schoepf, closes: #387787)
  * po/fr.po:
    - merge update, thanks to Christian Perrier (closes:  #435918)
  * data/templates/:
    - update templates

 -- Michael Vogt <mvo@debian.org>  Thu, 06 Dec 2007 15:35:46 +0100

python-apt (0.7.3.1ubuntu6) hardy; urgency=low

  * remove python-central pre-depends, this is no longer needed
    during upgrades now that we have "PYCENTRAL_NO_DPKG_QUERY"

 -- Michael Vogt <michael.vogt@ubuntu.com>  Wed, 21 Nov 2007 20:33:42 +0100

python-apt (0.7.3.1ubuntu5) hardy; urgency=low

  * add hardy to the ubuntu sources.list template

 -- Michael Vogt <michael.vogt@ubuntu.com>  Sat, 27 Oct 2007 15:03:18 -0400

python-apt (0.7.3.1ubuntu4) gutsy; urgency=low

  * pre-depend on gutsy version pycentral, this ensures that we get a 
    updated dpkg with triggers support before pycentral uses  
    /usr/bin/dpkg-querry (LP: #152827)

 -- Michael Vogt <michael.vogt@ubuntu.com>  Mon, 15 Oct 2007 11:24:12 +0200

python-apt (0.7.3.1ubuntu3) gutsy; urgency=low

  * data/templates/Ubuntu.mirrors:
    - update the static mirror list from LP (LP: #126148)

 -- Michael Vogt <michael.vogt@ubuntu.com>  Thu, 11 Oct 2007 00:13:00 +0200

python-apt (0.7.3.1ubuntu2) gutsy; urgency=low

  * apt/package.py:
    - fix apt.package.Dependency.relation initialization

 -- Michael Vogt <michael.vogt@ubuntu.com>  Mon, 01 Oct 2007 20:08:47 +0200

python-apt (0.7.3.1ubuntu1) gutsy; urgency=low

  * python/metaindex.cc:
    - added support for the metaIndex objects
  * python/sourceslist.cc:
    - support new "List" attribute that returns the list of
      metaIndex source entries
  * python/string.cc:
    - fix overflow in SizeToStr()

 -- Michael Vogt <michael.vogt@ubuntu.com>  Tue, 04 Sep 2007 16:36:11 +0200

python-apt (0.7.3.1) unstable; urgency=low

  * NMU
  * Fix version to not use CPU and OS since it's not available on APT
    anymore (closes: #435653, #435674)

 -- Otavio Salvador <otavio@debian.org>  Thu, 02 Aug 2007 18:45:25 -0300

python-apt (0.7.3ubuntu2) gutsy; urgency=low

  * rebuild against latest apt

 -- Michael Vogt <michael.vogt@ubuntu.com>  Fri, 03 Aug 2007 14:16:41 +0200

python-apt (0.7.3ubuntu1) gutsy; urgency=low

  * apt/debfile.py:
    - added wrapper around apt_inst.debExtract()
    - support dictionary like access
  * python/apt_instmodule.cc:
    - added arCheckMember()
  * build with latest python-distutils-extra (thanks
    to doko for notifiying about the problem)
  * aptsources/distro.py:
    - throw NoDistroTemplateException if not distribution template
      can be found

 -- Michael Vogt <michael.vogt@ubuntu.com>  Tue, 31 Jul 2007 13:40:04 +0200

python-apt (0.7.3) unstable; urgency=low

  * apt/package.py:
    - added Record class that can be accessed like a dictionary
      and return it in candidateRecord and installedRecord
      (thanks to Alexander Sack for discussing this with me)
  * doc/examples/records.py:
    - added example how to use the new Records class
  * apt/cache.py:
    - throw FetchCancelleException, FetchFailedException,
      LockFailedException exceptions when something goes wrong
  * aptsources/distro.py:
    - generalized some code, bringing it into the Distribution
      class, and wrote some missing methods for the DebianDistribution
      one (thanks to Gustavo Noronha Silva)
  * debian/control:
    - updated for python-distutils-extra (>= 1.9.0)
  * debian/python-apt.install:
    - fix i18n files
  * python/indexfile.cc:
    - increase str buffer in PackageIndexFileRepr

 -- Michael Vogt <michael.vogt@ubuntu.com>  Fri, 27 Jul 2007 16:57:28 +0200

python-apt (0.7.2ubuntu3) gutsy; urgency=low

  * Rebuild against libapt-pkg-libc6.6-6-4.4.

 -- Colin Watson <cjwatson@ubuntu.com>  Mon, 09 Jul 2007 16:36:46 +0100

python-apt (0.7.2ubuntu2) gutsy; urgency=low

  * python/package.py:
    - added Record class that can be accessed like a dictionary
      and return it in candidateRecord and installedRecord
      (thanks to Alexander Sack for discussing this with me)
  * doc/examples/records.py:
    - added example how to use the new Records class
  * python/cache.py:
    - throw FetchCancelleException, FetchFailedException, 
      LockFailedException exceptions when something goes wrong

 -- Michael Vogt <michael.vogt@ubuntu.com>  Thu, 28 Jun 2007 16:03:01 +0200

python-apt (0.7.2ubuntu1) gutsy; urgency=low

  * merged from debian/unstable
  * Remaining changes:
    - data/templates/Ubuntu.info: gutsy repository information
    - set Maintainer field to ubuntu

 -- Michael Vogt <michael.vogt@ubuntu.com>  Thu, 14 Jun 2007 12:08:49 +0200

python-apt (0.7.2) unstable; urgency=low

  * build against the new apt
  * support for new "aptsources" pythn module
    (thanks to Sebastian Heinlein)
  * merged support for translated package descriptions
  * merged support for automatic removal of unused dependencies

 -- Michael Vogt <mvo@debian.org>  Sun, 10 Jun 2007 20:13:38 +0200

python-apt (0.7.1) experimental; urgency=low

  * merged http://glatzor.de/bzr/python-apt/sebi:
    - this means that the new aptsources modules is available

 -- Michael Vogt <mvo@debian.org>  Mon, 14 May 2007 13:33:42 +0200

python-apt (0.7.0) experimental; urgency=low

  * support translated pacakge descriptions
  * support automatic dependency information

 -- Michael Vogt <mvo@debian.org>  Wed,  2 May 2007 18:41:53 +0200

python-apt (0.6.22) unstable; urgency=low

  * python/apt_pkgmodule.cc:
    - added pkgCache::State::PkgCurrentState enums
  * python/pkgrecords.cc:
    - added SourceVer

 -- Michael Vogt <mvo@debian.org>  Wed, 23 May 2007 09:44:03 +0200

python-apt (0.6.21ubuntu1) gutsy; urgency=low

  [Michael Vogt]
  * python/apt_pkgmodule.cc:
    - added pkgCache::State::PkgCurrentState enums
  * data/templates/Ubuntu.info.in:
    - updated for gusty
  [Sebastian Heinlein]
  * Fix the addition of of sources that are already enabled but not with
    all components - fix LP#98795
  * Handle changes of forced servers of child repositories in a more
    sane way - fix LP#85060

 -- Michael Vogt <michael.vogt@ubuntu.com>  Wed,  2 May 2007 14:27:54 +0200

python-apt (0.6.21) unstable; urgency=low

  * apt/cdrom.py:
    - better cdrom handling support
  * apt/package.py:
    - added candidateDependencies, installedDependencies
    - SizeToString supports PyLong too
    - support pkg.architecture
    - support candidateRecord, installedRecord
  * apt/cache.py:
    - fix rootdir
  * apt/cdrom.py:
    - fix bug in cdrom mountpoint handling

 -- Michael Vogt <mvo@debian.org>  Tue, 24 Apr 2007 21:24:28 +0200

python-apt (0.6.20ubuntu16) feisty; urgency=low

  * Fix the addition of of sources that are already enabled but not with
    all components - fix LP#98795

 -- Sebastian Heinlein <glatzor@ubuntu.com>  Wed,  4 Apr 2007 11:31:33 +0200

python-apt (0.6.20ubuntu15) unstable; urgency=low

  [ Sebastian Heinlein ]
  * Update the mirror lists from Launchpad
  * Only include http and ftp servers - LP#99060
  [Michael Vogt]
  * fix error in invalid unicode handler (LP#99753)

 -- Michael Vogt <michael.vogt@ubuntu.com>  Mon,  2 Apr 2007 14:25:31 +0200

python-apt (0.6.20ubuntu14) feisty; urgency=low

  [Michael Vogt]
  * aptsources/distro.py:
    - fix typo (LP#84009)
  * fix gettext import (LP#92764)
  * po/*.po:
    - make update-po
  [ Sebastian Heinlein ]
  * remove an oboslete function
  * fix the url comparision with trainling slashes - LP#95031

 -- Michael Vogt <michael.vogt@ubuntu.com>  Mon, 26 Mar 2007 18:47:22 +0200

python-apt (0.6.20ubuntu13) feisty; urgency=low

  * fix in the duplicated source checking (thanks to Sebastian Heinlein)
  * python/depache.cc:
    - properly support isAutoInstalled flag

 -- Michael Vogt <michael.vogt@ubuntu.com>  Wed, 14 Mar 2007 16:38:22 +0100

python-apt (0.6.20ubuntu12) feisty; urgency=low

  * apt/cdrom.py:
    - fix bug in cdrom __init__ code
  * debian/rules:
    - added "DH_PYCENTRAL=nomove"


 -- Michael Vogt <michael.vogt@ubuntu.com>  Wed,  7 Mar 2007 10:41:00 +0100

python-apt (0.6.20ubuntu11) feisty; urgency=low

  * apt/packages.py:
    - support candidateDependencies, installedDependencies
    - support pkg.architecture
    - support candidateRecord, installedRecord

 -- Michael Vogt <michael.vogt@ubuntu.com>  Tue,  6 Mar 2007 16:22:49 +0100

python-apt (0.6.20ubuntu10) feisty; urgency=low

  * debian/control:
    - added XS-Vcs-Bzr header to make finding the repo easier
  * apt/cache.py:
    - fix rootdir var

 -- Michael Vogt <michael.vogt@ubuntu.com>  Thu,  1 Mar 2007 14:36:33 +0100

python-apt (0.6.20ubuntu9) feisty; urgency=low

  * Re-add debian/python-apt.install (LP: #88134)
    - This seems to have gone missing between 0.6.20ubuntu6 and 0.6.20ubuntu8
    - This probably happened because it wasn't added to bzr

 -- Matt Zimmerman <mdz@ubuntu.com>  Mon, 26 Feb 2007 14:04:15 -0800

python-apt (0.6.20ubuntu8) feisty; urgency=low

  * fix FTBFS

 -- Michael Vogt <michael.vogt@ubuntu.com>  Mon, 26 Feb 2007 18:41:37 +0100

python-apt (0.6.20ubuntu7) feisty; urgency=low

  * aptsources/distro.py:
    - fix crash in add_source (LP#85806)
  * apt/package.py:
    - handle invalid unicode more gracefully (LP#86215)
  * rebuild against latest apt

 -- Michael Vogt <michael.vogt@ubuntu.com>  Mon, 26 Feb 2007 14:31:00 +0100

python-apt (0.6.20ubuntu6) feisty; urgency=low

  * Build the extension for the debug interpreter.
  * Set Ubuntu maintainer address.

 -- Matthias Klose <doko@ubuntu.com>  Sat, 17 Feb 2007 02:10:37 +0100

python-apt (0.6.20ubuntu5) feisty; urgency=low

  * be more robust in has_repository (LP#84897)

 -- Michael Vogt <michael.vogt@ubuntu.com>  Tue, 13 Feb 2007 17:49:55 +0100

python-apt (0.6.20ubuntu4) feisty; urgency=low

  * rebuild against latest libapt

 -- Michael Vogt <michael.vogt@ubuntu.com>  Tue,  6 Feb 2007 16:40:37 +0100

python-apt (0.6.20ubuntu3) feisty; urgency=low

  * fixes in the new 'aptsources' module 
    (thanks to Sebastian Heinlein)
  * apt/cdrom.py:
    - better cdrom handling support
  * python/string.cc:
    - SizeToString supports PyLong too 
  * apt/cache.py:
    - fix rootdir

 -- Michael Vogt <michael.vogt@ubuntu.com>  Mon,  5 Feb 2007 10:29:55 +0100

python-apt (0.6.20ubuntu2) feisty; urgency=low

  * python/depcache.cc:
    - MarkInstall() has new FromUser argument to support marking
      packages as automatically installed
  * merged the 'aptsources' module for sources.list handling 
    (thanks to Sebastian Heinlein)

 -- Michael Vogt <michael.vogt@ubuntu.com>  Fri,  2 Feb 2007 16:26:38 +0100

python-apt (0.6.20ubuntu1) feisty; urgency=low

  * merged from debian

 -- Michael Vogt <michael.vogt@ubuntu.com>  Tue, 19 Dec 2006 13:41:32 +0100

python-apt (0.6.20) unstable; urgency=low

  * python/generic.h:
    - fix incorrect use of PyMem_DEL(), use pyObject_DEL()
      instead. This fixes a nasty segfault with python2.5
      (lp: 63226)
  * python/pkgrecords.cc:
    - export SHA1Hash() as well
  * debian/rules: Remove dh_python call.
  * apt/progress.cc:
    - protect against not-parsable strings send from dpkg (lp: 68553)
  * python/pkgmanager.cc:
    - fix typo (closes: #382853)
  * debian/control:
    - tightend dependency (closes: #383478)
  * apt/progress.py:
    - use os._exit() in the child (lp: #53298)
    - use select() when checking for statusfd (lp: #53282)
  * acknoledge NMU (closes: #378048, #373512)
  * python/apt_pkgmodule.cc:
    - fix missing docstring (closes: #368907),
      Thanks to Josh Triplett
  * make it build against python2.5
  * python/progress.cc:
    - fix memleak (lp: #43096)

 -- Michael Vogt <mvo@debian.org>  Tue, 19 Dec 2006 13:32:11 +0100

python-apt (0.6.19ubuntu9.1) edgy-updates; urgency=low

  * protect against not-parsable strings send from dpkg (lp: 68553)

 -- Michael Vogt <michael.vogt@ubuntu.com>  Fri, 27 Oct 2006 10:41:44 +0200

python-apt (0.6.19ubuntu9) edgy; urgency=low

  * Reupload to restore dependency on python-central.
  * debian/rules: Remove dh_python call.

 -- Matthias Klose <doko@ubuntu.com>  Thu, 12 Oct 2006 14:26:46 +0200

python-apt (0.6.19ubuntu8) edgy; urgency=low

  * support pkgDepCache::ActionGroup()

 -- Michael Vogt <michael.vogt@ubuntu.com>  Fri,  6 Oct 2006 18:03:46 +0200

python-apt (0.6.19ubuntu7) edgy; urgency=low

  * python/generic.h:
    - fix incorrect use of PyMem_DEL(), use PyObject_DEL()
      instead. This fixes a nasty segfault with python2.5
      (lp: 63226)

 -- Michael Vogt <michael.vogt@ubuntu.com>  Wed,  4 Oct 2006 16:45:53 +0200

python-apt (0.6.19ubuntu6) edgy; urgency=low

  * python/progress.cc:
    - fix memleak (lp: #43096)

 -- Michael Vogt <michael.vogt@ubuntu.com>  Mon,  2 Oct 2006 18:33:44 +0200

python-apt (0.6.19ubuntu5) edgy; urgency=low

  * python/pkgmanager.cc:
    - fix typo (closes: #382853)
  * debian/control:
    - tightend dependency (closes: #383478)
  * apt/progress.py:
    - use os._exit() in the child (lp: #53298)
    - use select() when checking for statusfd (lp: #53282)
  * acknoledge NMU (closes: #378048, #373512)
  * python/apt_pkgmodule.cc:
    - fix missing docstring (closes: #368907), 
      Thanks to Josh Triplett
  * make it build against python2.5

 -- Michael Vogt <michael.vogt@ubuntu.com>  Mon, 18 Sep 2006 18:28:19 +0200

python-apt (0.6.19ubuntu4) edgy; urgency=low

  * Rebuild to add support for python2.5.

 -- Matthias Klose <doko@ubuntu.com>  Fri,  8 Sep 2006 13:32:47 +0000
  
python-apt (0.6.19ubuntu3) edgy; urgency=low

  * merged ddtp support

 -- Michael Vogt <michael.vogt@ubuntu.com>  Mon, 14 Aug 2006 16:25:51 +0200

python-apt (0.6.19ubuntu2) edgy; urgency=low

  * tightened build-deps on latest apt

 -- Michael Vogt <michael.vogt@ubuntu.com>  Thu,  3 Aug 2006 17:02:30 +0200

python-apt (0.6.19ubuntu1) edgy; urgency=low

  [ Michael Vogt ]
  * doc/examples/print_uris.py:
    - added a example to show how the indexfile.ArchiveURI() can be used
      with binary packages
  * python/apt_pkgmodule.cc:
    - export sha256 generation
  * added support for the pkgDepCache.IsGarbage() flag

  [ Otavio Salvador ]
  * apt/cache.py:
    - fix commit doc string to also cite the open related callbacks
    - allow change of rootdir for APT database loading
    - add dh_installexamples in package building Closes: #376014

 -- Michael Vogt <michael.vogt@ubuntu.com>  Thu, 27 Jul 2006 15:00:55 +0200

python-apt (0.6.19) unstable; urgency=low

  [ Michael Vogt ]
  * doc/examples/print_uris.py:
    - added a example to show how the indexfile.ArchiveURI() can be used
      with binary packages
  * python/apt_pkgmodule.cc:
    - export sha256 generation

  [ Otavio Salvador ]
  * apt/cache.py:
    - fix commit doc string to also cite the open related callbacks
    - allow change of rootdir for APT database loading
    - add dh_installexamples in package building Closes: #376014
  * python/depcache.cc:
    - "IsGarbage()" method added (to support auto-mark)

 -- Michael Vogt <mvo@debian.org>  Thu, 27 Jul 2006 00:42:20 +0200

python-apt (0.6.18-0.2) unstable; urgency=low

  * Non-maintainer upload.
  * Add ${shlibs:Depends} and ${misc:Depends} (Closes: #377615).

 -- Christoph Berg <myon@debian.org>  Tue, 18 Jul 2006 11:39:52 +0200

python-apt (0.6.18-0.1) unstable; urgency=high

  * Non-maintainer upload.
  * Call dh_pycentral and dh_python before dh_installdeb, to make sure
    the dh_pycentral snippets are put into the maintainer scripts; patch from
    Sam Morris. (Closes: #376416)

 -- Steinar H. Gunderson <sesse@debian.org>  Wed, 12 Jul 2006 23:26:50 +0200

python-apt (0.6.18) unstable; urgency=low

  * Non-maintainer upload.
  * Update for the new Python policy. Closes: #373512

 -- Raphael Hertzog <hertzog@debian.org>  Sat, 17 Jun 2006 15:09:28 +0200

python-apt (0.6.17) unstable; urgency=low

  * apt/progress.py:
    - initialize FetchProgress.eta with the correct type
    - strip the staus str before passing it to InstallProgress.statusChanged()
    - added InstallProgress.statusChange(pkg, percent, status)
    - make DumbInstallProgress a new-style class
      (thanks to kamion for the suggestions)
    - fix various pychecker warnings
  * apt/cache.py:
    - return useful values on Cache.update()
    - Release locks on failure (thanks to Colin Watson)
    - fix various pychecker warnings
  * apt/package.py:
    - fix various pychecker warnings
    - check if looupRecords succeeded
    - fix bug in the return statement of _downloadable()
  * python/srcrecords.cc:
    - add "Restart" method
    - don't run auto "Restart" before performing a Lookup
    - fix the initalization (no need to pass a PkgCacheType to the records)
    - added "Index" attribute
  * python/indexfile.cc:
    - added ArchiveURI() method

 -- Michael Vogt <mvo@debian.org>  Mon,  8 May 2006 22:34:58 +0200

python-apt (0.6.16.2ubuntu9) edgy; urgency=low

  * rebuild against the latest apt (with auto-mark support)
  * the full merge needs a newer python-support 

 -- Michael Vogt <michael.vogt@ubuntu.com>  Mon,  3 Jul 2006 21:33:40 +0200

python-apt (0.6.16.2ubuntu8) dapper; urgency=low

  * apt/package.py:
    - fix return value in {candidate,installed}Downloadable

 -- Michael Vogt <michael.vogt@ubuntu.com>  Wed, 17 May 2006 19:28:44 +0200

python-apt (0.6.16.2ubuntu7) dapper; urgency=low

  * apt/package.py:
    - check if _lookupRecord() succeeded when checking
      maintainer or description (fixes invalid descriptions under 
      rare circumstances in gnome-app-install)

 -- Michael Vogt <michael.vogt@ubuntu.com>  Wed, 17 May 2006 18:12:58 +0200

python-apt (0.6.16.2ubuntu6) dapper; urgency=low

  * debian/control:
    - Replaces: python-apt (<< 0.6.11), instead of Conflicts which is not
      correct here. (closes: #308586).
  * python/srcrecords.cc:
    - don't run auto "Restart" before performing a Lookup (but require
      explicit "Restart", fixes the docs/examples/sources.py example)
    - fix the initalization (no need to pass a PkgCacheType to the records)
  
 -- Michael Vogt <michael.vogt@ubuntu.com>  Mon,  8 May 2006 16:40:14 +0200

python-apt (0.6.16.2ubuntu5) dapper; urgency=low

  * apt/cache.py: Release locks on failure (thanks to Colin Watson)
    (closes: #35867)

 -- Michael Vogt <michael.vogt@ubuntu.com>  Tue, 21 Mar 2006 15:09:14 +0100

python-apt (0.6.16.2ubuntu4) dapper; urgency=low

  * apt/package.py: 
     - added Package.setDelete(purge) option

 -- Michael Vogt <michael.vogt@ubuntu.com>  Mon,  6 Mar 2006 18:59:33 +0000

python-apt (0.6.16.2ubuntu3) dapper; urgency=low

  * apt/package.py: undo some damager from pychecker

 -- Michael Vogt <michael.vogt@ubuntu.com>  Wed,  1 Mar 2006 15:34:23 +0100

python-apt (0.6.16.2ubuntu2) dapper; urgency=low

  * apt/progress.py: 
    - initialize FetchProgress.eta with the correct type
    - strip the staus str before passing it to InstallProgress.statusChanged()
  * apt/cache.py:
    - return useful values on Cache.update()
  * fix FTBFS

 -- Michael Vogt <michael.vogt@ubuntu.com>  Tue, 28 Feb 2006 14:07:06 +0100

python-apt (0.6.16.2ubuntu1) dapper; urgency=low

  * apt/progress.py: 
    - added InstallProgress.statusChange(pkg, percent, status) 
    - make DumbInstallProgress a new-style class 
      (thanks to kamion for the suggestions)
    - fix various pychecker warnings
  * apt/cache.py, apt/package.py: fix various pychecker warnings

 -- Michael Vogt <michael.vogt@ubuntu.com>  Tue, 28 Feb 2006 12:04:37 +0100

python-apt (0.6.16.2) unstable; urgency=low

  * Non-maintainer upload.
  * debian/control:
    + Replaces: python-apt (<< 0.6.11), instead of Conflicts which is not
      correct here. (closes: #308586).

 -- Pierre Habouzit <madcoder@debian.org>  Fri, 14 Apr 2006 19:30:51 +0200

python-apt (0.6.16.1) unstable; urgency=low

  * memleak fixed when pkgCache objects are deallocated
  * typos fixed (thanks to Gustavo Franco)
  * pkgRecords.Record added to get raw record data
  * python/cache.cc: "key" in pkgCache::VerIterator.DependsList[key] is
                     no longer locale specific but always english

 -- Michael Vogt <mvo@debian.org>  Wed, 22 Feb 2006 10:41:13 +0100

python-apt (0.6.16ubuntu2) dapper; urgency=low

  * Drop python2.3 package.

 -- Matthias Klose <doko@ubuntu.com>  Tue, 14 Feb 2006 15:27:26 +0000

python-apt (0.6.16ubuntu1) dapper; urgency=low

  * memleak fixed when pkgCache objects are deallocated

 -- Michael Vogt <michael.vogt@ubuntu.com>  Thu, 12 Jan 2006 00:08:05 +0100

python-apt (0.6.16) unstable; urgency=low

  * added GetPkgAcqFile to queue individual file downloads with the
    system (dosn't make use of the improved pkgAcqFile yet)
  * added SourceList.GetIndexes()
  * rewrote apt.cache.update() to use the improved aquire interface
  * apt/ API change: apt.Package.candidateOrigin returns a list of origins
    now instead of a single one
  * apt_pkg.Cdrom.Add() returns a boolean now, CdromProgress has totalSteps
  * added support for pkgIndexFile and added SourcesList.FindIndex()
  * added "trusted" to the Origin class

 -- Michael Vogt <michael.vogt@ubuntu.com>  Thu,  5 Jan 2006 00:56:36 +0100

python-apt (0.6.15) unstable; urgency=low

  * rewrote cache.Commit() and make it raise proper Exception if stuff
    goes wrong
  * fix a invalid return from cache.commit(), fail if a download failed
  * apt.Package.candidateOrigin returns a class now
  * added pkgAcquire, pkgPackageManager and a example (acquire.py)
  * tightend build-dependencies for new apt and the c++ transition

 -- Michael Vogt <mvo@debian.org>  Mon, 28 Nov 2005 23:48:37 +0100

python-apt (0.6.14) unstable; urgency=low

  * doc/examples/build-deps.py:
    - fixed/improved (thanks to Martin Michlmayr, closes: #321507)
  * apt_pkg.Cache.Update() does no longer reopen the cache
    (this is the job of the caller now)
  * python/srcrecords.cc:
    - support for "srcrecords.Files" added
    - always run "Restart" before performing a Lookup
  * export locking via: GetLock(),PkgSystem{Lock,UnLock}
  * apt/cache.py:
    - added  __iter__ to make "for pkg in apt.Cache:" stuff possible

 -- Michael Vogt <mvo@debian.org>  Wed,  9 Nov 2005 04:52:08 +0100

python-apt (0.6.13) unstable; urgency=low

  * support for depcache added
  * support for the PkgProblemResolver added
  * support for PkgSrcRecord.BuildDepends added
  * support for cdrom handling (add, ident) added
  * support for progress reporting from operations added
    (e.g. OpProgress, FetchProgress, InstallProgress, CdromProgress)
  * added tests/ directory with various tests for the code
  * native apt/ python directory added that contains
    a more pythonic interface to apt_pkg
  * made the apt/ python code PEP08 conform
  * python exceptions return the apt error message now
    (thanks to Chris Halls for the patch)

 -- Michael Vogt <mvo@debian.org>  Fri,  5 Aug 2005 10:30:31 +0200

python-apt (0.6.12.2) unstable; urgency=low

   * rebuild against the latest apt (c++ transition)

 -- Michael Vogt <mvo@debian.org>  Mon, 1 Aug 2005 11:06:03 +0200

python-apt (0.6.12.1) unstable; urgency=low

   * rebuild against the latest apt

 -- Michael Vogt <mvo@debian.org>  Tue, 28 Jun 2005 18:29:57 +0200

python-apt (0.6.12ubuntu1) breezy; urgency=low

  * Greek0@gmx.net--2005-main/python-apt--debian--0.6:
    - python2.{3,4}-apt conflicts with python-apt (<< 0.6.11)
      (closes: #308586)
      (closes ubuntu: #11380)

 -- Michael Vogt <michael.vogt@ubuntu.com>  Thu, 12 May 2005 11:34:05 +0200

python-apt (0.6.12) breezy; urgency=low

  * added a tests/ directory
  * added tests/pkgsrcrecords.py that will check if the pkgsrcrecords
    interface does not segfault
  * new native python "apt" interface that hides the details of apt_pkg

 -- Michael Vogt <michael.vogt@ubuntu.com>  Fri,  6 May 2005 10:11:52 +0200

python-apt (0.6.11) experimental; urgency=low

  * fixed some reference count problems in the depcache and
    pkgsrcrecords code
  * DepCache.Init() is never called implicit now
  * merged with python-apt tree from Greek0@gmx.net--2005-main

 -- Michael Vogt <mvo@debian.org>  Fri,  6 May 2005 10:04:38 +0200

python-apt (0.5.36ubuntu2) hoary; urgency=low

  * return "None" in GetCandidateVer() if no Candidate is found

 -- Michael Vogt <michael.vogt@ubuntu.com>  Tue, 15 Mar 2005 12:30:06 +0100

python-apt (0.5.36ubuntu1) hoary; urgency=low

  * DepCache.ReadPinFile() added
  * Fixed a bug in DepCache.Upgrade()

 -- Michael Vogt <michael.vogt@ubuntu.com>  Wed,  2 Mar 2005 11:32:15 +0100

python-apt (0.5.36) hoary; urgency=low

  * Fix build-depends, somehow lost in merge

 -- Matt Zimmerman <mdz@ubuntu.com>  Sat, 26 Feb 2005 18:53:54 -0800

python-apt (0.5.35) hoary; urgency=low

  * Target hoary this time

 -- Matt Zimmerman <mdz@ubuntu.com>  Sat, 26 Feb 2005 15:57:21 -0800

python-apt (0.5.34) unstable; urgency=low

  * Restore Ubuntu changes
    - Build python 2.4 as default, add python2.3-apt
    - Typo fix (Ubuntu #4677)

 -- Matt Zimmerman <mdz@ubuntu.com>  Sat, 26 Feb 2005 15:53:30 -0800

python-apt (0.5.33) unstable; urgency=low

  * Merge michael.vogt@ubuntu.com--2005/python-apt--pkgDepCache--0
    - Basic depcache API (Ubuntu #6889)

 -- Matt Zimmerman <mdz@ubuntu.com>  Sat, 26 Feb 2005 15:37:48 -0800

python-apt (0.5.32) unstable; urgency=low

  * Update to work with apt 0.5.32 (bzip2 deb support)

 -- Matt Zimmerman <mdz@debian.org>  Sun, 12 Dec 2004 09:44:45 -0800

python-apt (0.5.10) unstable; urgency=low

  * Recompile with apt 0.5

 -- Matt Zimmerman <mdz@debian.org>  Fri, 26 Dec 2003 09:09:40 -0800

python-apt (0.5.9) unstable; urgency=low

  * Fix broken object initialization in sourcelist.cc and srcrecords.cc
    (Closes: #215792)

 -- Matt Zimmerman <mdz@debian.org>  Thu, 25 Dec 2003 12:12:04 -0800

python-apt (0.5.8) unstable; urgency=low

  * Adjust build-depends to build with python2.3.  No other changes.
  * This seems to break the new source package support, probably because
    the new source package support is buggy.

 -- Matt Zimmerman <mdz@debian.org>  Fri,  8 Aug 2003 09:01:12 -0400

python-apt (0.5.5.2) unstable; urgency=low

  * Add myself to Uploaders so that bugs don't get tagged as NMU-fixed anymore
  * Initial support for working with source packages (Closes: #199716)

 -- Matt Zimmerman <mdz@debian.org>  Tue, 22 Jul 2003 22:20:00 -0400

python-apt (0.5.5.1) unstable; urgency=low

  * DepIterator::GlobOr increments the iterator; don't increment it again.
    This caused every other dependency to be skipped (Closes: #195805)
  * Avoid a null pointer dereference when calling keys() on an empty
    configuration (Closes: #149380)

 -- Matt Zimmerman <mdz@debian.org>  Mon,  2 Jun 2003 23:18:53 -0400

python-apt (0.5.5) unstable; urgency=low

  * Rebuild with apt 0.5.5

 -- Matt Zimmerman <mdz@debian.org>  Tue,  6 May 2003 10:01:22 -0400

python-apt (0.5.4.9) unstable; urgency=low

  * Parse /var/lib/dpkg/status in examples/tagfile.py, so that it works
    out of the box (Closes: #175340)
  * Rebuild with apt 0.5.4.9 (libapt-pkg-libc6.3-5-3.3)

 -- Matt Zimmerman <mdz@debian.org>  Tue, 18 Feb 2003 16:42:24 -0500

python-apt (0.5.4.4) unstable; urgency=low

  * Fix for memory leak with TmpGetCache.
    Closes: #151489
  * Include additional examples from Moshe Zadka <m@moshez.org>
    Closes: #150091, #152048
  * Rebuild for python2.2, which is now the default version
    Closes: #158460
  * No CVS directories in source tarball
    Closes: #157773

 -- Matt Zimmerman <mdz@debian.org>  Tue, 27 Aug 2002 19:22:10 -0400

python-apt (0.5.4.3) unstable; urgency=low

  * #include <new> in python/generic.h so that we can build on ia64, which
    uses g++-2.96 (Closes: #137467)

 -- Matt Zimmerman <mdz@debian.org>  Sat,  9 Mar 2002 23:34:13 -0500

python-apt (0.5.4.2) unstable; urgency=high

  * Fix g++-3.0 compilation issues (Closes: #134020)

 -- Matt Zimmerman <mdz@debian.org>  Sun, 24 Feb 2002 00:20:22 -0500

python-apt (0.5.4.1) unstable; urgency=low

  * Add apt-utils to build-depends, since libapt-pkg-dev doesn't pull it
    in.  This should allow python-apt to be autobuilt more readily.

 -- Matt Zimmerman <mdz@debian.org>  Sat, 23 Feb 2002 19:01:15 -0500

python-apt (0.5.4) unstable; urgency=low

  * Initial release.
  * Initial packaging by Jason Gunthorpe, et al.

 -- Matt Zimmerman <mdz@debian.org>  Wed, 16 Jan 2002 01:37:56 -0500<|MERGE_RESOLUTION|>--- conflicted
+++ resolved
@@ -1,13 +1,4 @@
-<<<<<<< HEAD
-python-apt (0.7.100ubuntu1) natty; urgency=low
-
-  * re-merged from debian/sid
-  * tests/test_apt_cache.py:
-    - fix tests to work if apt compressed indexes are enabled
-
- -- Michael Vogt <michael.vogt@ubuntu.com>  Wed, 24 Nov 2010 10:58:05 +0100
-=======
-python-apt (0.7.100.1) UNRELEASED; urgency=low
+python-apt (0.7.100ubuntu2) UNRELEASED; urgency=low
 
   * python/generic.h:
     - set Object to NULL in CppDeallocPtr
@@ -16,7 +7,14 @@
       deallocated
     
  -- Michael Vogt <michael.vogt@ubuntu.com>  Tue, 07 Dec 2010 13:41:07 +0100
->>>>>>> 6a05a830
+
+python-apt (0.7.100ubuntu1) natty; urgency=low
+
+  * re-merged from debian/sid
+  * tests/test_apt_cache.py:
+    - fix tests to work if apt compressed indexes are enabled
+
+ -- Michael Vogt <michael.vogt@ubuntu.com>  Wed, 24 Nov 2010 10:58:05 +0100
 
 python-apt (0.7.100) unstable; urgency=low
 
@@ -34,7 +32,6 @@
 
  -- Julian Andres Klode <jak@debian.org>  Wed, 17 Nov 2010 16:53:55 +0100
 
-<<<<<<< HEAD
 python-apt (0.7.98.1ubuntu2) natty; urgency=low
 
   * rebuild for python2.7
@@ -54,8 +51,6 @@
 
  -- Michael Vogt <michael.vogt@ubuntu.com>  Mon, 18 Oct 2010 10:55:00 +0200
 
-=======
->>>>>>> 6a05a830
 python-apt (0.7.98.1) unstable; urgency=low
 
   [ Piotr Ozarowski ]
@@ -101,6 +96,8 @@
     - do use PyString_FromFormat(), in python versions below 2.7 it
       does not support long long (%llu), use strprintf() from libapt
       instead
+  * tests/test_apt_cache.py:
+    - fix tests to work if apt compressed indexes are enabled
 
   [ Kiwinote ]
   * apt/debfile:
