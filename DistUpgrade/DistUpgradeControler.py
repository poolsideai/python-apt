--- conflicted
+++ resolved
@@ -290,11 +290,8 @@
         self.doPostUpgrade()
 
         # done, ask for reboot
-<<<<<<< HEAD
         self._view.updateStatus(_("System upgrade is complete."))            
-=======
         # FIXME should we look into /var/run/reboot-required here?
->>>>>>> ec21b1c6
         if self._view.confirmRestart():
             subprocess.call(["reboot"])
         
