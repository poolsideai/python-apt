--- conflicted
+++ resolved
@@ -147,16 +147,6 @@
 
         logging.error("got a error from dpkg for pkg: '%s': '%s'" % (pkg, errormsg))
         if errormsg != None:
-<<<<<<< HEAD
-            buffer = self.textview_error.get_buffer()
-            buffer.set_text(errormsg)
-            self.scroll_error.show()
-
-        self.dialog_error.run()
-        self.dialog_error.destroy()
-        return False
-                      
-=======
           scroll = gtk.ScrolledWindow()
           scroll.set_size_request(400,200)
           textview = gtk.TextView()
@@ -169,7 +159,6 @@
           dialog.vbox.pack_end(scroll)
         dialog.run()
         dialog.destroy()
->>>>>>> 197ee7eb
     def conffile(self, current, new):
         logging.debug("got a conffile-prompt from dpkg for pkg: '%s'" % current)
         self.expander.set_expanded(True)
