--- conflicted
+++ resolved
@@ -394,11 +394,7 @@
           self.label_downsize.hide()
           self.button_cancel.grab_default()
       else:
-<<<<<<< HEAD
-          text_header = "<big><b>"+gettext.ngettext("You can install one update", "You can install %s updates" % len(self.packages), len(self.packages))+"</b></big>"
-=======
-          text_header = gettext.ngettext("<big><b>You can install one update</b></big>", "<big><b>You can install %s updates</b></big>" % len(self.store), len(self.store))
->>>>>>> a7470cfe
+          text_header = "<big><b>"+gettext.ngettext("You can install one update", "You can install %s updates" % len(self.store), len(self.store))+"</b></big>"
           
           text_download = _("Download size: %s" % apt_pkg.SizeToStr(self.dl_size))
           self.expander_details.set_sensitive(True)
