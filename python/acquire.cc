--- conflicted
+++ resolved
@@ -254,15 +254,9 @@
    char * kwlist[] = {"owner","uri", "md5", "size", "descr", "shortDescr",
                       "destDir", "destFile", NULL};
 
-<<<<<<< HEAD
    if (PyArg_ParseTupleAndKeywords(Args, kwds, "O!s|sissss", kwlist,
-				   &PkgAcquireType, &pyfetcher, &uri, &md5, 
-				   &size, &descr, &shortDescr, &destDir, &destFile) == 0) 
-=======
-   if (PyArg_ParseTupleAndKeywords(Args, kwds, "O!s|siss", kwlist,
 				   &PkgAcquireType, &pyfetcher, &uri, &md5,
-				   &size, &descr, &shortDescr) == 0)
->>>>>>> 7b14352c
+				   &size, &descr, &shortDescr, &destDir, &destFile) == 0)
       return 0;
 
    pkgAcquire *fetcher = GetCpp<pkgAcquire*>(pyfetcher);
