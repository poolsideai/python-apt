--- conflicted
+++ resolved
@@ -1167,7 +1167,6 @@
                                                       Dep.TargetPkg());
 }
 
-<<<<<<< HEAD
 static PyObject *DependencyGetParentVer(PyObject *Self,void*)
 {
    pkgCache::DepIterator &Dep = GetCpp<pkgCache::DepIterator>(Self);
@@ -1196,6 +1195,18 @@
    return PyString_FromString(Dep.DepType());
 }
 
+static PyObject *DependencyGetDepTypeUntranslated(PyObject *Self,void*)
+{
+   pkgCache::DepIterator &Dep = GetCpp<pkgCache::DepIterator>(Self);
+   return PyString_FromString(UntranslatedDepTypes[Dep->Type]);
+}
+
+static PyObject *DependencyGetDepTypeEnum(PyObject *Self,void*)
+{
+   pkgCache::DepIterator &Dep = GetCpp<pkgCache::DepIterator>(Self);
+   return Py_BuildValue("i", Dep->Type);
+}
+
 static PyObject *DependencyGetID(PyObject *Self,void*)
 {
    pkgCache::DepIterator &Dep = GetCpp<pkgCache::DepIterator>(Self);
@@ -1205,6 +1216,8 @@
 static PyGetSetDef DependencyGetSet[] = {
    {"comp_type",DependencyGetCompType},
    {"dep_type",DependencyGetDepType},
+   {"dep_type_untranslated",DependencyGetDepTypeUntranslated},
+   {"dep_type_enum",DependencyGetDepTypeEnum},
    {"id",DependencyGetID},
    {"parent_pkg",DependencyGetParentPkg},
    {"parent_ver",DependencyGetParentVer},
@@ -1227,41 +1240,6 @@
 {
    PyVarObject_HEAD_INIT(&PyType_Type, 0)
    "apt_pkg.Dependency",                // tp_name
-=======
-   if (strcmp("TargetVer",Name) == 0)
-   {
-      if (Dep->Version == 0)
-	 return PyString_FromString("");
-      return PyString_FromString(Dep.TargetVer());
-   }
-   else if (strcmp("TargetPkg",Name) == 0)
-      return CppOwnedPyObject_NEW<pkgCache::PkgIterator>(Owner,&PackageType,
-							 Dep.TargetPkg());
-   else if (strcmp("ParentVer",Name) == 0)
-      return CppOwnedPyObject_NEW<pkgCache::VerIterator>(Owner,&VersionType,
-							 Dep.ParentVer());
-   else if (strcmp("ParentPkg",Name) == 0)
-      return CppOwnedPyObject_NEW<pkgCache::PkgIterator>(Owner,&PackageType,							 Dep.ParentPkg());
-   else if (strcmp("CompType",Name) == 0)
-      return PyString_FromString(Dep.CompType());
-   else if (strcmp("DepType",Name) == 0)
-      return PyString_FromString(Dep.DepType());
-   else if (strcmp("UntranslatedDepType",Name) == 0)
-      return PyString_FromString(UntranslatedDepTypes[Dep->Type]);
-   else if (strcmp("DepTypeEnum",Name) == 0)
-      return Py_BuildValue("i", Dep->Type);
-   else if (strcmp("ID",Name) == 0)
-      return Py_BuildValue("i",Dep->ID);
-
-   return Py_FindMethod(DependencyMethods,Self,Name);
-}
-
-PyTypeObject DependencyType =
-{
-   PyObject_HEAD_INIT(&PyType_Type)
-   0,			                // ob_size
-   "pkgCache::DepIterator",             // tp_name
->>>>>>> 71aad7e2
    sizeof(CppOwnedPyObject<pkgCache::DepIterator>),   // tp_basicsize
    0,                                   // tp_itemsize
    // Methods
