// -*- mode: cpp; mode: fold -*-
// Description								/*{{{*/
// $Id: apt_pkgmodule.cc,v 1.5 2003/07/23 02:20:24 mdz Exp $
/* ######################################################################

   apt_pkgmodule - Top level for the python module. Create the internal
                   structures for the module in the interpriter.

   ##################################################################### */
									/*}}}*/
// Include Files							/*{{{*/
#include "apt_pkgmodule.h"
#include "generic.h"

#include <apt-pkg/configuration.h>
#include <apt-pkg/acquire-item.h>
#include <apt-pkg/packagemanager.h>
#include <apt-pkg/version.h>
#include <apt-pkg/deblistparser.h>
#include <apt-pkg/pkgcache.h>
#include <apt-pkg/tagfile.h>
#include <apt-pkg/md5.h>
#include <apt-pkg/sha1.h>
#include <apt-pkg/sha256.h>
#include <apt-pkg/init.h>
#include <apt-pkg/pkgsystem.h>

#include <sys/stat.h>
#include <libintl.h>
#include <unistd.h>
#include <Python.h>
									/*}}}*/

/**
 * A Python->C->Python gettext() function.
 *
 * Python's gettext() ignores setlocale() which causes a strange behavior
 * because the values received from apt-pkg respect setlocale(). We circumvent
 * this problem by calling the C version of gettext(). This is also much
 * faster.
 */
static PyObject *py_gettext(PyObject *self, PyObject *Args) {
    const char *msg;
    char *domain = "python-apt";
    if (PyArg_ParseTuple(Args,"s|s:gettext",&msg, &domain) == 0)
        return 0;

    return PyString_FromString(dgettext(domain, msg));
}

// newConfiguration - Build a new configuration class			/*{{{*/
// ---------------------------------------------------------------------
#ifdef COMPAT_0_7
static char *doc_newConfiguration = "Construct a configuration instance";
static PyObject *newConfiguration(PyObject *self,PyObject *args)
{
   PyErr_WarnEx(PyExc_DeprecationWarning, "apt_pkg.newConfiguration() is "
                "deprecated. Use apt_pkg.Configuration() instead.", 1);
   return CppOwnedPyObject_NEW<Configuration*>(NULL, &PyConfiguration_Type, new Configuration());
}
#endif
									/*}}}*/

// Version Wrappers							/*{{{*/
// These are kind of legacy..
static char *doc_VersionCompare = "VersionCompare(a,b) -> int";
static PyObject *VersionCompare(PyObject *Self,PyObject *Args)
{
   char *A;
   char *B;
   int LenA;
   int LenB;

   if (PyArg_ParseTuple(Args,"s#s#",&A,&LenA,&B,&LenB) == 0)
      return 0;

   if (_system == 0)
   {
      PyErr_SetString(PyExc_ValueError,"_system not initialized");
      return 0;
   }

   return Py_BuildValue("i",_system->VS->DoCmpVersion(A,A+LenA,B,B+LenB));
}

static char *doc_CheckDep = "CheckDep(PkgVer,DepOp,DepVer) -> int";
static PyObject *CheckDep(PyObject *Self,PyObject *Args)
{
   char *A;
   char *B;
   char *OpStr;
   unsigned int Op = 0;

   if (PyArg_ParseTuple(Args,"sss",&A,&OpStr,&B) == 0)
      return 0;
   if (*debListParser::ConvertRelation(OpStr,Op) != 0)
   {
      PyErr_SetString(PyExc_ValueError,"Bad comparision operation");
      return 0;
   }

   if (_system == 0)
   {
      PyErr_SetString(PyExc_ValueError,"_system not initialized");
      return 0;
   }

   return Py_BuildValue("i",_system->VS->CheckDep(A,Op,B));
//   return Py_BuildValue("i",pkgCheckDep(B,A,Op));
}

static char *doc_UpstreamVersion = "UpstreamVersion(a) -> string";
static PyObject *UpstreamVersion(PyObject *Self,PyObject *Args)
{
   char *Ver;
   if (PyArg_ParseTuple(Args,"s",&Ver) == 0)
      return 0;
   return CppPyString(_system->VS->UpstreamVersion(Ver));
}

static char *doc_ParseDepends =
"ParseDepends(s) -> list of tuples\n"
"\n"
"The resulting tuples are (Pkg,Ver,Operation). Each anded dependency is a\n"
"list of or'd dependencies\n"
"Source depends are evaluated against the curernt arch and only those that\n"
"Match are returned.\n\n"
"apt_pkg.Parse{,Src}Depends() are old forms which return >>,<< instead of >,<";
static PyObject *RealParseDepends(PyObject *Self,PyObject *Args,
                                  bool ParseArchFlags, string name,
                                  bool debStyle=false)
{
   string Package;
   string Version;
   unsigned int Op;

   const char *Start;
   const char *Stop;
   int Len;

   if (PyArg_ParseTuple(Args,(char *)("s#:" + name).c_str(),&Start,&Len) == 0)
      return 0;
   Stop = Start + Len;
   PyObject *List = PyList_New(0);
   PyObject *LastRow = 0;
   while (1)
   {
      if (Start == Stop)
	 break;

      Start = debListParser::ParseDepends(Start,Stop,Package,Version,Op,
					  ParseArchFlags);
      if (Start == 0)
      {
	 PyErr_SetString(PyExc_ValueError,"Problem Parsing Dependency");
	 Py_DECREF(List);
	 return 0;
      }

      if (LastRow == 0)
	 LastRow = PyList_New(0);

      if (Package.empty() == false)
      {
	 PyObject *Obj;
	 PyList_Append(LastRow,Obj = Py_BuildValue("sss",Package.c_str(),
						   Version.c_str(),
						debStyle ? pkgCache::CompTypeDeb(Op) : pkgCache::CompType(Op)));
	 Py_DECREF(Obj);
      }

      // Group ORd deps into a single row..
      if ((Op & pkgCache::Dep::Or) != pkgCache::Dep::Or)
      {
	 if (PyList_Size(LastRow) != 0)
	    PyList_Append(List,LastRow);
	 Py_DECREF(LastRow);
	 LastRow = 0;
      }
   }
   return List;
}
static PyObject *ParseDepends(PyObject *Self,PyObject *Args)
{
   return RealParseDepends(Self, Args, false, "parse_depends");
}
static PyObject *ParseSrcDepends(PyObject *Self,PyObject *Args)
{
   return RealParseDepends(Self, Args, true, "parse_src_depends");
}
#ifdef COMPAT_0_7
static PyObject *ParseDepends_old(PyObject *Self,PyObject *Args)
{
   return RealParseDepends(Self, Args, false, "ParseDepends", true);
}
static PyObject *ParseSrcDepends_old(PyObject *Self,PyObject *Args)
{
   return RealParseDepends(Self, Args, true, "ParseSrcDepends", true);
}
#endif
									/*}}}*/
// md5sum - Compute the md5sum of a file or string			/*{{{*/
// ---------------------------------------------------------------------
static char *doc_md5sum = "md5sum(String) -> String or md5sum(File) -> String";
static PyObject *md5sum(PyObject *Self,PyObject *Args)
{
   PyObject *Obj;
   if (PyArg_ParseTuple(Args,"O",&Obj) == 0)
      return 0;

   // Digest of a string.
   if (PyBytes_Check(Obj) != 0)
   {
      char *s;
      Py_ssize_t len;
      MD5Summation Sum;
      PyBytes_AsStringAndSize(Obj, &s, &len);
      Sum.Add((const unsigned char*)s, len);
      return CppPyString(Sum.Result().Value());
   }

   // Digest of a file
   int Fd = PyObject_AsFileDescriptor(Obj);
   if (Fd != -1)
   {
      MD5Summation Sum;
      struct stat St;
      if (fstat(Fd,&St) != 0 ||
	  Sum.AddFD(Fd,St.st_size) == false)
      {
	 PyErr_SetFromErrno(PyExc_SystemError);
	 return 0;
      }

      return CppPyString(Sum.Result().Value());
   }

   PyErr_SetString(PyExc_TypeError,"Only understand strings and files");
   return 0;
}
									/*}}}*/
// sha1sum - Compute the sha1sum of a file or string			/*{{{*/
// ---------------------------------------------------------------------
static char *doc_sha1sum = "sha1sum(String) -> String or sha1sum(File) -> String";
static PyObject *sha1sum(PyObject *Self,PyObject *Args)
{
   PyObject *Obj;
   if (PyArg_ParseTuple(Args,"O",&Obj) == 0)
      return 0;

   // Digest of a string.
   if (PyBytes_Check(Obj) != 0)
   {
      char *s;
      Py_ssize_t len;
      SHA1Summation Sum;
      PyBytes_AsStringAndSize(Obj, &s, &len);
      Sum.Add((const unsigned char*)s, len);
      return CppPyString(Sum.Result().Value());
   }

   // Digest of a file
   int Fd = PyObject_AsFileDescriptor(Obj);
   if (Fd != -1)
   {
      SHA1Summation Sum;
      struct stat St;
      if (fstat(Fd,&St) != 0 ||
	  Sum.AddFD(Fd,St.st_size) == false)
      {
	 PyErr_SetFromErrno(PyExc_SystemError);
	 return 0;
      }

      return CppPyString(Sum.Result().Value());
   }

   PyErr_SetString(PyExc_TypeError,"Only understand strings and files");
   return 0;
}
									/*}}}*/
// sha256sum - Compute the sha1sum of a file or string			/*{{{*/
// ---------------------------------------------------------------------
static char *doc_sha256sum = "sha256sum(String) -> String or sha256sum(File) -> String";
static PyObject *sha256sum(PyObject *Self,PyObject *Args)
{
   PyObject *Obj;
   if (PyArg_ParseTuple(Args,"O",&Obj) == 0)
      return 0;

   // Digest of a string.
   if (PyBytes_Check(Obj) != 0)
   {
      char *s;
      Py_ssize_t len;
      SHA256Summation Sum;
      PyBytes_AsStringAndSize(Obj, &s, &len);
      Sum.Add((const unsigned char*)s, len);
      return CppPyString(Sum.Result().Value());
   }

   // Digest of a file
   int Fd = PyObject_AsFileDescriptor(Obj);
   if (Fd != -1)
   {
      SHA256Summation Sum;
      struct stat St;
      if (fstat(Fd,&St) != 0 ||
	  Sum.AddFD(Fd,St.st_size) == false)
      {
	 PyErr_SetFromErrno(PyExc_SystemError);
	 return 0;
      }

      return CppPyString(Sum.Result().Value());
   }

   PyErr_SetString(PyExc_TypeError,"Only understand strings and files");
   return 0;
}
									/*}}}*/
// init - 3 init functions						/*{{{*/
// ---------------------------------------------------------------------
static char *doc_Init =
"init() -> None\n"
"Legacy. Do InitConfig then parse the command line then do InitSystem\n";
static PyObject *Init(PyObject *Self,PyObject *Args)
{
   if (PyArg_ParseTuple(Args,"") == 0)
      return 0;

   pkgInitConfig(*_config);
   pkgInitSystem(*_config,_system);

   Py_INCREF(Py_None);
   return HandleErrors(Py_None);
}

static char *doc_InitConfig =
"initconfig() -> None\n"
"Load the default configuration and the config file\n";
static PyObject *InitConfig(PyObject *Self,PyObject *Args)
{
   if (PyArg_ParseTuple(Args,"") == 0)
      return 0;

   pkgInitConfig(*_config);

   Py_INCREF(Py_None);
   return HandleErrors(Py_None);
}

static char *doc_InitSystem =
"initsystem() -> None\n"
"Construct the underlying system\n";
static PyObject *InitSystem(PyObject *Self,PyObject *Args)
{
   if (PyArg_ParseTuple(Args,"") == 0)
      return 0;

   pkgInitSystem(*_config,_system);

   Py_INCREF(Py_None);
   return HandleErrors(Py_None);
}
									/*}}}*/

// fileutils.cc: GetLock						/*{{{*/
// ---------------------------------------------------------------------
static char *doc_GetLock =
"GetLock(string) -> int\n"
"This will create an empty file of the given name and lock it. Once this"
" is done all other calls to GetLock in any other process will fail with"
" -1. The return result is the fd of the file, the call should call"
" close at some time\n";
static PyObject *GetLock(PyObject *Self,PyObject *Args)
{
   const char *file;
   char errors = false;
   if (PyArg_ParseTuple(Args,"s|b",&file,&errors) == 0)
      return 0;

   int fd = GetLock(file, errors);

   return  HandleErrors(Py_BuildValue("i", fd));
}

static char *doc_PkgSystemLock =
"PkgSystemLock() -> boolean\n"
"Get the global pkgsystem lock\n";
static PyObject *PkgSystemLock(PyObject *Self,PyObject *Args)
{
   if (PyArg_ParseTuple(Args,"") == 0)
      return 0;

   bool res = _system->Lock();

   Py_INCREF(Py_None);
   return HandleErrors(Py_BuildValue("b", res));
}

static char *doc_PkgSystemUnLock =
"PkgSystemUnLock() -> boolean\n"
"Unset the global pkgsystem lock\n";
static PyObject *PkgSystemUnLock(PyObject *Self,PyObject *Args)
{
   if (PyArg_ParseTuple(Args,"") == 0)
      return 0;

   bool res = _system->UnLock();

   Py_INCREF(Py_None);
   return HandleErrors(Py_BuildValue("b", res));
}

									/*}}}*/

// initapt_pkg - Core Module Initialization				/*{{{*/
// ---------------------------------------------------------------------
/* */
static PyMethodDef methods[] =
{
   // Constructors
   {"init",Init,METH_VARARGS,doc_Init},
   {"init_config",InitConfig,METH_VARARGS,doc_InitConfig},
   {"init_system",InitSystem,METH_VARARGS,doc_InitSystem},

   // Internationalization.
   {"gettext",py_gettext,METH_VARARGS,
    "gettext(msg: str[, domain: str = 'python-apt']) -> str\n\n"
    "Translate the given string. Much Faster than Python's version and only\n"
    "does translations after setlocale() has been called."},

   // Tag File
   {"rewrite_section",RewriteSection,METH_VARARGS,doc_RewriteSection},

   // Locking
   {"get_lock",GetLock,METH_VARARGS,doc_GetLock},
   {"pkgsystem_lock",PkgSystemLock,METH_VARARGS,doc_PkgSystemLock},
   {"pkgsystem_unlock",PkgSystemUnLock,METH_VARARGS,doc_PkgSystemUnLock},

   // Command line
   {"read_config_file",LoadConfig,METH_VARARGS,doc_LoadConfig},
   {"read_config_dir",LoadConfigDir,METH_VARARGS,doc_LoadConfigDir},
   {"read_config_file_isc",LoadConfigISC,METH_VARARGS,doc_LoadConfig},
   {"parse_commandline",ParseCommandLine,METH_VARARGS,doc_ParseCommandLine},

   // Versioning
   {"version_compare",VersionCompare,METH_VARARGS,doc_VersionCompare},
   {"check_dep",CheckDep,METH_VARARGS,doc_CheckDep},
   {"upstream_version",UpstreamVersion,METH_VARARGS,doc_UpstreamVersion},

   // Depends
   {"parse_depends",ParseDepends,METH_VARARGS,doc_ParseDepends},
   {"parse_src_depends",ParseSrcDepends,METH_VARARGS,doc_ParseDepends},

   // Stuff
   {"md5sum",md5sum,METH_VARARGS,doc_md5sum},
   {"sha1sum",sha1sum,METH_VARARGS,doc_sha1sum},
   {"sha256sum",sha256sum,METH_VARARGS,doc_sha256sum},

   // Strings
   {"check_domain_list",StrCheckDomainList,METH_VARARGS,"CheckDomainList(String,String) -> Bool"},
   {"quote_string",StrQuoteString,METH_VARARGS,"QuoteString(String,String) -> String"},
   {"dequote_string",StrDeQuote,METH_VARARGS,"DeQuoteString(String) -> String"},
   {"size_to_str",StrSizeToStr,METH_VARARGS,"SizeToStr(int) -> String"},
   {"time_to_str",StrTimeToStr,METH_VARARGS,"TimeToStr(int) -> String"},
   {"uri_to_filename",StrURItoFileName,METH_VARARGS,"URItoFileName(String) -> String"},
   {"base64_encode",StrBase64Encode,METH_VARARGS,"Base64Encode(String) -> String"},
   {"string_to_bool",StrStringToBool,METH_VARARGS,"StringToBool(String) -> int"},
   {"time_rfc1123",StrTimeRFC1123,METH_VARARGS,"TimeRFC1123(int) -> String"},
   {"str_to_time",StrStrToTime,METH_VARARGS,"StrToTime(String) -> Int"},

   // DEPRECATED
   #ifdef COMPAT_0_7
   {"newConfiguration",newConfiguration,METH_VARARGS,doc_newConfiguration},
   {"InitConfig",InitConfig,METH_VARARGS,doc_InitConfig},
   {"InitSystem",InitSystem,METH_VARARGS,doc_InitSystem},

   {"ParseSection",ParseSection,METH_VARARGS,doc_ParseSection},
   {"ParseTagFile",ParseTagFile,METH_VARARGS,doc_ParseTagFile},
   {"RewriteSection",RewriteSection,METH_VARARGS,doc_RewriteSection},

   {"GetLock",GetLock,METH_VARARGS,doc_GetLock},
   {"PkgSystemLock",PkgSystemLock,METH_VARARGS,doc_PkgSystemLock},
   {"PkgSystemUnLock",PkgSystemUnLock,METH_VARARGS,doc_PkgSystemUnLock},

   {"ReadConfigFile",LoadConfig,METH_VARARGS,doc_LoadConfig},
   {"ReadConfigDir",LoadConfigDir,METH_VARARGS,doc_LoadConfigDir},
   {"ReadConfigFileISC",LoadConfigISC,METH_VARARGS,doc_LoadConfig},
   {"ParseCommandLine",ParseCommandLine,METH_VARARGS,doc_ParseCommandLine},

   {"VersionCompare",VersionCompare,METH_VARARGS,doc_VersionCompare},
   {"CheckDep",CheckDep,METH_VARARGS,doc_CheckDep},
   {"UpstreamVersion",UpstreamVersion,METH_VARARGS,doc_UpstreamVersion},

   {"ParseDepends",ParseDepends_old,METH_VARARGS,doc_ParseDepends},
   {"ParseSrcDepends",ParseSrcDepends_old,METH_VARARGS,doc_ParseDepends},

   {"CheckDomainList",StrCheckDomainList,METH_VARARGS,"CheckDomainList(String,String) -> Bool"},
   {"QuoteString",StrQuoteString,METH_VARARGS,"QuoteString(String,String) -> String"},
   {"DeQuoteString",StrDeQuote,METH_VARARGS,"DeQuoteString(String) -> String"},
   {"SizeToStr",StrSizeToStr,METH_VARARGS,"SizeToStr(int) -> String"},
   {"TimeToStr",StrTimeToStr,METH_VARARGS,"TimeToStr(int) -> String"},
   {"URItoFileName",StrURItoFileName,METH_VARARGS,"URItoFileName(String) -> String"},
   {"Base64Encode",StrBase64Encode,METH_VARARGS,"Base64Encode(String) -> String"},
   {"StringToBool",StrStringToBool,METH_VARARGS,"StringToBool(String) -> int"},
   {"TimeRFC1123",StrTimeRFC1123,METH_VARARGS,"TimeRFC1123(int) -> String"},
   {"StrToTime",StrStrToTime,METH_VARARGS,"StrToTime(String) -> Int"},

   {"GetCache",TmpGetCache,METH_VARARGS,"GetCache() -> PkgCache"},
   {"GetDepCache",GetDepCache,METH_VARARGS,"GetDepCache(Cache) -> DepCache"},
   {"GetPkgRecords",GetPkgRecords,METH_VARARGS,"GetPkgRecords(Cache) -> PkgRecords"},
   {"GetPkgSrcRecords",GetPkgSrcRecords,METH_VARARGS,"GetPkgSrcRecords() -> PkgSrcRecords"},
   {"GetPkgSourceList",GetPkgSourceList,METH_VARARGS,"GetPkgSourceList() -> PkgSourceList"},
   {"GetPkgProblemResolver",GetPkgProblemResolver,METH_VARARGS,"GetDepProblemResolver(DepCache) -> PkgProblemResolver"},
   {"GetPkgActionGroup",GetPkgActionGroup,METH_VARARGS,"GetPkgActionGroup(DepCache) -> PkgActionGroup"},
   {"GetCdrom",GetCdrom,METH_VARARGS,"GetCdrom() -> Cdrom"},
   {"GetAcquire",GetAcquire,METH_VARARGS,"GetAcquire() -> Acquire"},
   {"GetPkgAcqFile",(PyCFunction)GetPkgAcqFile,METH_KEYWORDS|METH_VARARGS, doc_GetPkgAcqFile},
   {"GetPackageManager",GetPkgManager,METH_VARARGS,"GetPackageManager(DepCache) -> PackageManager"},
   #endif

   {}
};

static struct _PyAptPkgAPIStruct API = {
   &PyAcquire_Type,           // acquire_type
   &PyAcquireFile_Type,       // acquirefile_type
   &PyAcquireItem_Type,       // acquireitem_type
   &PyAcquireItemDesc_Type,   // acquireitemdesc_type
   &PyAcquireWorker_Type,     // acquireworker_type
   &PyActionGroup_Type,       // actiongroup_type
   &PyCache_Type,             // cache_type
   &PyCacheFile_Type,          // cachefile_type
   &PyCdrom_Type,             // cdrom_type
   &PyConfiguration_Type,     // configuration_type
   &PyDepCache_Type,          // depcache_type
   &PyDependency_Type,        // dependency_type
   &PyDependencyList_Type,    // dependencylist_type
   &PyDescription_Type,       // description_type
   &PyHashes_Type,            // hashes_type
   &PyHashString_Type,        // hashstring_type
   &PyIndexRecords_Type,      // indexrecords_type
   &PyMetaIndex_Type,         // metaindex_type
   &PyPackage_Type,           // package_type
   &PyPackageFile_Type,       // packagefile_type
   &PyPackageIndexFile_Type,  // packageindexfile_type
   &PyPackageList_Type,       // packagelist_type
   &PyPackageManager_Type,    // packagemanager_type
   &PyPackageRecords_Type,    // packagerecords_type
   &PyPolicy_Type,            // policy_type
   &PyProblemResolver_Type,   // problemresolver_type
   &PySourceList_Type,        // sourcelist_type
   &PySourceRecords_Type,     // sourcerecords_type
   &PyTagFile_Type,           // tagfile_type
   &PyTagSection_Type,        // tagsection_type
   &PyVersion_Type,           // version_type
};


#define ADDTYPE(mod,name,type) { \
    if (PyType_Ready(type) == -1) INIT_ERROR; \
    Py_INCREF(type); \
    PyModule_AddObject(mod,name,(PyObject *)type); }


#if PY_MAJOR_VERSION >= 3
static struct PyModuleDef moduledef = {
        PyModuleDef_HEAD_INIT,
        "apt_pkg",
        "Classes and functions wrapping the apt-pkg library.\n\n"
        "The apt_pkg module provides...",
        -1,
        methods,
        0,
        0,
        0,
        0,
};

#define INIT_ERROR return 0
extern "C" PyObject * PyInit_apt_pkg()
#else
#define INIT_ERROR return
extern "C" void initapt_pkg()
#endif
{
   // Finalize our types to add slots, etc.
   if (PyType_Ready(&PyConfiguration_Type) == -1) INIT_ERROR;
   if (PyType_Ready(&PyCacheFile_Type) == -1) INIT_ERROR;

   // Initialize the module
   #if PY_MAJOR_VERSION >= 3
   PyObject *Module = PyModule_Create(&moduledef);
   #else
   PyObject *Module = Py_InitModule("apt_pkg",methods);
   #endif

   // Global variable linked to the global configuration class
   CppOwnedPyObject<Configuration*> *Config = CppOwnedPyObject_NEW<Configuration*>(NULL, &PyConfiguration_Type);
   Config->Object = _config;
   // Global configuration, should never be deleted.
   Config->NoDelete = true;
   PyModule_AddObject(Module,"config",Config);
   #ifdef COMPAT_0_7
   Py_INCREF(Config);
   PyModule_AddObject(Module,"Config",Config);
   #endif




   // Add our classes.
   /* ============================ tag.cc ============================ */
   ADDTYPE(Module,"TagSection",&PyTagSection_Type);
   ADDTYPE(Module,"TagFile",&PyTagFile_Type);
   /* ============================ acquire.cc ============================ */
   ADDTYPE(Module,"Acquire",&PyAcquire_Type);
   ADDTYPE(Module,"AcquireFile",&PyAcquireFile_Type);
   ADDTYPE(Module,"AcquireItem",&PyAcquireItem_Type); // NO __new__()
   ADDTYPE(Module,"AcquireWorker",&PyAcquireWorker_Type); // NO __new__()
   /* ============================ cache.cc ============================ */
   ADDTYPE(Module,"Cache",&PyCache_Type);
   ADDTYPE(Module,"Dependency",&PyDependency_Type); // NO __new__()
   ADDTYPE(Module,"Description",&PyDescription_Type); // NO __new__()
   ADDTYPE(Module,"PackageFile",&PyPackageFile_Type); // NO __new__()
   ADDTYPE(Module,"PackageList",&PyPackageList_Type);  // NO __new__(), internal
   ADDTYPE(Module,"DependencyList",&PyDependencyList_Type); // NO __new__(), internal
   ADDTYPE(Module,"Package",&PyPackage_Type); // NO __new__()
   ADDTYPE(Module,"Version",&PyVersion_Type); // NO __new__()
   /* ============================ cdrom.cc ============================ */
   ADDTYPE(Module,"Cdrom",&PyCdrom_Type);
   /* ========================= configuration.cc ========================= */
   ADDTYPE(Module,"Configuration",&PyConfiguration_Type);
   /* ========================= depcache.cc ========================= */
   ADDTYPE(Module,"ActionGroup",&PyActionGroup_Type);
   ADDTYPE(Module,"DepCache",&PyDepCache_Type);
   ADDTYPE(Module,"ProblemResolver",&PyProblemResolver_Type);
   /* ========================= indexfile.cc ========================= */
   ADDTYPE(Module,"PackageIndexFile",&PyPackageIndexFile_Type); // NO __new__()
   /* ========================= metaindex.cc ========================= */
   ADDTYPE(Module,"MetaIndex",&PyMetaIndex_Type); // NO __new__()
   /* ========================= pkgmanager.cc ========================= */
   ADDTYPE(Module,"PackageManager",&PyPackageManager_Type);
   /* ========================= pkgrecords.cc ========================= */
   ADDTYPE(Module,"PackageRecords",&PyPackageRecords_Type);
   /* ========================= pkgsrcrecords.cc ========================= */
   ADDTYPE(Module,"SourceRecords",&PySourceRecords_Type);
   /* ========================= sourcelist.cc ========================= */
   ADDTYPE(Module,"SourceList",&PySourceList_Type);
   ADDTYPE(Module,"IndexRecords",&PyIndexRecords_Type);
   ADDTYPE(Module,"HashString",&PyHashString_Type);
   ADDTYPE(Module,"Policy",&PyPolicy_Type);
   ADDTYPE(Module,"Hashes",&PyHashes_Type);
   ADDTYPE(Module,"AcquireItemDesc",&PyAcquireItemDesc_Type);
   ADDTYPE(Module,"SystemLock",&PySystemLock_Type);
   ADDTYPE(Module,"FileLock",&PyFileLock_Type);
   // Tag file constants
   PyModule_AddObject(Module,"REWRITE_PACKAGE_ORDER",
                      CharCharToList(TFRewritePackageOrder));

   PyModule_AddObject(Module,"REWRITE_SOURCE_ORDER",
                      CharCharToList(TFRewriteSourceOrder));


   // Acquire constants.
   // some constants
   PyDict_SetItemString(PyAcquire_Type.tp_dict, "result_cancelled",
                        Py_BuildValue("i", pkgAcquire::Cancelled));
   PyDict_SetItemString(PyAcquire_Type.tp_dict, "result_continue",
                        Py_BuildValue("i", pkgAcquire::Continue));
   PyDict_SetItemString(PyAcquire_Type.tp_dict, "result_failed",
                        Py_BuildValue("i", pkgAcquire::Failed));
#ifdef COMPAT_0_7
   PyDict_SetItemString(PyAcquire_Type.tp_dict, "ResultCancelled",
                        Py_BuildValue("i", pkgAcquire::Cancelled));
   PyDict_SetItemString(PyAcquire_Type.tp_dict, "ResultContinue",
                        Py_BuildValue("i", pkgAcquire::Continue));
   PyDict_SetItemString(PyAcquire_Type.tp_dict, "ResultFailed",
                        Py_BuildValue("i", pkgAcquire::Failed));
#endif

   // PackageManager constants
   PyDict_SetItemString(PyPackageManager_Type.tp_dict, "result_completed",
                        Py_BuildValue("i", pkgPackageManager::Completed));
   PyDict_SetItemString(PyPackageManager_Type.tp_dict, "result_failed",
                        Py_BuildValue("i", pkgPackageManager::Failed));
   PyDict_SetItemString(PyPackageManager_Type.tp_dict, "result_incomplete",
                        Py_BuildValue("i", pkgPackageManager::Incomplete));

#ifdef COMPAT_0_7
   PyDict_SetItemString(PyPackageManager_Type.tp_dict, "ResultCompleted",
                        Py_BuildValue("i", pkgPackageManager::Completed));
   PyDict_SetItemString(PyPackageManager_Type.tp_dict, "ResultFailed",
                        Py_BuildValue("i", pkgPackageManager::Failed));
   PyDict_SetItemString(PyPackageManager_Type.tp_dict, "ResultIncomplete",
                        Py_BuildValue("i", pkgPackageManager::Incomplete));
#endif

   // AcquireItem Constants.
   PyDict_SetItemString(PyAcquireItem_Type.tp_dict, "stat_idle",
                        Py_BuildValue("i", pkgAcquire::Item::StatIdle));
   PyDict_SetItemString(PyAcquireItem_Type.tp_dict, "stat_fetching",
                        Py_BuildValue("i", pkgAcquire::Item::StatFetching));
   PyDict_SetItemString(PyAcquireItem_Type.tp_dict, "stat_done",
                        Py_BuildValue("i", pkgAcquire::Item::StatDone));
   PyDict_SetItemString(PyAcquireItem_Type.tp_dict, "stat_error",
                        Py_BuildValue("i", pkgAcquire::Item::StatError));
   PyDict_SetItemString(PyAcquireItem_Type.tp_dict, "stat_auth_error",
                        Py_BuildValue("i", pkgAcquire::Item::StatAuthError));

#ifdef COMPAT_0_7
   PyDict_SetItemString(PyAcquireItem_Type.tp_dict, "StatIdle",
                        Py_BuildValue("i", pkgAcquire::Item::StatIdle));
   PyDict_SetItemString(PyAcquireItem_Type.tp_dict, "StatFetching",
                        Py_BuildValue("i", pkgAcquire::Item::StatFetching));
   PyDict_SetItemString(PyAcquireItem_Type.tp_dict, "StatDone",
                        Py_BuildValue("i", pkgAcquire::Item::StatDone));
   PyDict_SetItemString(PyAcquireItem_Type.tp_dict, "StatError",
                        Py_BuildValue("i", pkgAcquire::Item::StatError));
   PyDict_SetItemString(PyAcquireItem_Type.tp_dict, "StatAuthError",
                        Py_BuildValue("i", pkgAcquire::Item::StatAuthError));
#endif

#if PY_MAJOR_VERSION >= 3 && PY_MINOR_VERSION >= 1
   PyObject *PyCapsule = PyCapsule_New(&API, "apt_pkg._C_API", NULL);
#else
   PyObject *PyCapsule = PyCObject_FromVoidPtr(&API, NULL);
#endif
   PyModule_AddObject(Module, "_C_API", PyCapsule);
   // Version..
   PyModule_AddStringConstant(Module,"VERSION",(char *)pkgVersion);
   PyModule_AddStringConstant(Module,"LIB_VERSION",(char *)pkgLibVersion);
   PyModule_AddStringConstant(Module,"DATE",__DATE__);
   PyModule_AddStringConstant(Module,"TIME",__TIME__);

   // My constants
<<<<<<< HEAD
   PyModule_AddIntConstant(Module,"PRI_IMPORTANT",pkgCache::State::Important);
   PyModule_AddIntConstant(Module,"PRI_REQUIRED",pkgCache::State::Required);
   PyModule_AddIntConstant(Module,"PRI_STANDARD",pkgCache::State::Standard);
   PyModule_AddIntConstant(Module,"PRI_OPTIONAL",pkgCache::State::Optional);
   PyModule_AddIntConstant(Module,"PRI_EXTRA",pkgCache::State::Extra);
   // CurState
   PyModule_AddIntConstant(Module,"CURSTATE_NOT_INSTALLED",pkgCache::State::NotInstalled);
   PyModule_AddIntConstant(Module,"CURSTATE_UNPACKED",pkgCache::State::UnPacked);
   PyModule_AddIntConstant(Module,"CURSTATE_HALF_CONFIGURED",pkgCache::State::HalfConfigured);
   PyModule_AddIntConstant(Module,"CURSTATE_HALF_INSTALLED",pkgCache::State::HalfInstalled);
   PyModule_AddIntConstant(Module,"CURSTATE_CONFIG_FILES",pkgCache::State::ConfigFiles);
   PyModule_AddIntConstant(Module,"CURSTATE_INSTALLED",pkgCache::State::Installed);
   // SelState
   PyModule_AddIntConstant(Module,"SELSTATE_UNKNOWN",pkgCache::State::Unknown);
   PyModule_AddIntConstant(Module,"SELSTATE_INSTALL",pkgCache::State::Install);
   PyModule_AddIntConstant(Module,"SELSTATE_HOLD",pkgCache::State::Hold);
   PyModule_AddIntConstant(Module,"SELSTATE_DEINSTALL",pkgCache::State::DeInstall);
   PyModule_AddIntConstant(Module,"SELSTATE_PURGE",pkgCache::State::Purge);
   // InstState
   PyModule_AddIntConstant(Module,"INSTSTATE_OK",pkgCache::State::Ok);
   PyModule_AddIntConstant(Module,"INSTSTATE_REINSTREQ",pkgCache::State::ReInstReq);
   PyModule_AddIntConstant(Module,"INSTSTATE_HOLD",pkgCache::State::Hold);
   PyModule_AddIntConstant(Module,"INSTSTATE_HOLD_REINSTREQ",pkgCache::State::HoldReInstReq);

   // DEPRECATED API
   #ifdef COMPAT_0_7
   PyModule_AddObject(Module,"RewritePackageOrder",
                      CharCharToList(TFRewritePackageOrder));
   PyModule_AddObject(Module,"RewriteSourceOrder",
                      CharCharToList(TFRewriteSourceOrder));
   PyModule_AddStringConstant(Module,"LibVersion",(char *)pkgLibVersion);
   PyModule_AddStringConstant(Module,"Date",__DATE__);
   PyModule_AddStringConstant(Module,"Time",__TIME__);
   PyModule_AddIntConstant(Module,"PriImportant",pkgCache::State::Important);
   PyModule_AddIntConstant(Module,"PriRequired",pkgCache::State::Required);
   PyModule_AddIntConstant(Module,"PriStandard",pkgCache::State::Standard);
   PyModule_AddIntConstant(Module,"PriOptional",pkgCache::State::Optional);
   PyModule_AddIntConstant(Module,"PriExtra",pkgCache::State::Extra);
   PyModule_AddIntConstant(Module,"CurStateNotInstalled",pkgCache::State::NotInstalled);
   PyModule_AddIntConstant(Module,"CurStateUnPacked",pkgCache::State::UnPacked);
   PyModule_AddIntConstant(Module,"CurStateHalfConfigured",pkgCache::State::HalfConfigured);
   PyModule_AddIntConstant(Module,"CurStateHalfInstalled",pkgCache::State::HalfInstalled);
   PyModule_AddIntConstant(Module,"CurStateConfigFiles",pkgCache::State::ConfigFiles);
   PyModule_AddIntConstant(Module,"CurStateInstalled",pkgCache::State::Installed);
   PyModule_AddIntConstant(Module,"SelStateUnknown",pkgCache::State::Unknown);
   PyModule_AddIntConstant(Module,"SelStateInstall",pkgCache::State::Install);
   PyModule_AddIntConstant(Module,"SelStateHold",pkgCache::State::Hold);
   PyModule_AddIntConstant(Module,"SelStateDeInstall",pkgCache::State::DeInstall);
   PyModule_AddIntConstant(Module,"SelStatePurge",pkgCache::State::Purge);
   PyModule_AddIntConstant(Module,"InstStateOk",pkgCache::State::Ok);
   PyModule_AddIntConstant(Module,"InstStateReInstReq",pkgCache::State::ReInstReq);
   PyModule_AddIntConstant(Module,"InstStateHold",pkgCache::State::Hold);
   PyModule_AddIntConstant(Module,"InstStateHoldReInstReq",pkgCache::State::HoldReInstReq);
   PyModule_AddIntConstant(Module,"_COMPAT_0_7",1);
   #else
   PyModule_AddIntConstant(Module,"_COMPAT_0_7",0);
   #endif
   #if PY_MAJOR_VERSION >= 3
   return Module;
   #endif
=======
   AddInt(Dict,"DepDepends",pkgCache::Dep::Depends);
   AddInt(Dict,"DepPreDepends",pkgCache::Dep::PreDepends);
   AddInt(Dict,"DepSuggests",pkgCache::Dep::Suggests);
   AddInt(Dict,"DepRecommends",pkgCache::Dep::Recommends);
   AddInt(Dict,"DepConflicts",pkgCache::Dep::Conflicts);
   AddInt(Dict,"DepReplaces",pkgCache::Dep::Replaces);
   AddInt(Dict,"DepObsoletes",pkgCache::Dep::Obsoletes);
   AddInt(Dict,"DepDpkgBreaks",pkgCache::Dep::DpkgBreaks);
   AddInt(Dict,"DepEnhances",pkgCache::Dep::Enhances);

   AddInt(Dict,"PriImportant",pkgCache::State::Important);
   AddInt(Dict,"PriRequired",pkgCache::State::Required);
   AddInt(Dict,"PriStandard",pkgCache::State::Standard);
   AddInt(Dict,"PriOptional",pkgCache::State::Optional);
   AddInt(Dict,"PriExtra",pkgCache::State::Extra);

   AddInt(Dict,"CurStateNotInstalled",pkgCache::State::NotInstalled);
   AddInt(Dict,"CurStateUnPacked",pkgCache::State::UnPacked);
   AddInt(Dict,"CurStateHalfConfigured",pkgCache::State::HalfConfigured);
   AddInt(Dict,"CurStateHalfInstalled",pkgCache::State::HalfInstalled);
   AddInt(Dict,"CurStateConfigFiles",pkgCache::State::ConfigFiles);
   AddInt(Dict,"CurStateInstalled",pkgCache::State::Installed);

   AddInt(Dict,"SelStateUnknown",pkgCache::State::Unknown);
   AddInt(Dict,"SelStateInstall",pkgCache::State::Install);
   AddInt(Dict,"SelStateHold",pkgCache::State::Hold);
   AddInt(Dict,"SelStateDeInstall",pkgCache::State::DeInstall);
   AddInt(Dict,"SelStatePurge",pkgCache::State::Purge);

   AddInt(Dict,"InstStateOk",pkgCache::State::Ok);
   AddInt(Dict,"InstStateReInstReq",pkgCache::State::ReInstReq);
   AddInt(Dict,"InstStateHold",pkgCache::State::Hold);
   AddInt(Dict,"InstStateHoldReInstReq",pkgCache::State::HoldReInstReq);
>>>>>>> 71aad7e2
}
									/*}}}*/
<|MERGE_RESOLUTION|>--- conflicted
+++ resolved
@@ -680,6 +680,26 @@
    PyDict_SetItemString(PyAcquire_Type.tp_dict, "ResultFailed",
                         Py_BuildValue("i", pkgAcquire::Failed));
 #endif
+    // Dependency constants
+   PyDict_SetItemString(PyDependency_Type.tp_dict, "TYPE_DEPENDS",
+                        Py_BuildValue("i", pkgCache::Dep::Depends));
+   PyDict_SetItemString(PyDependency_Type.tp_dict, "TYPE_PREDEPENDS",
+                        Py_BuildValue("i", pkgCache::Dep::PreDepends));
+   PyDict_SetItemString(PyDependency_Type.tp_dict, "TYPE_SUGGESTS",
+                        Py_BuildValue("i", pkgCache::Dep::Suggests));
+   PyDict_SetItemString(PyDependency_Type.tp_dict, "TYPE_RECOMMENDS",
+                        Py_BuildValue("i", pkgCache::Dep::Suggests));
+   PyDict_SetItemString(PyDependency_Type.tp_dict, "TYPE_CONFLICTS",
+                        Py_BuildValue("i", pkgCache::Dep::Conflicts));
+   PyDict_SetItemString(PyDependency_Type.tp_dict, "TYPE_REPLACES",
+                        Py_BuildValue("i", pkgCache::Dep::Replaces));
+   PyDict_SetItemString(PyDependency_Type.tp_dict, "TYPE_OBSOLETES",
+                        Py_BuildValue("i", pkgCache::Dep::Obsoletes));
+   PyDict_SetItemString(PyDependency_Type.tp_dict, "TYPE_DPKG_BREAKS",
+                        Py_BuildValue("i", pkgCache::Dep::DpkgBreaks));
+   PyDict_SetItemString(PyDependency_Type.tp_dict, "TYPE_ENHANCES",
+                        Py_BuildValue("i", pkgCache::Dep::Enhances));
+
 
    // PackageManager constants
    PyDict_SetItemString(PyPackageManager_Type.tp_dict, "result_completed",
@@ -736,7 +756,6 @@
    PyModule_AddStringConstant(Module,"TIME",__TIME__);
 
    // My constants
-<<<<<<< HEAD
    PyModule_AddIntConstant(Module,"PRI_IMPORTANT",pkgCache::State::Important);
    PyModule_AddIntConstant(Module,"PRI_REQUIRED",pkgCache::State::Required);
    PyModule_AddIntConstant(Module,"PRI_STANDARD",pkgCache::State::Standard);
@@ -797,40 +816,5 @@
    #if PY_MAJOR_VERSION >= 3
    return Module;
    #endif
-=======
-   AddInt(Dict,"DepDepends",pkgCache::Dep::Depends);
-   AddInt(Dict,"DepPreDepends",pkgCache::Dep::PreDepends);
-   AddInt(Dict,"DepSuggests",pkgCache::Dep::Suggests);
-   AddInt(Dict,"DepRecommends",pkgCache::Dep::Recommends);
-   AddInt(Dict,"DepConflicts",pkgCache::Dep::Conflicts);
-   AddInt(Dict,"DepReplaces",pkgCache::Dep::Replaces);
-   AddInt(Dict,"DepObsoletes",pkgCache::Dep::Obsoletes);
-   AddInt(Dict,"DepDpkgBreaks",pkgCache::Dep::DpkgBreaks);
-   AddInt(Dict,"DepEnhances",pkgCache::Dep::Enhances);
-
-   AddInt(Dict,"PriImportant",pkgCache::State::Important);
-   AddInt(Dict,"PriRequired",pkgCache::State::Required);
-   AddInt(Dict,"PriStandard",pkgCache::State::Standard);
-   AddInt(Dict,"PriOptional",pkgCache::State::Optional);
-   AddInt(Dict,"PriExtra",pkgCache::State::Extra);
-
-   AddInt(Dict,"CurStateNotInstalled",pkgCache::State::NotInstalled);
-   AddInt(Dict,"CurStateUnPacked",pkgCache::State::UnPacked);
-   AddInt(Dict,"CurStateHalfConfigured",pkgCache::State::HalfConfigured);
-   AddInt(Dict,"CurStateHalfInstalled",pkgCache::State::HalfInstalled);
-   AddInt(Dict,"CurStateConfigFiles",pkgCache::State::ConfigFiles);
-   AddInt(Dict,"CurStateInstalled",pkgCache::State::Installed);
-
-   AddInt(Dict,"SelStateUnknown",pkgCache::State::Unknown);
-   AddInt(Dict,"SelStateInstall",pkgCache::State::Install);
-   AddInt(Dict,"SelStateHold",pkgCache::State::Hold);
-   AddInt(Dict,"SelStateDeInstall",pkgCache::State::DeInstall);
-   AddInt(Dict,"SelStatePurge",pkgCache::State::Purge);
-
-   AddInt(Dict,"InstStateOk",pkgCache::State::Ok);
-   AddInt(Dict,"InstStateReInstReq",pkgCache::State::ReInstReq);
-   AddInt(Dict,"InstStateHold",pkgCache::State::Hold);
-   AddInt(Dict,"InstStateHoldReInstReq",pkgCache::State::HoldReInstReq);
->>>>>>> 71aad7e2
-}
-									/*}}}*/
+}
+									/*}}}*/
