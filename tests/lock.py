--- conflicted
+++ resolved
@@ -44,8 +44,4 @@
         # child
         fd = apt_pkg.GetLock(lock, True)
         print "Lockfile fd (child): %s" % fd
-<<<<<<< HEAD
-	sys.exit(0)
-=======
-        sys.exit(0)
->>>>>>> 7b14352c
+        sys.exit(0)