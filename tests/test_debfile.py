--- conflicted
+++ resolved
@@ -132,21 +132,12 @@
         self.assertTrue(raised)
 
     def test_multiarch_deb(self):
-<<<<<<< HEAD
-        #print apt_pkg.get_architectures() 
-=======
->>>>>>> d236f527
         if apt_pkg.get_architectures() != ["amd64", "i386"]:
             logging.warn("skipping test because running on a non-multiarch system")
             return
         deb = apt.debfile.DebPackage("./data/test_debs/multiarch-test1_i386.deb")
-<<<<<<< HEAD
-        #print deb.missing_deps()
-=======
         res = deb.check()
         # FIXME: do something sensible with the multiarch test
->>>>>>> d236f527
-        
 
 
 
