--- conflicted
+++ resolved
@@ -44,8 +44,4 @@
 keys.sort()
 for country in keys:
     print "#LOC:%s" % country
-<<<<<<< HEAD
-    print "\n".join(countries[country])
-=======
-    print "\n".join(sorted(countries[country]))
->>>>>>> 3a08cfb1
+    print "\n".join(sorted(countries[country]))