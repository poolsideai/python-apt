--- conflicted
+++ resolved
@@ -8,11 +8,7 @@
 msgstr ""
 "Project-Id-Version: PACKAGE VERSION\n"
 "Report-Msgid-Bugs-To: \n"
-<<<<<<< HEAD
-"POT-Creation-Date: 2010-11-24 10:29+0100\n"
-=======
-"POT-Creation-Date: 2011-03-21 15:01+0100\n"
->>>>>>> e3ebbfe8
+"POT-Creation-Date: 2011-03-21 15:14+0100\n"
 "PO-Revision-Date: YEAR-MO-DA HO:MI+ZONE\n"
 "Last-Translator: FULL NAME <EMAIL@ADDRESS>\n"
 "Language-Team: LANGUAGE <LL@li.org>\n"
@@ -48,515 +44,287 @@
 msgstr ""
 
 #. Description
-<<<<<<< HEAD
 #: ../data/templates/Ubuntu.info.in:124
-=======
-#: ../data/templates/Ubuntu.info.in:43
->>>>>>> e3ebbfe8
 msgid "Canonical Partners"
 msgstr ""
 
 #. CompDescription
-<<<<<<< HEAD
 #: ../data/templates/Ubuntu.info.in:126
-=======
-#: ../data/templates/Ubuntu.info.in:45
->>>>>>> e3ebbfe8
 msgid "Software packaged by Canonical for their partners"
 msgstr ""
 
 #. CompDescriptionLong
-<<<<<<< HEAD
 #: ../data/templates/Ubuntu.info.in:127
-=======
-#: ../data/templates/Ubuntu.info.in:46
->>>>>>> e3ebbfe8
 msgid "This software is not part of Ubuntu."
 msgstr ""
 
 #. Description
-<<<<<<< HEAD
 #: ../data/templates/Ubuntu.info.in:134
-=======
-#: ../data/templates/Ubuntu.info.in:53
->>>>>>> e3ebbfe8
 msgid "Independent"
 msgstr ""
 
 #. CompDescription
-<<<<<<< HEAD
 #: ../data/templates/Ubuntu.info.in:136
-=======
-#: ../data/templates/Ubuntu.info.in:55
->>>>>>> e3ebbfe8
 msgid "Provided by third-party software developers"
 msgstr ""
 
 #. CompDescriptionLong
-<<<<<<< HEAD
 #: ../data/templates/Ubuntu.info.in:137
-=======
-#: ../data/templates/Ubuntu.info.in:56
->>>>>>> e3ebbfe8
 msgid "Software offered by third party developers."
 msgstr ""
 
 #. Description
-<<<<<<< HEAD
 #: ../data/templates/Ubuntu.info.in:175
-=======
-#: ../data/templates/Ubuntu.info.in:94
->>>>>>> e3ebbfe8
 msgid "Ubuntu 10.04 'Lucid Lynx'"
 msgstr ""
 
 #. Description
-<<<<<<< HEAD
 #: ../data/templates/Ubuntu.info.in:193
-=======
-#: ../data/templates/Ubuntu.info.in:112
->>>>>>> e3ebbfe8
 msgid "Cdrom with Ubuntu 10.04 'Lucid Lynx'"
 msgstr ""
 
 #. Description
-<<<<<<< HEAD
 #: ../data/templates/Ubuntu.info.in:236
-=======
-#: ../data/templates/Ubuntu.info.in:155
->>>>>>> e3ebbfe8
 msgid "Ubuntu 9.10 'Karmic Koala'"
 msgstr ""
 
 #. Description
-<<<<<<< HEAD
 #: ../data/templates/Ubuntu.info.in:254
-=======
-#: ../data/templates/Ubuntu.info.in:173
->>>>>>> e3ebbfe8
 msgid "Cdrom with Ubuntu 9.10 'Karmic Koala'"
 msgstr ""
 
 #. Description
-<<<<<<< HEAD
 #: ../data/templates/Ubuntu.info.in:297
-=======
-#: ../data/templates/Ubuntu.info.in:216
->>>>>>> e3ebbfe8
 msgid "Ubuntu 9.04 'Jaunty Jackalope'"
 msgstr ""
 
 #. Description
-<<<<<<< HEAD
 #: ../data/templates/Ubuntu.info.in:315
-=======
-#: ../data/templates/Ubuntu.info.in:234
->>>>>>> e3ebbfe8
 msgid "Cdrom with Ubuntu 9.04 'Jaunty Jackalope'"
 msgstr ""
 
 #. Description
-<<<<<<< HEAD
 #: ../data/templates/Ubuntu.info.in:358
-=======
-#: ../data/templates/Ubuntu.info.in:277
->>>>>>> e3ebbfe8
 msgid "Ubuntu 8.10 'Intrepid Ibex'"
 msgstr ""
 
 #. Description
-<<<<<<< HEAD
 #: ../data/templates/Ubuntu.info.in:376
-=======
-#: ../data/templates/Ubuntu.info.in:295
->>>>>>> e3ebbfe8
 msgid "Cdrom with Ubuntu 8.10 'Intrepid Ibex'"
 msgstr ""
 
 #. Description
-<<<<<<< HEAD
 #: ../data/templates/Ubuntu.info.in:420
-=======
-#: ../data/templates/Ubuntu.info.in:339
->>>>>>> e3ebbfe8
 msgid "Ubuntu 8.04 'Hardy Heron'"
 msgstr ""
 
 #. Description
-<<<<<<< HEAD
 #: ../data/templates/Ubuntu.info.in:438
-=======
-#: ../data/templates/Ubuntu.info.in:357
->>>>>>> e3ebbfe8
 msgid "Cdrom with Ubuntu 8.04 'Hardy Heron'"
 msgstr ""
 
 #. Description
-<<<<<<< HEAD
 #: ../data/templates/Ubuntu.info.in:483
-=======
-#: ../data/templates/Ubuntu.info.in:402
->>>>>>> e3ebbfe8
 msgid "Ubuntu 7.10 'Gutsy Gibbon'"
 msgstr ""
 
 #. Description
-<<<<<<< HEAD
 #: ../data/templates/Ubuntu.info.in:501
-=======
-#: ../data/templates/Ubuntu.info.in:420
->>>>>>> e3ebbfe8
 msgid "Cdrom with Ubuntu 7.10 'Gutsy Gibbon'"
 msgstr ""
 
 #. Description
-<<<<<<< HEAD
 #: ../data/templates/Ubuntu.info.in:546
-=======
-#: ../data/templates/Ubuntu.info.in:465
->>>>>>> e3ebbfe8
 msgid "Ubuntu 7.04 'Feisty Fawn'"
 msgstr ""
 
 #. Description
-<<<<<<< HEAD
 #: ../data/templates/Ubuntu.info.in:564
-=======
-#: ../data/templates/Ubuntu.info.in:483
->>>>>>> e3ebbfe8
 msgid "Cdrom with Ubuntu 7.04 'Feisty Fawn'"
 msgstr ""
 
 #. Description
-<<<<<<< HEAD
 #: ../data/templates/Ubuntu.info.in:606
-=======
-#: ../data/templates/Ubuntu.info.in:525
->>>>>>> e3ebbfe8
 msgid "Ubuntu 6.10 'Edgy Eft'"
 msgstr ""
 
 #. CompDescription
-<<<<<<< HEAD
 #: ../data/templates/Ubuntu.info.in:611
-=======
-#: ../data/templates/Ubuntu.info.in:530
->>>>>>> e3ebbfe8
 msgid "Community-maintained"
 msgstr ""
 
 #. CompDescription
-<<<<<<< HEAD
 #: ../data/templates/Ubuntu.info.in:617
-=======
-#: ../data/templates/Ubuntu.info.in:536
->>>>>>> e3ebbfe8
 msgid "Restricted software"
 msgstr ""
 
 #. Description
-<<<<<<< HEAD
 #: ../data/templates/Ubuntu.info.in:624
-=======
-#: ../data/templates/Ubuntu.info.in:543
->>>>>>> e3ebbfe8
 msgid "Cdrom with Ubuntu 6.10 'Edgy Eft'"
 msgstr ""
 
 #. Description
-<<<<<<< HEAD
 #: ../data/templates/Ubuntu.info.in:666
-=======
-#: ../data/templates/Ubuntu.info.in:585
->>>>>>> e3ebbfe8
 msgid "Ubuntu 6.06 LTS 'Dapper Drake'"
 msgstr ""
 
 #. CompDescriptionLong
-<<<<<<< HEAD
 #: ../data/templates/Ubuntu.info.in:669
-=======
-#: ../data/templates/Ubuntu.info.in:588
->>>>>>> e3ebbfe8
 msgid "Canonical-supported Open Source software"
 msgstr ""
 
 #. CompDescription
-<<<<<<< HEAD
 #: ../data/templates/Ubuntu.info.in:671
-=======
-#: ../data/templates/Ubuntu.info.in:590
->>>>>>> e3ebbfe8
 msgid "Community-maintained (universe)"
 msgstr ""
 
 #. CompDescriptionLong
-<<<<<<< HEAD
 #: ../data/templates/Ubuntu.info.in:672
-=======
-#: ../data/templates/Ubuntu.info.in:591
->>>>>>> e3ebbfe8
 msgid "Community-maintained Open Source software"
 msgstr ""
 
 #. CompDescription
-<<<<<<< HEAD
 #: ../data/templates/Ubuntu.info.in:674
-=======
-#: ../data/templates/Ubuntu.info.in:593
->>>>>>> e3ebbfe8
 msgid "Non-free drivers"
 msgstr ""
 
 #. CompDescriptionLong
-<<<<<<< HEAD
 #: ../data/templates/Ubuntu.info.in:675
-=======
-#: ../data/templates/Ubuntu.info.in:594
->>>>>>> e3ebbfe8
 msgid "Proprietary drivers for devices"
 msgstr ""
 
 #. CompDescription
-<<<<<<< HEAD
 #: ../data/templates/Ubuntu.info.in:677
-=======
-#: ../data/templates/Ubuntu.info.in:596
->>>>>>> e3ebbfe8
 msgid "Restricted software (Multiverse)"
 msgstr ""
 
 #. CompDescriptionLong
-<<<<<<< HEAD
 #: ../data/templates/Ubuntu.info.in:678
-=======
-#: ../data/templates/Ubuntu.info.in:597
->>>>>>> e3ebbfe8
 msgid "Software restricted by copyright or legal issues"
 msgstr ""
 
 #. Description
-<<<<<<< HEAD
 #: ../data/templates/Ubuntu.info.in:684
-=======
-#: ../data/templates/Ubuntu.info.in:603
->>>>>>> e3ebbfe8
 msgid "Cdrom with Ubuntu 6.06 LTS 'Dapper Drake'"
 msgstr ""
 
 #. Description
-<<<<<<< HEAD
 #: ../data/templates/Ubuntu.info.in:700
-=======
-#: ../data/templates/Ubuntu.info.in:619
->>>>>>> e3ebbfe8
 msgid "Important security updates"
 msgstr ""
 
 #. Description
-<<<<<<< HEAD
 #: ../data/templates/Ubuntu.info.in:705
-=======
-#: ../data/templates/Ubuntu.info.in:624
->>>>>>> e3ebbfe8
 msgid "Recommended updates"
 msgstr ""
 
 #. Description
-<<<<<<< HEAD
 #: ../data/templates/Ubuntu.info.in:710
-=======
-#: ../data/templates/Ubuntu.info.in:629
->>>>>>> e3ebbfe8
 msgid "Pre-released updates"
 msgstr ""
 
 #. Description
-<<<<<<< HEAD
 #: ../data/templates/Ubuntu.info.in:715
-=======
-#: ../data/templates/Ubuntu.info.in:634
->>>>>>> e3ebbfe8
 msgid "Unsupported updates"
 msgstr ""
 
 #. Description
-<<<<<<< HEAD
 #: ../data/templates/Ubuntu.info.in:726
-=======
-#: ../data/templates/Ubuntu.info.in:645
->>>>>>> e3ebbfe8
 msgid "Ubuntu 5.10 'Breezy Badger'"
 msgstr ""
 
 #. Description
-<<<<<<< HEAD
 #: ../data/templates/Ubuntu.info.in:740
-=======
-#: ../data/templates/Ubuntu.info.in:659
->>>>>>> e3ebbfe8
 msgid "Cdrom with Ubuntu 5.10 'Breezy Badger'"
 msgstr ""
 
 #. Description
-<<<<<<< HEAD
 #: ../data/templates/Ubuntu.info.in:756
-=======
-#: ../data/templates/Ubuntu.info.in:675
->>>>>>> e3ebbfe8
 msgid "Ubuntu 5.10 Security Updates"
 msgstr ""
 
 #. Description
-<<<<<<< HEAD
 #: ../data/templates/Ubuntu.info.in:761
-=======
-#: ../data/templates/Ubuntu.info.in:680
->>>>>>> e3ebbfe8
 msgid "Ubuntu 5.10 Updates"
 msgstr ""
 
 #. Description
-<<<<<<< HEAD
 #: ../data/templates/Ubuntu.info.in:766
-=======
-#: ../data/templates/Ubuntu.info.in:685
->>>>>>> e3ebbfe8
 msgid "Ubuntu 5.10 Backports"
 msgstr ""
 
 #. Description
-<<<<<<< HEAD
 #: ../data/templates/Ubuntu.info.in:777
-=======
-#: ../data/templates/Ubuntu.info.in:696
->>>>>>> e3ebbfe8
 msgid "Ubuntu 5.04 'Hoary Hedgehog'"
 msgstr ""
 
 #. Description
-<<<<<<< HEAD
 #: ../data/templates/Ubuntu.info.in:791
-=======
-#: ../data/templates/Ubuntu.info.in:710
->>>>>>> e3ebbfe8
 msgid "Cdrom with Ubuntu 5.04 'Hoary Hedgehog'"
 msgstr ""
 
 #. CompDescription
-<<<<<<< HEAD
 #: ../data/templates/Ubuntu.info.in:794 ../data/templates/Debian.info.in:149
-=======
-#: ../data/templates/Ubuntu.info.in:713 ../data/templates/Debian.info.in:149
->>>>>>> e3ebbfe8
 msgid "Officially supported"
 msgstr ""
 
 #. Description
-<<<<<<< HEAD
 #: ../data/templates/Ubuntu.info.in:807
-=======
-#: ../data/templates/Ubuntu.info.in:726
->>>>>>> e3ebbfe8
 msgid "Ubuntu 5.04 Security Updates"
 msgstr ""
 
 #. Description
-<<<<<<< HEAD
 #: ../data/templates/Ubuntu.info.in:812
-=======
-#: ../data/templates/Ubuntu.info.in:731
->>>>>>> e3ebbfe8
 msgid "Ubuntu 5.04 Updates"
 msgstr ""
 
 #. Description
-<<<<<<< HEAD
 #: ../data/templates/Ubuntu.info.in:817
-=======
-#: ../data/templates/Ubuntu.info.in:736
->>>>>>> e3ebbfe8
 msgid "Ubuntu 5.04 Backports"
 msgstr ""
 
 #. Description
-<<<<<<< HEAD
 #: ../data/templates/Ubuntu.info.in:823
-=======
-#: ../data/templates/Ubuntu.info.in:742
->>>>>>> e3ebbfe8
 msgid "Ubuntu 4.10 'Warty Warthog'"
 msgstr ""
 
 #. CompDescription
-<<<<<<< HEAD
 #: ../data/templates/Ubuntu.info.in:829
-=======
-#: ../data/templates/Ubuntu.info.in:748
->>>>>>> e3ebbfe8
 msgid "Community-maintained (Universe)"
 msgstr ""
 
 #. CompDescription
-<<<<<<< HEAD
 #: ../data/templates/Ubuntu.info.in:831
-=======
-#: ../data/templates/Ubuntu.info.in:750
->>>>>>> e3ebbfe8
 msgid "Non-free (Multiverse)"
 msgstr ""
 
 #. Description
-<<<<<<< HEAD
 #: ../data/templates/Ubuntu.info.in:837
-=======
-#: ../data/templates/Ubuntu.info.in:756
->>>>>>> e3ebbfe8
 msgid "Cdrom with Ubuntu 4.10 'Warty Warthog'"
 msgstr ""
 
 #. CompDescription
-<<<<<<< HEAD
 #: ../data/templates/Ubuntu.info.in:840
-=======
-#: ../data/templates/Ubuntu.info.in:759
->>>>>>> e3ebbfe8
 msgid "No longer officially supported"
 msgstr ""
 
 #. CompDescription
-<<<<<<< HEAD
 #: ../data/templates/Ubuntu.info.in:842
-=======
-#: ../data/templates/Ubuntu.info.in:761
->>>>>>> e3ebbfe8
 msgid "Restricted copyright"
 msgstr ""
 
 #. Description
-<<<<<<< HEAD
 #: ../data/templates/Ubuntu.info.in:849
-=======
-#: ../data/templates/Ubuntu.info.in:768
->>>>>>> e3ebbfe8
 msgid "Ubuntu 4.10 Security Updates"
 msgstr ""
 
 #. Description
-<<<<<<< HEAD
 #: ../data/templates/Ubuntu.info.in:854
-=======
-#: ../data/templates/Ubuntu.info.in:773
->>>>>>> e3ebbfe8
 msgid "Ubuntu 4.10 Updates"
 msgstr ""
 
 #. Description
-<<<<<<< HEAD
 #: ../data/templates/Ubuntu.info.in:859
-=======
-#: ../data/templates/Ubuntu.info.in:778
->>>>>>> e3ebbfe8
 msgid "Ubuntu 4.10 Backports"
 msgstr ""
 
@@ -622,11 +390,7 @@
 msgstr ""
 
 #. TRANSLATORS: %s is a country
-<<<<<<< HEAD
 #: ../aptsources/distro.py:210 ../aptsources/distro.py:425
-=======
-#: ../aptsources/distro.py:209 ../aptsources/distro.py:424
->>>>>>> e3ebbfe8
 #, python-format
 msgid "Server for %s"
 msgstr ""
@@ -634,21 +398,12 @@
 #. More than one server is used. Since we don't handle this case
 #. in the user interface we set "custom servers" to true and
 #. append a list of all used servers
-<<<<<<< HEAD
 #: ../aptsources/distro.py:228 ../aptsources/distro.py:234
 #: ../aptsources/distro.py:250
 msgid "Main server"
 msgstr ""
 
 #: ../aptsources/distro.py:254
-=======
-#: ../aptsources/distro.py:227 ../aptsources/distro.py:233
-#: ../aptsources/distro.py:249
-msgid "Main server"
-msgstr ""
-
-#: ../aptsources/distro.py:253
->>>>>>> e3ebbfe8
 msgid "Custom servers"
 msgstr ""
 
@@ -774,20 +529,12 @@
 msgid "Automatically converted to printable ascii:\n"
 msgstr ""
 
-<<<<<<< HEAD
-#: ../apt/debfile.py:635
-=======
 #: ../apt/debfile.py:637
->>>>>>> e3ebbfe8
 #, python-format
 msgid "Install Build-Dependencies for source package '%s' that builds %s\n"
 msgstr ""
 
-<<<<<<< HEAD
-#: ../apt/debfile.py:645
-=======
 #: ../apt/debfile.py:647
->>>>>>> e3ebbfe8
 msgid "An essential package would be removed"
 msgstr ""
 
