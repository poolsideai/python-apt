# SOME DESCRIPTIVE TITLE.
# Copyright (C) YEAR THE PACKAGE'S COPYRIGHT HOLDER
# This file is distributed under the same license as the PACKAGE package.
# FIRST AUTHOR <EMAIL@ADDRESS>, YEAR.
#
#, fuzzy
msgid ""
msgstr ""
"Project-Id-Version: PACKAGE VERSION\n"
"Report-Msgid-Bugs-To: \n"
<<<<<<< HEAD
"POT-Creation-Date: 2009-04-16 19:54+0200\n"
=======
"POT-Creation-Date: 2009-05-05 11:44+0200\n"
>>>>>>> 1b5b026c
"PO-Revision-Date: YEAR-MO-DA HO:MI+ZONE\n"
"Last-Translator: FULL NAME <EMAIL@ADDRESS>\n"
"Language-Team: LANGUAGE <LL@li.org>\n"
"MIME-Version: 1.0\n"
"Content-Type: text/plain; charset=CHARSET\n"
"Content-Transfer-Encoding: 8bit\n"

#. ChangelogURI
#: ../data/templates/Ubuntu.info.in.h:4
#, no-c-format
msgid "http://changelogs.ubuntu.com/changelogs/pool/%s/%s/%s/%s_%s/changelog"
msgstr ""

#. Description
#: ../data/templates/Ubuntu.info.in:13
msgid "Ubuntu 9.04 'Jaunty Jackalope'"
msgstr ""

#. Description
#: ../data/templates/Ubuntu.info.in:31
msgid "Cdrom with Ubuntu 9.04 'Jaunty Jackalope'"
msgstr ""

#. Description
#: ../data/templates/Ubuntu.info.in:74
msgid "Ubuntu 8.10 'Intrepid Ibex'"
msgstr ""

#. Description
#: ../data/templates/Ubuntu.info.in:92
msgid "Cdrom with Ubuntu 8.10 'Intrepid Ibex'"
msgstr ""

#. Description
#: ../data/templates/Ubuntu.info.in:136
msgid "Ubuntu 8.04 'Hardy Heron'"
msgstr ""

#. Description
#: ../data/templates/Ubuntu.info.in:154
msgid "Cdrom with Ubuntu 8.04 'Hardy Heron'"
msgstr ""

#. Description
#: ../data/templates/Ubuntu.info.in:191
msgid "Ubuntu 7.10 'Gutsy Gibbon'"
msgstr ""

#. Description
#: ../data/templates/Ubuntu.info.in:209
msgid "Cdrom with Ubuntu 7.10 'Gutsy Gibbon'"
msgstr ""

#. Description
#: ../data/templates/Ubuntu.info.in:244
msgid "Ubuntu 7.04 'Feisty Fawn'"
msgstr ""

#. Description
#: ../data/templates/Ubuntu.info.in:262
msgid "Cdrom with Ubuntu 7.04 'Feisty Fawn'"
msgstr ""

#. Description
#: ../data/templates/Ubuntu.info.in:296
msgid "Ubuntu 6.10 'Edgy Eft'"
msgstr ""

#. CompDescription
#: ../data/templates/Ubuntu.info.in:301
msgid "Community-maintained"
msgstr ""

#. CompDescription
#: ../data/templates/Ubuntu.info.in:307
msgid "Restricted software"
msgstr ""

#. Description
#: ../data/templates/Ubuntu.info.in:314
msgid "Cdrom with Ubuntu 6.10 'Edgy Eft'"
msgstr ""

#. Description
#: ../data/templates/Ubuntu.info.in:348
msgid "Ubuntu 6.06 LTS 'Dapper Drake'"
msgstr ""

#. CompDescriptionLong
#: ../data/templates/Ubuntu.info.in:351
msgid "Canonical-supported Open Source software"
msgstr ""

#. CompDescription
#: ../data/templates/Ubuntu.info.in:353
msgid "Community-maintained (universe)"
msgstr ""

#. CompDescriptionLong
#: ../data/templates/Ubuntu.info.in:354
msgid "Community-maintained Open Source software"
msgstr ""

#. CompDescription
#: ../data/templates/Ubuntu.info.in:356
msgid "Non-free drivers"
msgstr ""

#. CompDescriptionLong
#: ../data/templates/Ubuntu.info.in:357
msgid "Proprietary drivers for devices"
msgstr ""

#. CompDescription
#: ../data/templates/Ubuntu.info.in:359
msgid "Restricted software (Multiverse)"
msgstr ""

#. CompDescriptionLong
#: ../data/templates/Ubuntu.info.in:360
msgid "Software restricted by copyright or legal issues"
msgstr ""

#. Description
#: ../data/templates/Ubuntu.info.in:366
msgid "Cdrom with Ubuntu 6.06 LTS 'Dapper Drake'"
msgstr ""

#. Description
#: ../data/templates/Ubuntu.info.in:378
msgid "Important security updates"
msgstr ""

#. Description
#: ../data/templates/Ubuntu.info.in:383
msgid "Recommended updates"
msgstr ""

#. Description
#: ../data/templates/Ubuntu.info.in:388
msgid "Pre-released updates"
msgstr ""

#. Description
#: ../data/templates/Ubuntu.info.in:393
msgid "Unsupported updates"
msgstr ""

#. Description
#: ../data/templates/Ubuntu.info.in:400
msgid "Ubuntu 5.10 'Breezy Badger'"
msgstr ""

#. Description
#: ../data/templates/Ubuntu.info.in:414
msgid "Cdrom with Ubuntu 5.10 'Breezy Badger'"
msgstr ""

#. Description
#: ../data/templates/Ubuntu.info.in:426
msgid "Ubuntu 5.10 Security Updates"
msgstr ""

#. Description
#: ../data/templates/Ubuntu.info.in:431
msgid "Ubuntu 5.10 Updates"
msgstr ""

#. Description
#: ../data/templates/Ubuntu.info.in:436
msgid "Ubuntu 5.10 Backports"
msgstr ""

#. Description
#: ../data/templates/Ubuntu.info.in:443
msgid "Ubuntu 5.04 'Hoary Hedgehog'"
msgstr ""

#. Description
#: ../data/templates/Ubuntu.info.in:457
msgid "Cdrom with Ubuntu 5.04 'Hoary Hedgehog'"
msgstr ""

#. CompDescription
#: ../data/templates/Ubuntu.info.in:460 ../data/templates/Debian.info.in:123
msgid "Officially supported"
msgstr ""

#. Description
#: ../data/templates/Ubuntu.info.in:469
msgid "Ubuntu 5.04 Security Updates"
msgstr ""

#. Description
#: ../data/templates/Ubuntu.info.in:474
msgid "Ubuntu 5.04 Updates"
msgstr ""

#. Description
#: ../data/templates/Ubuntu.info.in:479
msgid "Ubuntu 5.04 Backports"
msgstr ""

#. Description
#: ../data/templates/Ubuntu.info.in:485
msgid "Ubuntu 4.10 'Warty Warthog'"
msgstr ""

#. CompDescription
#: ../data/templates/Ubuntu.info.in:491
msgid "Community-maintained (Universe)"
msgstr ""

#. CompDescription
#: ../data/templates/Ubuntu.info.in:493
msgid "Non-free (Multiverse)"
msgstr ""

#. Description
#: ../data/templates/Ubuntu.info.in:499
msgid "Cdrom with Ubuntu 4.10 'Warty Warthog'"
msgstr ""

#. CompDescription
#: ../data/templates/Ubuntu.info.in:502
msgid "No longer officially supported"
msgstr ""

#. CompDescription
#: ../data/templates/Ubuntu.info.in:504
msgid "Restricted copyright"
msgstr ""

#. Description
#: ../data/templates/Ubuntu.info.in:511
msgid "Ubuntu 4.10 Security Updates"
msgstr ""

#. Description
#: ../data/templates/Ubuntu.info.in:516
msgid "Ubuntu 4.10 Updates"
msgstr ""

#. Description
#: ../data/templates/Ubuntu.info.in:521
msgid "Ubuntu 4.10 Backports"
msgstr ""

#. ChangelogURI
#: ../data/templates/Debian.info.in.h:4
#, no-c-format
msgid "http://packages.debian.org/changelogs/pool/%s/%s/%s/%s_%s/changelog"
msgstr ""

#. Description
#: ../data/templates/Debian.info.in:8
msgid "Debian 5.0 'Lenny' "
msgstr ""

#. Description
#: ../data/templates/Debian.info.in:33
msgid "Debian 4.0 'Etch'"
msgstr ""

#. Description
#: ../data/templates/Debian.info.in:58
msgid "Debian 3.1 'Sarge'"
msgstr ""

#. Description
#: ../data/templates/Debian.info.in:69
msgid "Proposed updates"
msgstr ""

#. Description
#: ../data/templates/Debian.info.in:76
msgid "Security updates"
msgstr ""

#. Description
#: ../data/templates/Debian.info.in:83
msgid "Debian current stable release"
msgstr ""

#. Description
#: ../data/templates/Debian.info.in:96
msgid "Debian testing"
msgstr ""

#. Description
#: ../data/templates/Debian.info.in:121
msgid "Debian 'Sid' (unstable)"
msgstr ""

#. CompDescription
#: ../data/templates/Debian.info.in:125
msgid "DFSG-compatible Software with Non-Free Dependencies"
msgstr ""

#. CompDescription
#: ../data/templates/Debian.info.in:127
msgid "Non-DFSG-compatible Software"
msgstr ""

#. TRANSLATORS: %s is a country
#: ../aptsources/distro.py:208 ../aptsources/distro.py:423
#, python-format
msgid "Server for %s"
msgstr ""

#. More than one server is used. Since we don't handle this case
#. in the user interface we set "custom servers" to true and
#. append a list of all used servers
#: ../aptsources/distro.py:226 ../aptsources/distro.py:232
#: ../aptsources/distro.py:248
msgid "Main server"
msgstr ""

#: ../aptsources/distro.py:252
msgid "Custom servers"
msgstr ""

#: ../apt/progress/gtk2.py:246
#, python-format
msgid "Downloading file %(current)li of %(total)li with %(speed)s/s"
msgstr ""

#: ../apt/progress/gtk2.py:252
#, python-format
msgid "Downloading file %(current)li of %(total)li"
msgstr ""

#. Setup some child widgets
#: ../apt/progress/gtk2.py:272
msgid "Details"
msgstr ""

#: ../apt/progress/gtk2.py:354
msgid "Starting..."
msgstr ""

#: ../apt/progress/gtk2.py:360
msgid "Complete"
msgstr ""

#: ../apt/package.py:286
#, python-format
msgid "Invalid unicode in description for '%s' (%s). Please report."
msgstr ""

<<<<<<< HEAD
#: ../apt/package.py:846 ../apt/package.py:950
msgid "The list of changes is not available"
msgstr ""

#: ../apt/package.py:954
=======
#: ../apt/package.py:747 ../apt/package.py:851
msgid "The list of changes is not available"
msgstr ""

#: ../apt/package.py:855
>>>>>>> 1b5b026c
#, python-format
msgid ""
"The list of changes is not available yet.\n"
"\n"
"Please use http://launchpad.net/ubuntu/+source/%s/%s/+changelog\n"
"until the changes become available or try again later."
msgstr ""

<<<<<<< HEAD
#: ../apt/package.py:960
=======
#: ../apt/package.py:861
>>>>>>> 1b5b026c
msgid ""
"Failed to download the list of changes. \n"
"Please check your Internet connection."
msgstr ""

#: ../apt/debfile.py:56
#, python-format
msgid "This is not a valid DEB archive, missing '%s' member"
msgstr ""

#: ../apt/debfile.py:81
#, python-format
msgid "List of files for '%s'could not be read"
msgstr ""

#: ../apt/debfile.py:149
#, python-format
msgid "Dependency is not satisfiable: %s\n"
msgstr ""

#: ../apt/debfile.py:173
#, python-format
msgid "Conflicts with the installed package '%s'"
msgstr ""

#: ../apt/debfile.py:319
#, python-format
msgid "Wrong architecture '%s'"
msgstr ""

#. the deb is older than the installed
#: ../apt/debfile.py:325
msgid "A later version is already installed"
msgstr ""

#: ../apt/debfile.py:345
msgid "Failed to satisfy all dependencies (broken cache)"
msgstr ""

#: ../apt/debfile.py:376
#, python-format
msgid "Cannot install '%s'"
msgstr ""

#: ../apt/debfile.py:484
#, python-format
msgid "Install Build-Dependencies for source package '%s' that builds %s\n"
msgstr ""

#: ../apt/debfile.py:494
msgid "An essential package would be removed"
msgstr ""<|MERGE_RESOLUTION|>--- conflicted
+++ resolved
@@ -8,11 +8,7 @@
 msgstr ""
 "Project-Id-Version: PACKAGE VERSION\n"
 "Report-Msgid-Bugs-To: \n"
-<<<<<<< HEAD
-"POT-Creation-Date: 2009-04-16 19:54+0200\n"
-=======
-"POT-Creation-Date: 2009-05-05 11:44+0200\n"
->>>>>>> 1b5b026c
+"POT-Creation-Date: 2009-06-08 16:52+0200\n"
 "PO-Revision-Date: YEAR-MO-DA HO:MI+ZONE\n"
 "Last-Translator: FULL NAME <EMAIL@ADDRESS>\n"
 "Language-Team: LANGUAGE <LL@li.org>\n"
@@ -335,47 +331,39 @@
 msgid "Custom servers"
 msgstr ""
 
-#: ../apt/progress/gtk2.py:246
+#: ../apt/progress/gtk2.py:258
 #, python-format
 msgid "Downloading file %(current)li of %(total)li with %(speed)s/s"
 msgstr ""
 
-#: ../apt/progress/gtk2.py:252
+#: ../apt/progress/gtk2.py:264
 #, python-format
 msgid "Downloading file %(current)li of %(total)li"
 msgstr ""
 
 #. Setup some child widgets
-#: ../apt/progress/gtk2.py:272
+#: ../apt/progress/gtk2.py:284
 msgid "Details"
 msgstr ""
 
-#: ../apt/progress/gtk2.py:354
+#: ../apt/progress/gtk2.py:366
 msgid "Starting..."
 msgstr ""
 
-#: ../apt/progress/gtk2.py:360
+#: ../apt/progress/gtk2.py:372
 msgid "Complete"
 msgstr ""
 
-#: ../apt/package.py:286
+#: ../apt/package.py:301
 #, python-format
 msgid "Invalid unicode in description for '%s' (%s). Please report."
 msgstr ""
 
-<<<<<<< HEAD
-#: ../apt/package.py:846 ../apt/package.py:950
+#: ../apt/package.py:861 ../apt/package.py:965
 msgid "The list of changes is not available"
 msgstr ""
 
-#: ../apt/package.py:954
-=======
-#: ../apt/package.py:747 ../apt/package.py:851
-msgid "The list of changes is not available"
-msgstr ""
-
-#: ../apt/package.py:855
->>>>>>> 1b5b026c
+#: ../apt/package.py:969
 #, python-format
 msgid ""
 "The list of changes is not available yet.\n"
@@ -384,11 +372,7 @@
 "until the changes become available or try again later."
 msgstr ""
 
-<<<<<<< HEAD
-#: ../apt/package.py:960
-=======
-#: ../apt/package.py:861
->>>>>>> 1b5b026c
+#: ../apt/package.py:975
 msgid ""
 "Failed to download the list of changes. \n"
 "Please check your Internet connection."
