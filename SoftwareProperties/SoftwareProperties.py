# gnome-software-properties.in - edit /etc/apt/sources.list
#
#  Copyright (c) 2004,2005 Canonical
#                2004-2005 Michiel Sikkes
#
#  Author: Michiel Sikkes <michiel@eyesopened.nl>
#          Michael Vogt <mvo@debian.org>
#
#  This program is free software; you can redistribute it and/or
#  modify it under the terms of the GNU General Public License as
#  published by the Free Software Foundation; either version 2 of the
#  License, or (at your option) any later version.
#
#  This program is distributed in the hope that it will be useful,
#  but WITHOUT ANY WARRANTY; without even the implied warranty of
#  MERCHANTABILITY or FITNESS FOR A PARTICULAR PURPOSE.  See the
#  GNU General Public License for more details.
#
#  You should have received a copy of the GNU General Public License
#  along with this program; if not, write to the Free Software
#  Foundation, Inc., 59 Temple Place, Suite 330, Boston, MA 02111-1307
#  USA

import sys
import gnome
import gconf
import apt
import apt_pkg
import gobject
import shutil
import gettext
import tempfile
from gettext import gettext as _
import os

#sys.path.append("@prefix/share/update-manager/python")

from UpdateManager.Common.SimpleGladeApp import SimpleGladeApp
import aptsources
import dialog_add
import dialog_edit
from dialog_apt_key import apt_key
from utils import *

(LIST_MARKUP, LIST_ENABLED, LIST_ENTRY_OBJ) = range(3)

CONF_MAP = {
  "autoupdate"   : "APT::Periodic::Update-Package-Lists",
  "autodownload" : "APT::Periodic::Download-Upgradeable-Packages",
  "autoclean"    : "APT::Periodic::AutocleanInterval",
  "max_size"     : "APT::Archives::MaxSize",
  "max_age"      : "APT::Archives::MaxAge"
}


class SoftwareProperties(SimpleGladeApp):

  def __init__(self, datadir=None, options=None, parent=None):

    # FIXME: some saner way is needed here
    if datadir == None:
      datadir = "/usr/share/update-manager/"
    self.datadir = datadir
    SimpleGladeApp.__init__(self, datadir+"glade/SoftwareProperties.glade",
                            None, domain="update-manager")
    self.modified = False

    self.gnome_program = gnome.init("Software Properties", "0.41")
    self.gconfclient = gconf.client_get_default()

    if parent:
      self.window_main.set_transient_for(parent)

    # If externally called, reparent to external application.
    if options and options.toplevel != None:
      toplevel = gtk.gdk.window_foreign_new(int(options.toplevel))
      self.window_main.window.set_transient_for(toplevel)
      
    self.init_sourceslist()
    self.reload_sourceslist()

    # internet update setings
    
    # this maps the key (combo-box-index) to the auto-update-interval value
    # where (-1) means, no key
    self.combobox_interval_mapping = { 0 : 1,
                                       1 : 2,
                                       2 : 7,
                                       3 : 14 }
    self.combobox_update_interval.set_active(0)

    update_days = apt_pkg.Config.FindI(CONF_MAP["autoupdate"])

    self.combobox_update_interval.append_text("Daily")
    self.combobox_update_interval.append_text("Every two days")
    self.combobox_update_interval.append_text("Weekly")
    self.combobox_update_interval.append_text("Every two weeks")

    # If a custom period is defined add an corresponding entry
    if not update_days in self.combobox_interval_mapping.values():
        if update_days > 0:
            self.combobox_update_interval.append_text(_("Every %s days" 
                                                      % update_days))
            self.combobox_interval_mapping[4] = update_days
    
    for key in self.combobox_interval_mapping:
      if self.combobox_interval_mapping[key] == update_days:
        self.combobox_update_interval.set_active(key)
        break

    if update_days >= 1:
      self.checkbutton_auto_update.set_active(True)
      self.combobox_update_interval.set_sensitive(True)
    else:
      self.checkbutton_auto_update.set_active(False)
      self.combobox_update_interval.set_sensitive(False)

    # Automatic removal of cached packages by age
    self.combobox_delete_interval_mapping = { 0 : 7,
                                              1 : 14,
                                              2 : 30 }

    delete_days = apt_pkg.Config.FindI(CONF_MAP["max_age"])

    self.combobox_delete_interval.append_text("After one week")
    self.combobox_delete_interval.append_text("After two weeks")
    self.combobox_delete_interval.append_text("After one month")

    # If a custom period is defined add an corresponding entry
    if not delete_days in self.combobox_delete_interval_mapping.values():
        if delete_days > 0 and CONF_MAP["autoclean"] != 0:
            self.combobox_delete_interval.append_text(_("After %s days" 
                                                      % delete_days))
            self.combobox_delete_interval_mapping[3] = delete_days
    
    for key in self.combobox_delete_interval_mapping:
      if self.combobox_delete_interval_mapping[key] == delete_days:
        self.combobox_delete_interval.set_active(key)
        break

    if delete_days >= 1 and apt_pkg.Config.FindI(CONF_MAP["autoclean"]) != 0:
      self.checkbutton_auto_delete.set_active(True)
      self.combobox_delete_interval.set_sensitive(True)
    else:
      self.checkbutton_auto_delete.set_active(False)
      self.combobox_delete_interval.set_sensitive(False)

    # Autodownload
    if apt_pkg.Config.FindI(CONF_MAP["autodownload"]) == 1:
      self.checkbutton_auto_download.set_active(True)
    else:
      self.checkbutton_auto_download.set_active(False)

    # apt-key stuff
    self.apt_key = apt_key()
    self.init_keyslist()
    self.reload_keyslist()

  def hide(self):
    self.window_main.hide()
    
  def init_sourceslist(self):
    self.source_store = gtk.ListStore(str, bool, gobject.TYPE_PYOBJECT)
    self.treeview_sources.set_model(self.source_store)
    
    tr = gtk.CellRendererText()
    tr.set_property("xpad", 10)
    tr.set_property("ypad", 10)
    
    source_col = gtk.TreeViewColumn("Description", tr, markup=LIST_MARKUP)
    source_col.set_max_width(500)

    self.treeview_sources.append_column(source_col)
    
    self.sourceslist = aptsources.SourcesList()
    self.matcher = aptsources.SourceEntryMatcher()
    
  def init_keyslist(self):
    self.keys_store = gtk.ListStore(str)
    self.treeview2.set_model(self.keys_store)
    
    tr = gtk.CellRendererText()
    
    keys_col = gtk.TreeViewColumn("Key", tr, text=0)
    self.treeview2.append_column(keys_col)
    
  def reload_sourceslist(self):
    self.source_store.clear()
    for source in self.sourceslist.list:
      if source.invalid or source.disabled:
        continue
      (a_type, dist, comps) = self.matcher.match(source)
      
      contents = ""
      if source.comment != "":
        contents += "<i>%s</i>\n\n" % (source.comment)
      contents +="<big><b>%s </b></big> (%s) <small>\n%s</small>" % (dist,a_type, comps)

      self.source_store.append([contents, not source.disabled, source])
      
  def reload_keyslist(self):
    self.keys_store.clear()
    for key in self.apt_key.list():
      self.keys_store.append([key])

  def on_combobox_update_interval_changed(self, widget):
    i = self.combobox_update_interval.get_active()
<<<<<<< HEAD
    if i != -1:
        value = self.combobox_interval_mapping[i]
        # Only write the key if it has changed
        if not value == apt_pkg.Config.FindI(CONF_MAP["autoupdate"]):
            apt_pkg.Config.Set(CONF_MAP["autoupdate"], str(value))
            self.write_config()
=======
    if not i in self.combobox_interval_mapping.keys():
      return
    value = self.combobox_interval_mapping[i]
    # Only write the key if it has changed
    if not value == apt_pkg.Config.FindI(CONF_MAP["autoupdate"]):
        apt_pkg.Config.Set(CONF_MAP["autoupdate"], str(value))
        self.write_config()
>>>>>>> e117da0a
      
  def on_opt_autoupdate_toggled(self, widget):
    if self.checkbutton_auto_update.get_active():
      self.combobox_update_interval.set_sensitive(True)
      # if no frequency was specified use daily
      i = self.combobox_update_interval.get_active()
      if i == -1:
          i = 0
          self.combobox_update_interval.set_active(i)
      value = self.combobox_interval_mapping[i]
    else:
      self.combobox_update_interval.set_sensitive(False)
      value = 0
    apt_pkg.Config.Set(CONF_MAP["autoupdate"], str(value))
    # FIXME: Write config options, apt_pkg should be able to do this.
    self.write_config()

  def on_opt_autodownload_toggled(self, widget):  
    if self.checkbutton_auto_download.get_active():
        self.checkbutton_auto_download.set_active(True)
        apt_pkg.Config.Set(CONF_MAP["autodownload"], str(1))
    else:
        self.checkbutton_auto_download.set_active(False)
        apt_pkg.Config.Set(CONF_MAP["autodownload"], str(0))
    # FIXME: Write config options, apt_pkg should be able to do this.
    self.write_config()

  def on_combobox_delete_interval_changed(self, widget):
    i = self.combobox_delete_interval.get_active()
    value = self.combobox_delete_interval_mapping[i]
    # Only write the key if it has changed
    if not value == apt_pkg.Config.FindI(CONF_MAP["max_age"]):
        apt_pkg.Config.Set(CONF_MAP["max_age"], str(value))
        self.write_config()
      
  def on_opt_autodelete_toggled(self, widget):  
    if self.checkbutton_auto_delete.get_active():
      self.combobox_delete_interval.set_sensitive(True)
      # if no frequency was specified use daily
      i = self.combobox_delete_interval.get_active()
      if i == -1:
          i = 0
          self.combobox_delete_interval.set_active(i)
      value_maxage = self.combobox_delete_interval_mapping[i]
      value_clean = 1
      apt_pkg.Config.Set(CONF_MAP["max_age"], str(value_clean))
    else:
      self.combobox_delete_interval.set_sensitive(False)
      value_clean = 0
    apt_pkg.Config.Set(CONF_MAP["autoclean"], str(value_clean))
    # FIXME: Write config options, apt_pkg should be able to do this.
    self.write_config()
    
  def write_config(self):
    #print "write_config()"
    periodic = "/etc/apt/apt.conf.d/10periodic"

    # read the old content
    content = []
    if os.path.isfile(periodic):
      content = open(periodic, "r").readlines()
    
    cnf = apt_pkg.Config.SubTree("APT::Periodic")

    # write a new file without the updated keys
    f = open(periodic, "w")
    for line in content:
      found = False
      for key in cnf.List():
        if line.find("APT::Periodic::%s" % (key)) >= 0:
          found = True
          break
      if not found:
        f.write(line)

    # append the updated keys
    for i in cnf.List():
      f.write("APT::Periodic::%s \"%s\";\n" % (i, cnf.FindI(i)))
    f.close()    
    
  def save_sourceslist(self):
    #location = "/etc/apt/sources.list"
    #shutil.copy(location, location + ".save")
    self.sourceslist.backup(".save")
    self.sourceslist.save()
    
  def on_add_clicked(self, widget):
    dialog = dialog_add.dialog_add(self.window_main, self.sourceslist,
                                   self.datadir)
    if dialog.run() == gtk.RESPONSE_OK:
      self.reload_sourceslist()
      self.modified = True
      
  def on_edit_clicked(self, widget):
    sel = self.treeview_sources.get_selection()
    (model, iter) = sel.get_selected()
    if not iter:
      return
    source_entry = model.get_value(iter, LIST_ENTRY_OBJ)
    dialog = dialog_edit.dialog_edit(self.window_main, self.sourceslist,
                                     source_entry, self.datadir)
    if dialog.run() == gtk.RESPONSE_OK:
      self.reload_sourceslist()
      self.modified = True
      
  def on_remove_clicked(self, widget):
    sel = self.treeview_sources.get_selection()
    (model, iter) = sel.get_selected()
    if iter:
      source = model.get_value(iter, LIST_ENTRY_OBJ)
      self.sourceslist.remove(source)
      self.reload_sourceslist()  
      self.modified = True
    
  def add_key_clicked(self, widget):
    chooser = gtk.FileChooserDialog(title=_("Import key"),
                                    parent=self.window_main,
                                    buttons=(gtk.STOCK_CANCEL,
                                             gtk.RESPONSE_REJECT,
                                             gtk.STOCK_OK,gtk.RESPONSE_ACCEPT))
    res = chooser.run()
    chooser.hide()
    if res == gtk.RESPONSE_ACCEPT:
      if not self.apt_key.add(chooser.get_filename()):
        error(self.window_main,
              _("Error importing selected file"),
              _("The selected file may not be a GPG key file " \
                "or it might be corrupt."))
        self.reload_keyslist()
        
  def remove_key_clicked(self, widget):
    selection = self.treeview2.get_selection()
    (model,a_iter) = selection.get_selected()
    if a_iter == None:
        return
    key = model.get_value(a_iter,0)
    if not self.apt_key.rm(key[:8]):
      error(self.main,
        _("Error removing the key"),
        _("The key you selected could not be removed. "
          "Please report this as a bug."))
    self.reload_keyslist()
    
  def on_restore_clicked(self, widget):
    self.apt_key.update()
    self.reload_keyslist()
    
  def on_delete_event(self, widget, args):
    self.save_sourceslist()
    self.quit()
    
  def on_close_button(self, widget):
    self.save_sourceslist()
    self.quit()
    
  def on_help_button(self, widget):
    gnome.help_display_desktop(self.gnome_program, 
                               "update-manager", "update-manager", 
                               "setting-preferences")

  def on_button_add_cdrom_clicked(self, widget):
    #print "on_button_add_cdrom_clicked()"

    # testing
    #apt_pkg.Config.Set("APT::CDROM::Rename","true")

    saved_entry = apt_pkg.Config.Find("Dir::Etc::sourcelist")
    tmp = tempfile.NamedTemporaryFile()
    apt_pkg.Config.Set("Dir::Etc::sourcelist",tmp.name)
    progress = GtkCdromProgress(self.datadir,self.window_main)
    cdrom = apt_pkg.GetCdrom()
    # if nothing was found just return
    try:
      res = cdrom.Add(progress)
    except SystemError, msg:
      #print "aiiiieeee, exception from cdrom.Add() [%s]" % msg
      progress.close()
      dialog = gtk.MessageDialog(parent=self.window_main,
                                 flags=gtk.DIALOG_MODAL,
                                 type=gtk.MESSAGE_ERROR,
                                 buttons=gtk.BUTTONS_OK,
                                 message_format=None)
      dialog.set_markup(_("<big><b>Error scaning the CD</b></big>\n\n%s"%msg))
      res = dialog.run()
      dialog.destroy()
      return
    apt_pkg.Config.Set("Dir::Etc::sourcelist",saved_entry)
    if res == False:
      progress.close()
      return
    # read tmp file with source name (read only last line)
    line = ""
    for x in open(tmp.name):
      line = x
    if line != "":
      full_path = "%s%s" % (apt_pkg.Config.FindDir("Dir::Etc"),saved_entry)
      self.sourceslist.list.append(aptsources.SourceEntry(line,full_path))
      self.reload_sourceslist()
      self.modified = True


# FIXME: move this into a different file
class GtkCdromProgress(apt.progress.CdromProgress, SimpleGladeApp):
  def __init__(self,datadir, parent):
    SimpleGladeApp.__init__(self,
                            datadir+"glade/SoftwarePropertiesDialogs.glade",
                            "dialog_cdrom_progress",
                            domain="update-manager")
    self.dialog_cdrom_progress.show()
    self.dialog_cdrom_progress.set_transient_for(parent)
    self.parent = parent
    self.button_cdrom_close.set_sensitive(False)
  def close(self):
    self.dialog_cdrom_progress.hide()
  def on_button_cdrom_close_clicked(self, widget):
    self.close()
  def update(self, text, step):
    """ update is called regularly so that the gui can be redrawn """
    if step > 0:
      self.progressbar_cdrom.set_fraction(step/float(self.totalSteps))
      if step == self.totalSteps:
        self.button_cdrom_close.set_sensitive(True)
    if text != "":
      self.label_cdrom.set_text(text)
    while gtk.events_pending():
      gtk.main_iteration()
  def askCdromName(self):
    dialog = gtk.MessageDialog(parent=self.dialog_cdrom_progress,
                               flags=gtk.DIALOG_MODAL,
                               type=gtk.MESSAGE_QUESTION,
                               buttons=gtk.BUTTONS_OK_CANCEL,
                               message_format=None)
    dialog.set_markup(_("Please enter a name for the disc"))
    entry = gtk.Entry()
    entry.show()
    dialog.vbox.pack_start(entry)
    res = dialog.run()
    dialog.destroy()
    if res == gtk.RESPONSE_OK:
      name = entry.get_text()
      return (True,name)
    return (False,"")
  def changeCdrom(self):
    dialog = gtk.MessageDialog(parent=self.dialog_cdrom_progress,
                               flags=gtk.DIALOG_MODAL,
                               type=gtk.MESSAGE_QUESTION,
                               buttons=gtk.BUTTONS_OK_CANCEL,
                               message_format=None)
    dialog.set_markup(_("Please insert a disc in the drive:"))
    res = dialog.run()
    dialog.destroy()
    if res == gtk.RESPONSE_OK:
      return True
    return False
  <|MERGE_RESOLUTION|>--- conflicted
+++ resolved
@@ -205,23 +205,13 @@
 
   def on_combobox_update_interval_changed(self, widget):
     i = self.combobox_update_interval.get_active()
-<<<<<<< HEAD
     if i != -1:
         value = self.combobox_interval_mapping[i]
         # Only write the key if it has changed
         if not value == apt_pkg.Config.FindI(CONF_MAP["autoupdate"]):
             apt_pkg.Config.Set(CONF_MAP["autoupdate"], str(value))
             self.write_config()
-=======
-    if not i in self.combobox_interval_mapping.keys():
-      return
-    value = self.combobox_interval_mapping[i]
-    # Only write the key if it has changed
-    if not value == apt_pkg.Config.FindI(CONF_MAP["autoupdate"]):
-        apt_pkg.Config.Set(CONF_MAP["autoupdate"], str(value))
-        self.write_config()
->>>>>>> e117da0a
-      
+
   def on_opt_autoupdate_toggled(self, widget):
     if self.checkbutton_auto_update.get_active():
       self.combobox_update_interval.set_sensitive(True)
