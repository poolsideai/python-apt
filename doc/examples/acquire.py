import apt
import apt_pkg
import os
import sys
import tempfile


def get_file(fetcher, uri, destFile):
<<<<<<< HEAD
	# get the file
	af = apt_pkg.GetPkgAcqFile(fetcher,
                           uri=uri,
                           descr="sample descr", destFile=destFile)
	res = fetcher.Run()
	if res != fetcher.ResultContinue:
		return False
	return True
=======
    cwd = os.getcwd()
    # create a temp dir
    dir = tempfile.mkdtemp()
    os.chdir(dir)
    # get the file
    af = apt_pkg.GetPkgAcqFile(fetcher,
                       uri=uri,
                       descr="sample descr")
    res = fetcher.Run()
    if res != fetcher.ResultContinue:
        os.rmdir(dir)
        os.chdir(cwd)
        return False
    filename = os.path.basename(uri)
    os.rename(dir+"/"+filename, destFile)
    # cleanup
    os.rmdir(dir)
    os.chdir(cwd)
    return True
>>>>>>> 7b14352c

apt_pkg.init()

#apt_pkg.Config.Set("Debug::pkgDPkgPM","1");
#apt_pkg.Config.Set("Debug::pkgPackageManager","1");
#apt_pkg.Config.Set("Debug::pkgDPkgProgressReporting","1");

cache = apt_pkg.GetCache()
depcache = apt_pkg.GetDepCache(cache)

recs = apt_pkg.GetPkgRecords(cache)
list = apt_pkg.GetPkgSourceList()
list.ReadMainList()

# show the amount fetch needed for a dist-upgrade
depcache.Upgrade(True)
progress = apt.progress.TextFetchProgress()
fetcher = apt_pkg.GetAcquire(progress)
pm = apt_pkg.GetPackageManager(depcache)
pm.GetArchives(fetcher, list, recs)
print "%s (%s)" % (apt_pkg.SizeToStr(fetcher.FetchNeeded), fetcher.FetchNeeded)
actiongroup = apt_pkg.GetPkgActionGroup(depcache)
for pkg in cache.Packages:
    depcache.MarkKeep(pkg)

try:
    os.mkdir("/tmp/pyapt-test")
    os.mkdir("/tmp/pyapt-test/partial")
except OSError:
    pass
apt_pkg.Config.Set("Dir::Cache::archives", "/tmp/pyapt-test")

pkg = cache["3ddesktop"]
depcache.MarkInstall(pkg)

progress = apt.progress.TextFetchProgress()
fetcher = apt_pkg.GetAcquire(progress)
#fetcher = apt_pkg.GetAcquire()
pm = apt_pkg.GetPackageManager(depcache)

print pm
print fetcher

get_file(fetcher, "ftp://ftp.debian.org/debian/dists/README", "/tmp/lala")

pm.GetArchives(fetcher, list, recs)

for item in fetcher.Items:
    print item
    if item.Status == item.StatError:
        print "Some error ocured: '%s'" % item.ErrorText
    if item.Complete == False:
        print "No error, still nothing downloaded (%s)" % item.ErrorText
    print


res = fetcher.Run()
print "fetcher.Run() returned: %s" % res

print "now runing pm.DoInstall()"
res = pm.DoInstall(1)
print "pm.DoInstall() returned: %s"% res<|MERGE_RESOLUTION|>--- conflicted
+++ resolved
@@ -6,36 +6,13 @@
 
 
 def get_file(fetcher, uri, destFile):
-<<<<<<< HEAD
-	# get the file
-	af = apt_pkg.GetPkgAcqFile(fetcher,
-                           uri=uri,
-                           descr="sample descr", destFile=destFile)
-	res = fetcher.Run()
-	if res != fetcher.ResultContinue:
-		return False
-	return True
-=======
-    cwd = os.getcwd()
-    # create a temp dir
-    dir = tempfile.mkdtemp()
-    os.chdir(dir)
     # get the file
-    af = apt_pkg.GetPkgAcqFile(fetcher,
-                       uri=uri,
-                       descr="sample descr")
+    af = apt_pkg.GetPkgAcqFile(fetcher, uri=uri, descr="sample descr",
+                               destFile=destFile)
     res = fetcher.Run()
     if res != fetcher.ResultContinue:
-        os.rmdir(dir)
-        os.chdir(cwd)
         return False
-    filename = os.path.basename(uri)
-    os.rename(dir+"/"+filename, destFile)
-    # cleanup
-    os.rmdir(dir)
-    os.chdir(cwd)
     return True
->>>>>>> 7b14352c
 
 apt_pkg.init()
 
