#!/usr/bin/env python
# some example for apt_inst

import apt_pkg
import apt_inst
import sys
import os.path


def Callback(What, Name, Link, Mode, UID, GID, Size, MTime, Major, Minor):
    """ callback for debExtract """

<<<<<<< HEAD
    print "%s '%s','%s',%u,%u,%u,%u,%u,%u,%u"\
          % (What,Name,Link,Mode,UID,GID,Size, MTime, Major, Minor);
=======
    print "%s '%s','%s',%u,%u,%u,%u,%u,%u,%u" \
          % (What, Name, Link, Mode, UID, GID, Size, MTime, Major, Minor)
>>>>>>> 7b14352c


if __name__ == "__main__":
    if len(sys.argv) < 2:
        print "need filename argumnet"
        sys.exit(1)
    file = sys.argv[1]

    print "Working on: %s" % file
    print "Displaying data.tar.gz:"
    apt_inst.debExtract(open(file), Callback, "data.tar.gz")

    print "Now extracting the control file:"
    control = apt_inst.debExtractControl(open(file))
    sections = apt_pkg.ParseSection(control)

    print "Maintainer is: "
    print sections["Maintainer"]

    print
    print "DependsOn: "
    depends = sections["Depends"]
    print apt_pkg.ParseDepends(depends)


    print "extracting archive"
    dir = "/tmp/deb"
    os.mkdir(dir)
    apt_inst.debExtractArchive(open(file), dir)

    def visit(arg, dirname, names):
        print "%s/" % dirname
        for file in names:
            print "\t%s" % file

    os.path.walk(dir, visit, None)<|MERGE_RESOLUTION|>--- conflicted
+++ resolved
@@ -9,14 +9,8 @@
 
 def Callback(What, Name, Link, Mode, UID, GID, Size, MTime, Major, Minor):
     """ callback for debExtract """
-
-<<<<<<< HEAD
-    print "%s '%s','%s',%u,%u,%u,%u,%u,%u,%u"\
-          % (What,Name,Link,Mode,UID,GID,Size, MTime, Major, Minor);
-=======
     print "%s '%s','%s',%u,%u,%u,%u,%u,%u,%u" \
           % (What, Name, Link, Mode, UID, GID, Size, MTime, Major, Minor)
->>>>>>> 7b14352c
 
 
 if __name__ == "__main__":
