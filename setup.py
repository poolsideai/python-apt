#!/usr/bin/env python

from distutils.core import setup
import glob
import os

GETTEXT_NAME="update-manager"
HELPFILES = []
print "Setting up help files..."
for filepath in glob.glob("help/*"):
    lang = filepath[len("help/"):]
    print " Language: %s" % lang
    path_xml = "share/gnome/help/update-manager/" + lang
    path_figures = "share/gnome/help/update-manager/" + lang + "/figures/"
    HELPFILES.append((path_xml, (glob.glob("%s/*.xml" % filepath))))
    HELPFILES.append((path_figures, (glob.glob("%s/figures/*.png" % \
                                                filepath))))
HELPFILES.append(('share/omf/update-manager', glob.glob("help/*/*.omf")))

I18NFILES = []
for filepath in glob.glob("po/mo/*/LC_MESSAGES/*.mo"):
    lang = filepath[len("po/mo/"):]
    targetpath = os.path.dirname(os.path.join("share/locale",lang))
    I18NFILES.append((targetpath, [filepath]))

os.system("intltool-merge -d po data/update-manager.schemas.in"\
           " build/update-manager.schemas")


# HACK: make sure that the mo files are generated and up-to-date
os.system("cd po; make update-po")
# do the same for the desktop files
os.system("cd data; make")
# and channels
os.system("cd channels; make")
    
setup(name='update-manager',
      version='0.42.2',
      packages=[
                'SoftwareProperties',
                'UpdateManager',
                'UpdateManager.Common'
                ],
      scripts=[
               'gnome-software-properties',
               'update-manager'
               ],
      data_files=[
                  ('share/update-manager/glade',
                     glob.glob("data/*.glade")+
		      ["data/update-manager-logo.png",
                       "data/update-manager.png"]
                  ),
                  ('share/update-manager/channels',
                     glob.glob("channels/*")
                  ),
                  ('share/applications',
                     ["data/update-manager.desktop",
                      "data/gnome-software-properties.desktop"]
                  ),
                  ('share/gconf/schemas',
                  glob.glob("build/*.schemas")
                  ),
                  ('share/pixmaps',
                   ["data/update-manager.png"]
<<<<<<< HEAD
	          ),
=======
                  ),
>>>>>>> 82583acb
                  ] + I18NFILES + HELPFILES,
      )

<|MERGE_RESOLUTION|>--- conflicted
+++ resolved
@@ -63,11 +63,7 @@
                   ),
                   ('share/pixmaps',
                    ["data/update-manager.png"]
-<<<<<<< HEAD
-	          ),
-=======
                   ),
->>>>>>> 82583acb
                   ] + I18NFILES + HELPFILES,
       )
 
