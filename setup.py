#! /usr/bin/env python
# $Id: setup.py,v 1.2 2002/01/08 07:13:21 jgg Exp $

from distutils.core import setup, Extension
from distutils.sysconfig import parse_makefile
from DistUtilsExtra.command import *
import glob
import os
<<<<<<< HEAD
import os.path
import pydoc
import shutil
import string
import sys

=======
import string
>>>>>>> 7b14352c

# The apt_pkg module
files = map(lambda source: "python/"+source,
            string.split(parse_makefile("python/makefile")["APT_PKG_SRC"]))
apt_pkg = Extension("apt_pkg", files, libraries=["apt-pkg"])

# The apt_inst module
files = map(lambda source: "python/"+source,
            string.split(parse_makefile("python/makefile")["APT_INST_SRC"]))
apt_inst = Extension("apt_inst", files, libraries=["apt-pkg", "apt-inst"])

# Replace the leading _ that is used in the templates for translation
templates = []
<<<<<<< HEAD

# build doc
if len(sys.argv) > 1 and sys.argv[1] == "build":
    if not os.path.exists("build/data/templates/"):
        os.makedirs("build/data/templates")
    for template in glob.glob('data/templates/*.info.in'):
        source = open(template, "r")
        build = open(os.path.join("build", template[:-3]), "w")
        lines = source.readlines()
        for line in lines:
            build.write(line.lstrip("_"))
        source.close()
        build.close()


if len(sys.argv) > 1 and sys.argv[1] == "clean" and '-a' in sys.argv:
    for dirname in "build/doc", "doc/build", "build/data", "build/mo":
        if os.path.exists(dirname):
            print "Removing", dirname
            shutil.rmtree(dirname)
        else:
            print "Not removing", dirname, "because it does not exist"

setup(name="python-apt",
      version="0.7.9",
      description="Python bindings for APT",
      author="APT Development Team",
      author_email="deity@lists.debian.org",
      ext_modules=[apt_pkg,apt_inst],
      packages=['apt', 'apt.gtk', 'aptsources'],
      data_files = [('share/python-apt/templates',
                    glob.glob('build/data/templates/*.info')),
                    ('share/python-apt/templates',
                    glob.glob('data/templates/*.mirrors'))],
      cmdclass = { "build" : build_extra.build_extra,
                   "build_i18n" :  build_i18n.build_i18n },
      license = 'GNU GPL',
      platforms = 'posix'
      )

if len(sys.argv) > 1 and sys.argv[1] == "build":
    import sphinx
    sphinx.main(["sphinx", "-b", "html", "-d", "build/doc/doctrees",
                os.path.abspath("doc/source"), "build/doc/html"])
    sphinx.main(["sphinx", "-b", "text", "-d", "build/doc/doctrees",
                os.path.abspath("doc/source"), "build/doc/text"])
=======
if not os.path.exists("build/data/templates/"):
    os.makedirs("build/data/templates")
for template in glob.glob('data/templates/*.info.in'):
    source = open(template, "r")
    build = open(os.path.join("build", template[:-3]), "w")
    lines = source.readlines()
    for line in lines:
        build.write(line.lstrip("_"))
    source.close()
    build.close()

setup(
    name="python-apt",
    version="0.6.17",
    description="Python bindings for APT",
    author="APT Development Team",
    author_email="deity@lists.debian.org",
    ext_modules=[apt_pkg, apt_inst],
    packages=['apt', 'aptsources'],
    data_files=[('share/python-apt/templates',
                 glob.glob('build/data/templates/*.info')),
                ('share/python-apt/templates',
                 glob.glob('data/templates/*.mirrors'))],
    cmdclass={"build": build_extra.build_extra,
                "build_i18n": build_i18n.build_i18n},
    license='GNU GPL',
    platforms='posix',
    )
>>>>>>> 7b14352c
<|MERGE_RESOLUTION|>--- conflicted
+++ resolved
@@ -6,16 +6,12 @@
 from DistUtilsExtra.command import *
 import glob
 import os
-<<<<<<< HEAD
 import os.path
 import pydoc
 import shutil
 import string
 import sys
 
-=======
-import string
->>>>>>> 7b14352c
 
 # The apt_pkg module
 files = map(lambda source: "python/"+source,
@@ -29,7 +25,6 @@
 
 # Replace the leading _ that is used in the templates for translation
 templates = []
-<<<<<<< HEAD
 
 # build doc
 if len(sys.argv) > 1 and sys.argv[1] == "build":
@@ -58,51 +53,20 @@
       description="Python bindings for APT",
       author="APT Development Team",
       author_email="deity@lists.debian.org",
-      ext_modules=[apt_pkg,apt_inst],
+      ext_modules=[apt_pkg, apt_inst],
       packages=['apt', 'apt.gtk', 'aptsources'],
       data_files = [('share/python-apt/templates',
                     glob.glob('build/data/templates/*.info')),
                     ('share/python-apt/templates',
                     glob.glob('data/templates/*.mirrors'))],
-      cmdclass = { "build" : build_extra.build_extra,
-                   "build_i18n" :  build_i18n.build_i18n },
+      cmdclass = {"build": build_extra.build_extra,
+                  "build_i18n": build_i18n.build_i18n},
       license = 'GNU GPL',
-      platforms = 'posix'
-      )
+      platforms = 'posix')
 
 if len(sys.argv) > 1 and sys.argv[1] == "build":
     import sphinx
     sphinx.main(["sphinx", "-b", "html", "-d", "build/doc/doctrees",
                 os.path.abspath("doc/source"), "build/doc/html"])
     sphinx.main(["sphinx", "-b", "text", "-d", "build/doc/doctrees",
-                os.path.abspath("doc/source"), "build/doc/text"])
-=======
-if not os.path.exists("build/data/templates/"):
-    os.makedirs("build/data/templates")
-for template in glob.glob('data/templates/*.info.in'):
-    source = open(template, "r")
-    build = open(os.path.join("build", template[:-3]), "w")
-    lines = source.readlines()
-    for line in lines:
-        build.write(line.lstrip("_"))
-    source.close()
-    build.close()
-
-setup(
-    name="python-apt",
-    version="0.6.17",
-    description="Python bindings for APT",
-    author="APT Development Team",
-    author_email="deity@lists.debian.org",
-    ext_modules=[apt_pkg, apt_inst],
-    packages=['apt', 'aptsources'],
-    data_files=[('share/python-apt/templates',
-                 glob.glob('build/data/templates/*.info')),
-                ('share/python-apt/templates',
-                 glob.glob('data/templates/*.mirrors'))],
-    cmdclass={"build": build_extra.build_extra,
-                "build_i18n": build_i18n.build_i18n},
-    license='GNU GPL',
-    platforms='posix',
-    )
->>>>>>> 7b14352c
+                os.path.abspath("doc/source"), "build/doc/text"])