# cache.py - apt cache abstraction
#
#  Copyright (c) 2005 Canonical
#
#  Author: Michael Vogt <michael.vogt@ubuntu.com>
#
#  This program is free software; you can redistribute it and/or
#  modify it under the terms of the GNU General Public License as
#  published by the Free Software Foundation; either version 2 of the
#  License, or (at your option) any later version.
#
#  This program is distributed in the hope that it will be useful,
#  but WITHOUT ANY WARRANTY; without even the implied warranty of
#  MERCHANTABILITY or FITNESS FOR A PARTICULAR PURPOSE.  See the
#  GNU General Public License for more details.
#
#  You should have received a copy of the GNU General Public License
#  along with this program; if not, write to the Free Software
#  Foundation, Inc., 59 Temple Place, Suite 330, Boston, MA 02111-1307
#  USA

import os
import sys

import apt_pkg
from apt import Package
import apt.progress


class FetchCancelledException(IOError):
    """Exception that is thrown when the user cancels a fetch operation."""


class FetchFailedException(IOError):
    """Exception that is thrown when fetching fails."""


class LockFailedException(IOError):
    """Exception that is thrown when locking fails."""


class Cache(object):
    """Dictionary-like package cache.

    This class has all the packages that are available in it's
    dictionary
    """

    def __init__(self, progress=None, rootdir=None, memonly=False):
        self._callbacks = {}
        if memonly:
            # force apt to build its caches in memory
            apt_pkg.Config.Set("Dir::Cache::pkgcache", "")
        if rootdir:
            apt_pkg.Config.Set("Dir", rootdir)
            apt_pkg.Config.Set("Dir::State::status",
                               rootdir + "/var/lib/dpkg/status")
        self.open(progress)

    def _runCallbacks(self, name):
        """ internal helper to run a callback """
        if name in self._callbacks:
            for callback in self._callbacks[name]:
                callback()

    def open(self, progress):
        """ Open the package cache, after that it can be used like
            a dictionary
        """
        self._runCallbacks("cache_pre_open")
        self._cache = apt_pkg.GetCache(progress)
        self._depcache = apt_pkg.GetDepCache(self._cache)
        self._records = apt_pkg.GetPkgRecords(self._cache)
        self._list = apt_pkg.GetPkgSourceList()
        self._list.ReadMainList()
        self._dict = {}

        # build the packages dict
        if progress != None:
            progress.Op = "Building data structures"
        i=last=0
        size=len(self._cache.Packages)
        for pkg in self._cache.Packages:
            if progress != None and last+100 < i:
                progress.update(i/float(size)*100)
                last=i
            # drop stuff with no versions (cruft)
            if len(pkg.VersionList) > 0:
                self._dict[pkg.Name] = Package(self._cache, self._depcache,
                                               self._records, self._list,
                                               self, pkg)

            i += 1
        if progress != None:
            progress.done()
        self._runCallbacks("cache_post_open")

    def __getitem__(self, key):
        """ look like a dictionary (get key) """
        return self._dict[key]

    def __iter__(self):
        for pkgname in self._dict.keys():
            yield self._dict[pkgname]
        raise StopIteration

<<<<<<< HEAD
    def has_key(self, key):
        return key in self._dict

    def __contains__(self, key):
        return key in self._dict
=======
    def __contains__(self, key):
        return (key in self._dict)
>>>>>>> 75676866

    def __len__(self):
        return len(self._dict)

    def keys(self):
        return self._dict.keys()

    def getChanges(self):
        """ Get the marked changes """
        changes = []
        for name in self._dict.keys():
            p = self._dict[name]
            if p.markedUpgrade or p.markedInstall or p.markedDelete or \
               p.markedDowngrade or p.markedReinstall:
                changes.append(p)
        return changes

    def upgrade(self, distUpgrade=False):
        """ Upgrade the all package, DistUpgrade will also install
            new dependencies
        """
        self.cachePreChange()
        self._depcache.Upgrade(distUpgrade)
        self.cachePostChange()

    @property
    def requiredDownload(self):
        """Get the size of the packages that are required to download."""
        pm = apt_pkg.GetPackageManager(self._depcache)
        fetcher = apt_pkg.GetAcquire()
        pm.GetArchives(fetcher, self._list, self._records)
        return fetcher.FetchNeeded

    @property
    def additionalRequiredSpace(self):
        """Get the size of the additional required space on the fs."""
        return self._depcache.UsrSize

    @property
    def reqReinstallPkgs(self):
        """Return the packages not downloadable packages in reqreinst state."""
        reqreinst = set()
        for pkg in self:
            if (not pkg.candidateDownloadable and
                (pkg._pkg.InstState == apt_pkg.InstStateReInstReq or
                 pkg._pkg.InstState == apt_pkg.InstStateHoldReInstReq)):
                reqreinst.add(pkg.name)
        return reqreinst

    def _runFetcher(self, fetcher):
        # do the actual fetching
        res = fetcher.Run()

        # now check the result (this is the code from apt-get.cc)
        failed = False
        transient = False
        errMsg = ""
        for item in fetcher.Items:
            if item.Status == item.StatDone:
                continue
            if item.StatIdle:
                transient = True
                continue
            errMsg += "Failed to fetch %s %s\n" % (item.DescURI,
                                                   item.ErrorText)
            failed = True

        # we raise a exception if the download failed or it was cancelt
        if res == fetcher.ResultCancelled:
            raise FetchCancelledException(errMsg)
        elif failed:
            raise FetchFailedException(errMsg)
        return res

    def _fetchArchives(self, fetcher, pm):
        """ fetch the needed archives """

        # get lock
        lockfile = apt_pkg.Config.FindDir("Dir::Cache::Archives") + "lock"
        lock = apt_pkg.GetLock(lockfile)
        if lock < 0:
            raise LockFailedException("Failed to lock %s" % lockfile)

        try:
            # this may as well throw a SystemError exception
            if not pm.GetArchives(fetcher, self._list, self._records):
                return False
            # now run the fetcher, throw exception if something fails to be
            # fetched
            return self._runFetcher(fetcher)
        finally:
            os.close(lock)

    def getProvidingPackages(self, virtual):
        """
        Return a list of packages which provide the virtual package of the
        specified name
        """
        providers = []
        try:
            vp = self._cache[virtual]
            if len(vp.VersionList) != 0:
                return providers
        except KeyError:
            return providers
        for pkg in self:
            v = self._depcache.GetCandidateVer(pkg._pkg)
            if v == None:
                continue
            for p in v.ProvidesList:
                if virtual == p[0]:
                    # we found a pkg that provides this virtual pkg
                    providers.append(pkg)
        return providers

    def update(self, fetchProgress=None):
        " run the equivalent of apt-get update "
        lockfile = apt_pkg.Config.FindDir("Dir::State::Lists") + "lock"
        lock = apt_pkg.GetLock(lockfile)
        if lock < 0:
            raise LockFailedException("Failed to lock %s" % lockfile)

        try:
            if fetchProgress == None:
                fetchProgress = apt.progress.FetchProgress()
            return self._cache.Update(fetchProgress, self._list)
        finally:
            os.close(lock)

    def installArchives(self, pm, installProgress):
        installProgress.startUpdate()
        res = installProgress.run(pm)
        installProgress.finishUpdate()
        return res

    def commit(self, fetchProgress=None, installProgress=None):
        """ Apply the marked changes to the cache """
        # FIXME:
        # use the new acquire/pkgmanager interface here,
        # raise exceptions when a download or install fails
        # and send proper error strings to the application.
        # Current a failed download will just display "error"
        # which is less than optimal!

        if fetchProgress == None:
            fetchProgress = apt.progress.FetchProgress()
        if installProgress == None:
            installProgress = apt.progress.InstallProgress()

        pm = apt_pkg.GetPackageManager(self._depcache)
        fetcher = apt_pkg.GetAcquire(fetchProgress)
        while True:
            # fetch archives first
            res = self._fetchArchives(fetcher, pm)

            # then install
            res = self.installArchives(pm, installProgress)
            if res == pm.ResultCompleted:
                break
            if res == pm.ResultFailed:
                raise SystemError("installArchives() failed")
            # reload the fetcher for media swaping
            fetcher.Shutdown()
        return (res == pm.ResultCompleted)

    def clear(self):
        """ Unmark all changes """
        self._depcache.Init()

    # cache changes

    def cachePostChange(self):
        " called internally if the cache has changed, emit a signal then "
        self._runCallbacks("cache_post_change")

    def cachePreChange(self):
        """ called internally if the cache is about to change, emit
            a signal then """
        self._runCallbacks("cache_pre_change")

    def connect(self, name, callback):
        """ connect to a signal, currently only used for
            cache_{post,pre}_{changed,open} """
<<<<<<< HEAD
        if not name in self._callbacks:
=======
        if name not in self._callbacks:
>>>>>>> 75676866
            self._callbacks[name] = []
        self._callbacks[name].append(callback)


# ----------------------------- experimental interface


class Filter(object):
    """ Filter base class """

    def apply(self, pkg):
        """ Filter function, return True if the package matchs a
            filter criteria and False otherwise
        """
        return True


class MarkedChangesFilter(Filter):
    """ Filter that returns all marked changes """

    def apply(self, pkg):
        if pkg.markedInstall or pkg.markedDelete or pkg.markedUpgrade:
            return True
        else:
            return False


class FilteredCache(object):
    """ A package cache that is filtered.

        Can work on a existing cache or create a new one
    """

    def __init__(self, cache=None, progress=None):
        if cache == None:
            self.cache = Cache(progress)
        else:
            self.cache = cache
        self.cache.connect("cache_post_change", self.filterCachePostChange)
        self.cache.connect("cache_post_open", self.filterCachePostChange)
        self._filtered = {}
        self._filters = []

    def __len__(self):
        return len(self._filtered)

    def __getitem__(self, key):
        return self.cache._dict[key]

    def __iter__(self):
        for pkgname in self._filtered:
            yield self.cache[pkgname]

    def keys(self):
        return self._filtered.keys()

<<<<<<< HEAD
    def has_key(self, key):
        return key in self._filtered

    def __contains__(self, key):
        return key in self._filtered
=======
    def __contains__(self, key):
        return (key in self._filtered)
>>>>>>> 75676866

    def _reapplyFilter(self):
        " internal helper to refilter "
        self._filtered = {}
        for pkg in self.cache._dict.keys():
            for f in self._filters:
                if f.apply(self.cache._dict[pkg]):
                    self._filtered[pkg] = 1
                    break

    def setFilter(self, filter):
        """Set the current active filter."""
        self._filters = []
        self._filters.append(filter)
        #self._reapplyFilter()
        # force a cache-change event that will result in a refiltering
        self.cache.cachePostChange()

    def filterCachePostChange(self):
        """Called internally if the cache changes, emit a signal then."""
        #print "filterCachePostChange()"
        self._reapplyFilter()

#    def connect(self, name, callback):
#        self.cache.connect(name, callback)

    def __getattr__(self, key):
        """we try to look exactly like a real cache."""
        #print "getattr: %s " % key
<<<<<<< HEAD
        return getattr(self.cache, key)
=======
        if key in self.__dict__:
            return self.__dict__[key]
        else:
            return getattr(self.cache, key)
>>>>>>> 75676866


def cache_pre_changed():
    print "cache pre changed"


def cache_post_changed():
    print "cache post changed"


# internal test code
if __name__ == "__main__":
    print "Cache self test"
    apt_pkg.init()
    c = Cache(apt.progress.OpTextProgress())
    c.connect("cache_pre_change", cache_pre_changed)
    c.connect("cache_post_change", cache_post_changed)
<<<<<<< HEAD
    print "aptitude" in c
=======
    print ("aptitude" in c)
>>>>>>> 75676866
    p = c["aptitude"]
    print p.name
    print len(c)

    for pkg in c.keys():
        x= c[pkg].name

    c.upgrade()
    changes = c.getChanges()
    print len(changes)
    for p in changes:
        #print p.name
        x = p.name


    # see if fetching works
    for d in ["/tmp/pytest", "/tmp/pytest/partial"]:
        if not os.path.exists(d):
            os.mkdir(d)
    apt_pkg.Config.Set("Dir::Cache::Archives", "/tmp/pytest")
    pm = apt_pkg.GetPackageManager(c._depcache)
    fetcher = apt_pkg.GetAcquire(apt.progress.TextFetchProgress())
    c._fetchArchives(fetcher, pm)
    #sys.exit(1)

    print "Testing filtered cache (argument is old cache)"
    f = FilteredCache(c)
    f.cache.connect("cache_pre_change", cache_pre_changed)
    f.cache.connect("cache_post_change", cache_post_changed)
    f.cache.upgrade()
    f.setFilter(MarkedChangesFilter())
    print len(f)
    for pkg in f.keys():
        #print c[pkg].name
        x = f[pkg].name

    print len(f)

    print "Testing filtered cache (no argument)"
    f = FilteredCache(progress=OpTextProgress())
    f.cache.connect("cache_pre_change", cache_pre_changed)
    f.cache.connect("cache_post_change", cache_post_changed)
    f.cache.upgrade()
    f.setFilter(MarkedChangesFilter())
    print len(f)
    for pkg in f.keys():
        #print c[pkg].name
        x = f[pkg].name

    print len(f)<|MERGE_RESOLUTION|>--- conflicted
+++ resolved
@@ -104,16 +104,11 @@
             yield self._dict[pkgname]
         raise StopIteration
 
-<<<<<<< HEAD
     def has_key(self, key):
-        return key in self._dict
-
-    def __contains__(self, key):
-        return key in self._dict
-=======
+        return (key in self._dict)
+
     def __contains__(self, key):
         return (key in self._dict)
->>>>>>> 75676866
 
     def __len__(self):
         return len(self._dict)
@@ -297,11 +292,7 @@
     def connect(self, name, callback):
         """ connect to a signal, currently only used for
             cache_{post,pre}_{changed,open} """
-<<<<<<< HEAD
         if not name in self._callbacks:
-=======
-        if name not in self._callbacks:
->>>>>>> 75676866
             self._callbacks[name] = []
         self._callbacks[name].append(callback)
 
@@ -358,16 +349,11 @@
     def keys(self):
         return self._filtered.keys()
 
-<<<<<<< HEAD
     def has_key(self, key):
-        return key in self._filtered
-
-    def __contains__(self, key):
-        return key in self._filtered
-=======
+        return (key in self._filtered)
+
     def __contains__(self, key):
         return (key in self._filtered)
->>>>>>> 75676866
 
     def _reapplyFilter(self):
         " internal helper to refilter "
@@ -397,14 +383,7 @@
     def __getattr__(self, key):
         """we try to look exactly like a real cache."""
         #print "getattr: %s " % key
-<<<<<<< HEAD
         return getattr(self.cache, key)
-=======
-        if key in self.__dict__:
-            return self.__dict__[key]
-        else:
-            return getattr(self.cache, key)
->>>>>>> 75676866
 
 
 def cache_pre_changed():
@@ -422,11 +401,7 @@
     c = Cache(apt.progress.OpTextProgress())
     c.connect("cache_pre_change", cache_pre_changed)
     c.connect("cache_post_change", cache_post_changed)
-<<<<<<< HEAD
-    print "aptitude" in c
-=======
     print ("aptitude" in c)
->>>>>>> 75676866
     p = c["aptitude"]
     print p.name
     print len(c)
