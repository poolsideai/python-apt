# cache.py - apt cache abstraction
#
#  Copyright (c) 2005-2009 Canonical
#
#  Author: Michael Vogt <michael.vogt@ubuntu.com>
#
#  This program is free software; you can redistribute it and/or
#  modify it under the terms of the GNU General Public License as
#  published by the Free Software Foundation; either version 2 of the
#  License, or (at your option) any later version.
#
#  This program is distributed in the hope that it will be useful,
#  but WITHOUT ANY WARRANTY; without even the implied warranty of
#  MERCHANTABILITY or FITNESS FOR A PARTICULAR PURPOSE.  See the
#  GNU General Public License for more details.
#
#  You should have received a copy of the GNU General Public License
#  along with this program; if not, write to the Free Software
#  Foundation, Inc., 59 Temple Place, Suite 330, Boston, MA 02111-1307
#  USA

import os
import weakref

import apt_pkg
from apt import Package
import apt.progress


class FetchCancelledException(IOError):
    """Exception that is thrown when the user cancels a fetch operation."""


class FetchFailedException(IOError):
    """Exception that is thrown when fetching fails."""


class LockFailedException(IOError):
    """Exception that is thrown when locking fails."""


class Cache(object):
    """Dictionary-like package cache.

    This class has all the packages that are available in it's
    dictionary
    """

    def __init__(self, progress=None, rootdir=None, memonly=False):
        self._callbacks = {}
        self._weakref = weakref.WeakValueDictionary()
        self._set = set()
        if memonly:
            # force apt to build its caches in memory
            apt_pkg.Config.Set("Dir::Cache::pkgcache", "")
        if rootdir:
            if os.path.exists(rootdir+"/etc/apt/apt.conf"):
                apt_pkg.ReadConfigFile(apt_pkg.Config,
                                       rootdir + "/etc/apt/apt.conf")
            if os.path.isdir(rootdir+"/etc/apt/apt.conf.d"):
                apt_pkg.ReadConfigDir(apt_pkg.Config,
                                      rootdir + "/etc/apt/apt.conf.d")
            apt_pkg.Config.Set("Dir", rootdir)
            apt_pkg.Config.Set("Dir::State::status",
                               rootdir + "/var/lib/dpkg/status")
            # create required dirs/files when run with special rootdir
            # automatically
            self._check_and_create_required_dirs(rootdir)
<<<<<<< HEAD
=======
            # Call InitSystem so the change to Dir::State::Status is actually
            # recognized (LP: #320665)
            apt_pkg.InitSystem()
>>>>>>> 2215d046
        self.open(progress)

    def _check_and_create_required_dirs(self, rootdir):
        """
        check if the required apt directories/files are there and if
        not create them
        """
        files = ["/var/lib/dpkg/status",
                 "/etc/apt/sources.list",
                ]
        dirs = ["/var/lib/dpkg",
                "/etc/apt/",
                "/var/cache/apt/archives/partial",
                "/var/lib/apt/lists/partial",
               ]
        for d in dirs:
            if not os.path.exists(rootdir+d):
                print "creating: ",rootdir+d
                os.makedirs(rootdir+d)
        for f in files:
            if not os.path.exists(rootdir+f):
                open(rootdir+f,"w")
       

    def _runCallbacks(self, name):
        """ internal helper to run a callback """
        if name in self._callbacks:
            for callback in self._callbacks[name]:
                callback()

    def open(self, progress=None):
        """ Open the package cache, after that it can be used like
            a dictionary
        """
        if progress is None:
            progress = apt.progress.OpProgress()
        self._runCallbacks("cache_pre_open")
        self._cache = apt_pkg.GetCache(progress)
        self._depcache = apt_pkg.GetDepCache(self._cache)
        self._records = apt_pkg.GetPkgRecords(self._cache)
        self._list = apt_pkg.GetPkgSourceList()
        self._list.ReadMainList()
        self._set.clear()
        self._weakref.clear()

        progress.Op = "Building data structures"
        i=last=0
        size=len(self._cache.Packages)
        for pkg in self._cache.Packages:
            if progress is not None and last+100 < i:
                progress.update(i/float(size)*100)
                last=i
            # drop stuff with no versions (cruft)
            if len(pkg.VersionList) > 0:
                self._set.add(pkg.Name)

            i += 1

        progress.done()
        self._runCallbacks("cache_post_open")

    def __getitem__(self, key):
        """ look like a dictionary (get key) """
        try:
            return self._weakref[key]
        except KeyError:
            if key in self._set:
                pkg = self._weakref[key] = Package(self, self._cache[key])
                return pkg
            else:
                raise KeyError('The cache has no package named %r' % key)

    def __iter__(self):
        for pkgname in self._set:
            yield self[pkgname]
        raise StopIteration

    def has_key(self, key):
        return (key in self._set)

    def __contains__(self, key):
        return (key in self._set)

    def __len__(self):
        return len(self._set)

    def keys(self):
        return list(self._set)

    def getChanges(self):
        """ Get the marked changes """
        changes = []
        for p in self:
            if p.markedUpgrade or p.markedInstall or p.markedDelete or \
               p.markedDowngrade or p.markedReinstall:
                changes.append(p)
        return changes

    def upgrade(self, distUpgrade=False):
        """ Upgrade the all package, DistUpgrade will also install
            new dependencies
        """
        self.cachePreChange()
        self._depcache.Upgrade(distUpgrade)
        self.cachePostChange()

    @property
    def requiredDownload(self):
        """Get the size of the packages that are required to download."""
        pm = apt_pkg.GetPackageManager(self._depcache)
        fetcher = apt_pkg.GetAcquire()
        pm.GetArchives(fetcher, self._list, self._records)
        return fetcher.FetchNeeded

    @property
    def additionalRequiredSpace(self):
        """Get the size of the additional required space on the fs."""
        return self._depcache.UsrSize

    @property
    def reqReinstallPkgs(self):
        """Return the packages not downloadable packages in reqreinst state."""
        reqreinst = set()
        for pkg in self:
            if (not pkg.candidate.downloadable and
                (pkg._pkg.InstState == apt_pkg.InstStateReInstReq or
                 pkg._pkg.InstState == apt_pkg.InstStateHoldReInstReq)):
                reqreinst.add(pkg.name)
        return reqreinst

    def _runFetcher(self, fetcher):
        # do the actual fetching
        res = fetcher.Run()

        # now check the result (this is the code from apt-get.cc)
        failed = False
        transient = False
        errMsg = ""
        for item in fetcher.Items:
            if item.Status == item.StatDone:
                continue
            if item.StatIdle:
                transient = True
                continue
            errMsg += "Failed to fetch %s %s\n" % (item.DescURI,
                                                   item.ErrorText)
            failed = True

        # we raise a exception if the download failed or it was cancelt
        if res == fetcher.ResultCancelled:
            raise FetchCancelledException(errMsg)
        elif failed:
            raise FetchFailedException(errMsg)
        return res

    def _fetchArchives(self, fetcher, pm):
        """ fetch the needed archives """

        # get lock
        lockfile = apt_pkg.Config.FindDir("Dir::Cache::Archives") + "lock"
        lock = apt_pkg.GetLock(lockfile)
        if lock < 0:
            raise LockFailedException("Failed to lock %s" % lockfile)

        try:
            # this may as well throw a SystemError exception
            if not pm.GetArchives(fetcher, self._list, self._records):
                return False
            # now run the fetcher, throw exception if something fails to be
            # fetched
            return self._runFetcher(fetcher)
        finally:
            os.close(lock)

    def isVirtualPackage(self, pkgname):
        """Return whether the package is a virtual package."""
        pkg = self._cache[pkgname]
        return bool(pkg.ProvidesList and not pkg.VersionList)

    def getProvidingPackages(self, virtual):
        """
        Return a list of packages which provide the virtual package of the
        specified name
        """
        providers = []
        try:
            vp = self._cache[virtual]
            if len(vp.VersionList) != 0:
                return providers
        except KeyError:
            return providers
        for pkg in self:
            v = self._depcache.GetCandidateVer(pkg._pkg)
            if v is None:
                continue
            for p in v.ProvidesList:
                if virtual == p[0]:
                    # we found a pkg that provides this virtual pkg
                    providers.append(pkg)
        return providers

    def update(self, fetchProgress=None):
        " run the equivalent of apt-get update "
        lockfile = apt_pkg.Config.FindDir("Dir::State::Lists") + "lock"
        lock = apt_pkg.GetLock(lockfile)
        if lock < 0:
            raise LockFailedException("Failed to lock %s" % lockfile)

        try:
            if fetchProgress is None:
                fetchProgress = apt.progress.FetchProgress()
            return self._cache.Update(fetchProgress, self._list)
        finally:
            os.close(lock)

    def installArchives(self, pm, installProgress):
        installProgress.startUpdate()
        res = installProgress.run(pm)
        installProgress.finishUpdate()
        return res

    def commit(self, fetchProgress=None, installProgress=None):
        """ Apply the marked changes to the cache """
        # FIXME:
        # use the new acquire/pkgmanager interface here,
        # raise exceptions when a download or install fails
        # and send proper error strings to the application.
        # Current a failed download will just display "error"
        # which is less than optimal!

        if fetchProgress is None:
            fetchProgress = apt.progress.FetchProgress()
        if installProgress is None:
            installProgress = apt.progress.InstallProgress()

        pm = apt_pkg.GetPackageManager(self._depcache)
        fetcher = apt_pkg.GetAcquire(fetchProgress)
        while True:
            # fetch archives first
            res = self._fetchArchives(fetcher, pm)

            # then install
            res = self.installArchives(pm, installProgress)
            if res == pm.ResultCompleted:
                break
            if res == pm.ResultFailed:
                raise SystemError("installArchives() failed")
            # reload the fetcher for media swaping
            fetcher.Shutdown()
        return (res == pm.ResultCompleted)

    def clear(self):
        """ Unmark all changes """
        self._depcache.Init()

    # cache changes

    def cachePostChange(self):
        " called internally if the cache has changed, emit a signal then "
        self._runCallbacks("cache_post_change")

    def cachePreChange(self):
        """ called internally if the cache is about to change, emit
            a signal then """
        self._runCallbacks("cache_pre_change")

    def connect(self, name, callback):
        """ connect to a signal, currently only used for
            cache_{post,pre}_{changed,open} """
        if not name in self._callbacks:
            self._callbacks[name] = []
        self._callbacks[name].append(callback)

    @property
    def broken_count(self):
        """Return the number of packages with broken dependencies."""
        return self._depcache.broken_count

    @property
    def delete_count(self):
        """Return the number of packages marked for deletion."""
        return self._depcache.del_count

    @property
    def install_count(self):
        """Return the number of packages marked for installation."""
        return self._depcache.inst_count

    @property
    def keep_count(self):
        """Return the number of packages marked as keep."""
        return self._depcache.keep_count


# ----------------------------- experimental interface


class Filter(object):
    """ Filter base class """

    def apply(self, pkg):
        """ Filter function, return True if the package matchs a
            filter criteria and False otherwise
        """
        return True


class MarkedChangesFilter(Filter):
    """ Filter that returns all marked changes """

    def apply(self, pkg):
        if pkg.markedInstall or pkg.markedDelete or pkg.markedUpgrade:
            return True
        else:
            return False


class FilteredCache(object):
    """ A package cache that is filtered.

        Can work on a existing cache or create a new one
    """

    def __init__(self, cache=None, progress=None):
        if cache is None:
            self.cache = Cache(progress)
        else:
            self.cache = cache
        self.cache.connect("cache_post_change", self.filterCachePostChange)
        self.cache.connect("cache_post_open", self.filterCachePostChange)
        self._filtered = {}
        self._filters = []

    def __len__(self):
        return len(self._filtered)

    def __getitem__(self, key):
        return self.cache[key]

    def __iter__(self):
        for pkgname in self._filtered:
            yield self.cache[pkgname]

    def keys(self):
        return self._filtered.keys()

    def has_key(self, key):
        return (key in self._filtered)

    def __contains__(self, key):
        return (key in self._filtered)

    def _reapplyFilter(self):
        " internal helper to refilter "
        self._filtered = {}
        for pkg in self.cache:
            for f in self._filters:
                if f.apply(pkg):
                    self._filtered[pkg.name] = 1
                    break

    def setFilter(self, filter):
        """Set the current active filter."""
        self._filters = []
        self._filters.append(filter)
        #self._reapplyFilter()
        # force a cache-change event that will result in a refiltering
        self.cache.cachePostChange()

    def filterCachePostChange(self):
        """Called internally if the cache changes, emit a signal then."""
        #print "filterCachePostChange()"
        self._reapplyFilter()

#    def connect(self, name, callback):
#        self.cache.connect(name, callback)

    def __getattr__(self, key):
        """we try to look exactly like a real cache."""
        #print "getattr: %s " % key
        return getattr(self.cache, key)


def cache_pre_changed():
    print "cache pre changed"


def cache_post_changed():
    print "cache post changed"


# internal test code
if __name__ == "__main__":
    print "Cache self test"
    apt_pkg.init()
    c = Cache(apt.progress.OpTextProgress())
    c.connect("cache_pre_change", cache_pre_changed)
    c.connect("cache_post_change", cache_post_changed)
    print ("aptitude" in c)
    p = c["aptitude"]
    print p.name
    print len(c)

    for pkg in c.keys():
        x= c[pkg].name

    c.upgrade()
    changes = c.getChanges()
    print len(changes)
    for p in changes:
        #print p.name
        x = p.name


    # see if fetching works
    for d in ["/tmp/pytest", "/tmp/pytest/partial"]:
        if not os.path.exists(d):
            os.mkdir(d)
    apt_pkg.Config.Set("Dir::Cache::Archives", "/tmp/pytest")
    pm = apt_pkg.GetPackageManager(c._depcache)
    fetcher = apt_pkg.GetAcquire(apt.progress.TextFetchProgress())
    c._fetchArchives(fetcher, pm)
    #sys.exit(1)

    print "Testing filtered cache (argument is old cache)"
    f = FilteredCache(c)
    f.cache.connect("cache_pre_change", cache_pre_changed)
    f.cache.connect("cache_post_change", cache_post_changed)
    f.cache.upgrade()
    f.setFilter(MarkedChangesFilter())
    print len(f)
    for pkg in f.keys():
        #print c[pkg].name
        x = f[pkg].name

    print len(f)

    print "Testing filtered cache (no argument)"
    f = FilteredCache(progress=apt.progress.OpTextProgress())
    f.cache.connect("cache_pre_change", cache_pre_changed)
    f.cache.connect("cache_post_change", cache_post_changed)
    f.cache.upgrade()
    f.setFilter(MarkedChangesFilter())
    print len(f)
    for pkg in f.keys():
        #print c[pkg].name
        x = f[pkg].name

    print len(f)<|MERGE_RESOLUTION|>--- conflicted
+++ resolved
@@ -66,12 +66,9 @@
             # create required dirs/files when run with special rootdir
             # automatically
             self._check_and_create_required_dirs(rootdir)
-<<<<<<< HEAD
-=======
             # Call InitSystem so the change to Dir::State::Status is actually
             # recognized (LP: #320665)
             apt_pkg.InitSystem()
->>>>>>> 2215d046
         self.open(progress)
 
     def _check_and_create_required_dirs(self, rootdir):
