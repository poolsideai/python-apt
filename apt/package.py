--- conflicted
+++ resolved
@@ -207,30 +207,17 @@
 
     def _cmp(self, other):
         try:
-            return apt_pkg.VersionCompare(self._cand.VerStr, other.version)
+            return apt_pkg.Version_compare(self._cand.ver_str, other.version)
         except AttributeError:
-            return apt_pkg.VersionCompare(self._cand.VerStr, other)
+            return apt_pkg.Version_compare(self._cand.ver_str, other)
 
     def __eq__(self, other):
         try:
-<<<<<<< HEAD
-            return self._cand.id == other._cand.id
-        except AttributeError:
-            return apt_pkg.version_compare(self.version, other) == 0
-        except Exception:
-            return False
-
-    def __gt__(self, other):
-        return apt_pkg.version_compare(self.version, other.version) > 0
-
-    def __lt__(self, other):
-        return apt_pkg.version_compare(self.version, other.version) < 0
-=======
             return self._cmp(other) == 0
         except TypeError:
             return NotImplemented
 
-    def __ge__(self):
+    def __ge__(self, other):
         try:
             return self._cmp(other) >= 0
         except TypeError:
@@ -242,7 +229,7 @@
         except TypeError:
             return NotImplemented
 
-    def __le__(self):
+    def __le__(self, other):
         try:
             return self._cmp(other) <= 0
         except TypeError:
@@ -253,7 +240,6 @@
             return self._cmp(other) < 0
         except TypeError:
             return NotImplemented
->>>>>>> 1d67c814
 
     def __ne__(self, other):
         try:
@@ -576,19 +562,11 @@
         max(package.versions)
     """
 
-<<<<<<< HEAD
     def __init__(self, package, slice_=None):
         self._package = package # apt.package.Package()
         self._versions = package._pkg.version_list # [apt_pkg.Version(), ...]
         if slice_:
             self._versions = self._versions[slice_]
-=======
-    def __init__(self, package, slice=None):
-        self._package = package # apt.package.Package()
-        self._versions = package._pkg.VersionList # [apt_pkg.Version(), ...]
-        if slice:
-            self._versions = self._versions[slice]
->>>>>>> 1d67c814
 
     def __getitem__(self, item):
         if isinstance(item, slice):
@@ -629,11 +607,7 @@
 
     def keys(self):
         """Return a list of all versions, as strings."""
-<<<<<<< HEAD
         return [ver.ver_str for ver in self._versions]
-=======
-        return [ver.VerStr for ver in self._versions]
->>>>>>> 1d67c814
 
     def get(self, key, default=None):
         """Return the key or the default."""
@@ -666,29 +640,16 @@
         This property is writeable to allow you to set the candidate version
         of the package. Just assign a Version() object, and it will be set as
         the candidate version.
-<<<<<<< HEAD
-
-        .. versionadded:: 0.7.9
         """
         cand = self._pcache._depcache.get_candidate_ver(self._pkg)
-=======
-        """
-        cand = self._pcache._depcache.GetCandidateVer(self._pkg)
->>>>>>> 1d67c814
         if cand is not None:
             return Version(self, cand)
 
     def __set_candidate(self, version):
         """Set the candidate version of the package."""
-<<<<<<< HEAD
         self._pcache.cache_pre_change()
         self._pcache._depcache.set_candidate_ver(self._pkg, version._cand)
         self._pcache.cache_post_change()
-=======
-        self._pcache.cachePreChange()
-        self._pcache._depcache.SetCandidateVer(self._pkg, version._cand)
-        self._pcache.cachePostChange()
->>>>>>> 1d67c814
 
     candidate = property(candidate, __set_candidate)
 
