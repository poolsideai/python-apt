# package.py - apt package abstraction
#
#  Copyright (c) 2005-2009 Canonical
#
#  Author: Michael Vogt <michael.vogt@ubuntu.com>
#
#  This program is free software; you can redistribute it and/or
#  modify it under the terms of the GNU General Public License as
#  published by the Free Software Foundation; either version 2 of the
#  License, or (at your option) any later version.
#
#  This program is distributed in the hope that it will be useful,
#  but WITHOUT ANY WARRANTY; without even the implied warranty of
#  MERCHANTABILITY or FITNESS FOR A PARTICULAR PURPOSE.  See the
#  GNU General Public License for more details.
#
#  You should have received a copy of the GNU General Public License
#  along with this program; if not, write to the Free Software
#  Foundation, Inc., 59 Temple Place, Suite 330, Boston, MA 02111-1307
#  USA
"""Functionality related to packages."""
import httplib
import os
import sys
import re
import socket
import subprocess
import urllib2
import warnings
try:
    from collections import Mapping, Sequence
except ImportError:
    # (for Python < 2.6) pylint: disable-msg=C0103
    Sequence = Mapping = object

try:
    from collections import Sequence
except ImportError:
    Sequence = object

import apt_pkg
import apt.progress.text
from apt_pkg import gettext as _
from apt.deprecation import (function_deprecated_by, AttributeDeprecatedBy,
                             deprecated_args)

__all__ = ('BaseDependency', 'Dependency', 'Origin', 'Package', 'Record',
           'Version', 'VersionList')


def _file_is_same(path, size, md5):
    """Return ``True`` if the file is the same."""
    if (os.path.exists(path) and os.path.getsize(path) == size and
        apt_pkg.md5sum(open(path)) == md5):
        return True


class FetchError(Exception):
    """Raised when a file could not be fetched."""


class BaseDependency(object):
    """A single dependency.

    Attributes defined here:
<<<<<<< HEAD
        name       - The name of the dependency
        relation   - The relation (>,>=,==,<,<=,)
        version    - The version depended on
        pre_depend - Boolean value whether this is a pre-dependency.
=======
        name      - The name of the dependency
        relation  - The relation (>>,>=,==,<<,<=,)
        version   - The version depended on
        rawtype   - The type of the dependendy (e.g. 'Recommends')
        preDepend - Boolean value whether this is a pre-dependency.
>>>>>>> 63ea10b9
    """

    def __init__(self, name, rel, ver, pre, rawtype=None):
        self.name = name
        self.relation = rel
        self.version = ver
<<<<<<< HEAD
        self.pre_depend = pre
=======
        self.preDepend = pre
        self.rawtype = rawtype
>>>>>>> 63ea10b9

    def __repr__(self):
        return ('<BaseDependency: name:%r relation:%r version:%r preDepend:%r>'
                % (self.name, self.relation, self.version, self.pre_depend))

    if apt_pkg._COMPAT_0_7:
        preDepend = AttributeDeprecatedBy('pre_depend')


class Dependency(object):
    """Represent an Or-group of dependencies.

    Attributes defined here:
        or_dependencies - The possible choices
    """

    def __init__(self, alternatives):
        self.or_dependencies = alternatives

    def __repr__(self):
        return repr(self.or_dependencies)


class DeprecatedProperty(property):
    """A property which gives DeprecationWarning on access.

    This is only used for providing the properties in Package, which have been
    replaced by the ones in Version.
    """

    def __init__(self, fget=None, fset=None, fdel=None, doc=None):
        property.__init__(self, fget, fset, fdel, doc)
        self.__doc__ = (doc or fget.__doc__ or '')

    def __get__(self, obj, type_=None):
        if obj is not None:
            warnings.warn("Accessed deprecated property %s.%s, please see the "
                          "Version class for alternatives." %
                           ((obj.__class__.__name__ or type_.__name__),
                           self.fget.__name__), DeprecationWarning, 2)
        return property.__get__(self, obj, type_)


class Origin(object):
    """The origin of a version.

    Attributes defined here:
        archive   - The archive (eg. unstable)
        component - The component (eg. main)
        label     - The Label, as set in the Release file
        origin    - The Origin, as set in the Release file
        site      - The hostname of the site.
        trusted   - Boolean value whether this is trustworthy.
    """

    def __init__(self, pkg, packagefile):
        self.archive = packagefile.archive
        self.component = packagefile.component
        self.label = packagefile.label
        self.origin = packagefile.origin
        self.site = packagefile.site
        self.not_automatic = packagefile.not_automatic
        # check the trust
        indexfile = pkg._pcache._list.find_index(packagefile)
        if indexfile and indexfile.is_trusted:
            self.trusted = True
        else:
            self.trusted = False

    def __repr__(self):
        return ("<Origin component:%r archive:%r origin:%r label:%r "
                "site:%r isTrusted:%r>") % (self.component, self.archive,
                                            self.origin, self.label,
                                            self.site, self.trusted)


class Record(Mapping):
    """Represent a pkgRecord.

    It can be accessed like a dictionary and can also give the original package
    record if accessed as a string.
    """

    def __init__(self, record_str):
        self._rec = apt_pkg.TagSection(record_str)

    def __hash__(self):
        return hash(self._rec)

    def __str__(self):
        return str(self._rec)

    def __getitem__(self, key):
        return self._rec[key]

    def __contains__(self, key):
        return key in self._rec

    def __iter__(self):
        return iter(self._rec.keys())

    def iteritems(self):
        """An iterator over the (key, value) items of the record."""
        for key in self._rec.keys():
            yield key, self._rec[key]

    def get(self, key, default=None):
        """Return record[key] if key in record, else *default*.

        The parameter *default* must be either a string or None.
        """
        return self._rec.get(key, default)

    def has_key(self, key):
        """deprecated form of ``key in x``."""
        return key in self._rec

    def __len__(self):
        return len(self._rec)


class Version(object):
    """Representation of a package version.

    .. versionadded:: 0.7.9
    """

    def __init__(self, package, cand):
        self.package = package
        self._cand = cand

    def _cmp(self, other):
        try:
            return apt_pkg.version_compare(self._cand.ver_str, other.version)
        except AttributeError:
            return apt_pkg.version_compare(self._cand.ver_str, other)

    def __eq__(self, other):
        try:
            return self._cmp(other) == 0
        except TypeError:
            return NotImplemented

    def __ge__(self, other):
        try:
            return self._cmp(other) >= 0
        except TypeError:
            return NotImplemented

    def __gt__(self, other):
        try:
            return self._cmp(other) > 0
        except TypeError:
            return NotImplemented

    def __le__(self, other):
        try:
            return self._cmp(other) <= 0
        except TypeError:
            return NotImplemented

    def __lt__(self, other):
        try:
            return self._cmp(other) < 0
        except TypeError:
            return NotImplemented

    def __ne__(self, other):
        try:
            return self._cmp(other) != 0
        except TypeError:
            return NotImplemented

    def __hash__(self):
        return self._cand.hash

    def __repr__(self):
        return '<Version: package:%r version:%r>' % (self.package.name,
                                                     self.version)

    @property
    def _records(self):
        """Internal helper that moves the Records to the right position."""
        if self.package._pcache._records.lookup(self._cand.file_list[0]):
            return self.package._pcache._records

    @property
    def _translated_records(self):
        """Internal helper to get the translated description."""
        desc_iter = self._cand.translated_description
        self.package._pcache._records.lookup(desc_iter.file_list.pop(0))
        return self.package._pcache._records

    @property
    def installed_size(self):
        """Return the size of the package when installed."""
        return self._cand.installed_size

    @property
    def homepage(self):
        """Return the homepage for the package."""
        return self._records.homepage

    @property
    def size(self):
        """Return the size of the package."""
        return self._cand.size

    @property
    def architecture(self):
        """Return the architecture of the package version."""
        return self._cand.arch

    @property
    def downloadable(self):
        """Return whether the version of the package is downloadable."""
        return bool(self._cand.downloadable)

    @property
    def version(self):
        """Return the version as a string."""
        return self._cand.ver_str

    @property
    def summary(self):
        """Return the short description (one line summary)."""
        return self._translated_records.short_desc

    @property
    def raw_description(self):
        """return the long description (raw)."""
        return self._records.long_desc

    @property
    def section(self):
        """Return the section of the package."""
        return self._cand.section

    @property
    def description(self):
        """Return the formatted long description.

        Return the formated long description according to the Debian policy
        (Chapter 5.6.13).
        See http://www.debian.org/doc/debian-policy/ch-controlfields.html
        for more information.
        """
        desc = ''
        dsc = self._translated_records.long_desc
        try:
            if not isinstance(dsc, unicode):
                # Only convert where needed (i.e. Python 2.X)
                dsc = unicode(dsc, "utf-8")
        except UnicodeDecodeError, err:
            return _("Invalid unicode in description for '%s' (%s). "
                  "Please report.") % (self.package.name, err)

        lines = iter(dsc.split("\n"))
        # Skip the first line, since its a duplication of the summary
        lines.next()
        for raw_line in lines:
            if raw_line.strip() == ".":
                # The line is just line break
                if not desc.endswith("\n"):
                    desc += "\n\n"
                continue
            if raw_line.startswith("  "):
                # The line should be displayed verbatim without word wrapping
                if not desc.endswith("\n"):
                    line = "\n%s\n" % raw_line[2:]
                else:
                    line = "%s\n" % raw_line[2:]
            elif raw_line.startswith(" "):
                # The line is part of a paragraph.
                if desc.endswith("\n") or desc == "":
                    # Skip the leading white space
                    line = raw_line[1:]
                else:
                    line = raw_line
            else:
                line = raw_line
            # Add current line to the description
            desc += line
        return desc

    @property
    def source_name(self):
        """Return the name of the source package."""
        try:
            return self._records.source_pkg or self.package.name
        except IndexError:
            return self.package.name

    @property
    def priority(self):
        """Return the priority of the package, as string."""
        return self._cand.priority_str

    @property
    def record(self):
        """Return a Record() object for this version."""
        return Record(self._records.record)

    def get_dependencies(self, *types):
        """Return a list of Dependency objects for the given types."""
        depends_list = []
        depends = self._cand.depends_list
        for type_ in ["PreDepends", "Depends"]:
            try:
                for dep_ver_list in depends[type_]:
                    base_deps = []
<<<<<<< HEAD
                    for dep_or in dep_ver_list:
                        base_deps.append(BaseDependency(dep_or.target_pkg.name,
                                        dep_or.comp_type, dep_or.target_ver,
                                        (type_ == "PreDepends")))
=======
                    for depOr in depVerList:
                        base_deps.append(BaseDependency(depOr.TargetPkg.Name,
                                        depOr.CompType, depOr.TargetVer,
                                        (t == "PreDepends"), rawtype=t))
>>>>>>> 63ea10b9
                    depends_list.append(Dependency(base_deps))
            except KeyError:
                pass
        return depends_list

    @property
    def dependencies(self):
        """Return the dependencies of the package version."""
        return self.get_dependencies("PreDepends", "Depends")

    @property
    def recommends(self):
        """Return the recommends of the package version."""
        return self.get_dependencies("Recommends")

    @property
    def origins(self):
        """Return a list of origins for the package version."""
        origins = []
        for (packagefile, _) in self._cand.file_list:
            origins.append(Origin(self.package, packagefile))
        return origins

    @property
    def filename(self):
        """Return the path to the file inside the archive.

        .. versionadded:: 0.7.10
        """
        return self._records.filename

    @property
    def md5(self):
        """Return the md5sum of the binary.

        .. versionadded:: 0.7.10
        """
        return self._records.md5_hash

    @property
    def sha1(self):
        """Return the sha1sum of the binary.

        .. versionadded:: 0.7.10
        """
        return self._records.sha1_hash

    @property
    def sha256(self):
        """Return the sha256sum of the binary.

        .. versionadded:: 0.7.10
        """
        return self._records.sha256_hash

    def _uris(self):
        """Return an iterator over all available urls.

        .. versionadded:: 0.7.10
        """
        for (packagefile, _) in self._cand.file_list:
            indexfile = self.package._pcache._list.find_index(packagefile)
            if indexfile:
                yield indexfile.archive_uri(self._records.filename)

    @property
    def uris(self):
        """Return a list of all available uris for the binary.

        .. versionadded:: 0.7.10
        """
        return list(self._uris())

    @property
    def uri(self):
        """Return a single URI for the binary.

        .. versionadded:: 0.7.10
        """
        return iter(self._uris()).next()

    def fetch_binary(self, destdir='', progress=None):
        """Fetch the binary version of the package.

        The parameter *destdir* specifies the directory where the package will
        be fetched to.

        The parameter *progress* may refer to an apt_pkg.AcquireProgress()
        object. If not specified or None, apt.progress.text.AcquireProgress()
        is used.

        .. versionadded:: 0.7.10
        """
        base = os.path.basename(self._records.filename)
        destfile = os.path.join(destdir, base)
        if _file_is_same(destfile, self.size, self._records.md5_hash):
            print 'Ignoring already existing file:', destfile
            return
        acq = apt_pkg.Acquire(progress or apt.progress.text.AcquireProgress())
        acqfile = apt_pkg.AcquireFile(acq, self.uri, self._records.md5_hash,
                                      self.size, base, destfile=destfile)
        acq.run()

        if acqfile.status != acqfile.stat_done:
            raise FetchError("The item %r could not be fetched: %s" %
                             (acqfile.destfile, acqfile.error_text))
        print self._records.filename
        return os.path.abspath(destfile)

    def fetch_source(self, destdir="", progress=None, unpack=True):
        """Get the source code of a package.

        The parameter *destdir* specifies the directory where the source will
        be fetched to.

        The parameter *progress* may refer to an apt_pkg.AcquireProgress()
        object. If not specified or None, apt.progress.text.AcquireProgress()
        is used.

        The parameter *unpack* describes whether the source should be unpacked
        (``True``) or not (``False``). By default, it is unpacked.

        If *unpack* is ``True``, the path to the extracted directory is
        returned. Otherwise, the path to the .dsc file is returned.
        """
        src = apt_pkg.SourceRecords()
        acq = apt_pkg.Acquire(progress or apt.progress.text.AcquireProgress())

        dsc = None
        src.lookup(self.package.name)
        try:
            while self.version != src.version:
                src.lookup(self.package.name)
        except AttributeError:
            raise ValueError("No source for %r" % self)
        files = list()
        for md5, size, path, type_ in src.files:
            base = os.path.basename(path)
            destfile = os.path.join(destdir, base)
            if type_ == 'dsc':
                dsc = destfile
            if _file_is_same(destfile, size, md5):
                print 'Ignoring already existing file:', destfile
                continue
            files.append(apt_pkg.AcquireFile(acq, src.index.archive_uri(path),
                         md5, size, base, destfile=destfile))
        acq.run()

        for item in acq.items:
            if item.status != item.stat_done:
                raise FetchError("The item %r could not be fetched: %s" %
                                    (item.destfile, item.error_text))

        if unpack:
            outdir = src.package + '-' + apt_pkg.upstream_version(src.version)
            outdir = os.path.join(destdir, outdir)
            subprocess.check_call(["dpkg-source", "-x", dsc, outdir])
            return os.path.abspath(outdir)
        else:
            return os.path.abspath(dsc)


class VersionList(Sequence):
    """Provide a mapping & sequence interface to all versions of a package.

    This class can be used like a dictionary, where version strings are the
    keys. It can also be used as a sequence, where integers are the keys.

    You can also convert this to a dictionary or a list, using the usual way
    of dict(version_list) or list(version_list). This is useful if you need
    to access the version objects multiple times, because they do not have to
    be recreated this way.

    Examples ('package.versions' being a version list):
        '0.7.92' in package.versions # Check whether 0.7.92 is a valid version.
        package.versions[0] # Return first version or raise IndexError
        package.versions[0:2] # Return a new VersionList for objects 0-2
        package.versions['0.7.92'] # Return version 0.7.92 or raise KeyError
        package.versions.keys() # All keys, as strings.
        max(package.versions)
    """

    def __init__(self, package, slice_=None):
        self._package = package # apt.package.Package()
        self._versions = package._pkg.version_list # [apt_pkg.Version(), ...]
        if slice_:
            self._versions = self._versions[slice_]

    def __getitem__(self, item):
        if isinstance(item, slice):
            return self.__class__(self._package, item)
        try:
            # Sequence interface, item is an integer
            return Version(self._package, self._versions[item])
        except TypeError:
            # Dictionary interface item is a string.
            for ver in self._versions:
                if ver.ver_str == item:
                    return Version(self._package, ver)
        raise KeyError("Version: %r not found." % (item))

    def __repr__(self):
        return '<VersionList: %r>' % self.keys()

    def __iter__(self):
        """Return an iterator over all value objects."""
        return (Version(self._package, ver) for ver in self._versions)

    def __contains__(self, item):
        if isinstance(item, Version): # Sequence interface
            item = item.version
        # Dictionary interface.
        for ver in self._versions:
            if ver.ver_str == item:
                return True
        return False

    def __eq__(self, other):
        return list(self) == list(other)

    def __len__(self):
        return len(self._versions)

    # Mapping interface

    def keys(self):
        """Return a list of all versions, as strings."""
        return [ver.ver_str for ver in self._versions]

    def get(self, key, default=None):
        """Return the key or the default."""
        try:
            return self[key]
        except LookupError:
            return default


class Package(object):
    """Representation of a package in a cache.

    This class provides methods and properties for working with a package. It
    lets you mark the package for installation, check if it is installed, and
    much more.
    """

    def __init__(self, pcache, pkgiter):
        """ Init the Package object """
        self._pkg = pkgiter
        self._pcache = pcache           # python cache in cache.py
        self._changelog = ""            # Cached changelog

    def __repr__(self):
        return '<Package: name:%r id:%r>' % (self._pkg.name, self._pkg.id)

    def candidate(self):
        """Return the candidate version of the package.

        This property is writeable to allow you to set the candidate version
        of the package. Just assign a Version() object, and it will be set as
        the candidate version.
        """
        cand = self._pcache._depcache.get_candidate_ver(self._pkg)
        if cand is not None:
            return Version(self, cand)

    def __set_candidate(self, version):
        """Set the candidate version of the package."""
        self._pcache.cache_pre_change()
        self._pcache._depcache.set_candidate_ver(self._pkg, version._cand)
        self._pcache.cache_post_change()

    candidate = property(candidate, __set_candidate)

    @property
    def installed(self):
        """Return the currently installed version of the package.

        .. versionadded:: 0.7.9
        """
        if self._pkg.current_ver is not None:
            return Version(self, self._pkg.current_ver)

    @property
    def name(self):
        """Return the name of the package."""
        return self._pkg.name

    @property
    def id(self):
        """Return a uniq ID for the package.

        This can be used eg. to store additional information about the pkg."""
        return self._pkg.id

    def __hash__(self):
        """Return the hash of the object.

        This returns the same value as ID, which is unique."""
        return self._pkg.id

    @DeprecatedProperty
    def installedVersion(self): #pylint: disable-msg=C0103
        """Return the installed version as string.

        .. deprecated:: 0.7.9"""
        return getattr(self.installed, 'version', None)

    @DeprecatedProperty
    def candidateVersion(self): #pylint: disable-msg=C0103
        """Return the candidate version as string.

        .. deprecated:: 0.7.9"""
        return getattr(self.candidate, "version", None)

    @DeprecatedProperty
    def candidateDependencies(self): #pylint: disable-msg=C0103
        """Return a list of candidate dependencies.

        .. deprecated:: 0.7.9
        """
        return getattr(self.candidate, "dependencies", None)

    @DeprecatedProperty
    def installedDependencies(self):  #pylint: disable-msg=C0103
        """Return a list of installed dependencies.

        .. deprecated:: 0.7.9
        """
        return getattr(self.installed, 'dependencies', [])

    @DeprecatedProperty
    def architecture(self):
        """Return the Architecture of the package.

        .. deprecated:: 0.7.9
        """
        return getattr(self.candidate, "architecture", None)

    @DeprecatedProperty
    def candidateDownloadable(self):  #pylint: disable-msg=C0103
        """Return ``True`` if the candidate is downloadable.

        .. deprecated:: 0.7.9
        """
        return getattr(self.candidate, "downloadable", None)

    @DeprecatedProperty
    def installedDownloadable(self):  #pylint: disable-msg=C0103
        """Return ``True`` if the installed version is downloadable.

        .. deprecated:: 0.7.9
        """
        return getattr(self.installed, 'downloadable', False)

    @DeprecatedProperty
    def sourcePackageName(self):  #pylint: disable-msg=C0103
        """Return the source package name as string.

        .. deprecated:: 0.7.9
        """
        try:
            return self.candidate._records.source_pkg or self._pkg.name
        except AttributeError:
            try:
                return self.installed._records.source_pkg or self._pkg.name
            except AttributeError:
                return self._pkg.name

    @DeprecatedProperty
    def homepage(self):
        """Return the homepage field as string.

        .. deprecated:: 0.7.9
        """
        return getattr(self.candidate, "homepage", None)

    @property
    def section(self):
        """Return the section of the package."""
        return self._pkg.section

    @DeprecatedProperty
    def priority(self):
        """Return the priority (of the candidate version).

        .. deprecated:: 0.7.9
        """
        return getattr(self.candidate, "priority", None)

    @DeprecatedProperty
    def installedPriority(self):  #pylint: disable-msg=C0103
        """Return the priority (of the installed version).

        .. deprecated:: 0.7.9
        """
        return getattr(self.installed, 'priority', None)

    @DeprecatedProperty
    def summary(self):
        """Return the short description (one line summary).

        .. deprecated:: 0.7.9
        """
        return getattr(self.candidate, "summary", None)

    @DeprecatedProperty
    def description(self):
        """Return the formatted long description.

        Return the formated long description according to the Debian policy
        (Chapter 5.6.13).
        See http://www.debian.org/doc/debian-policy/ch-controlfields.html
        for more information.

        .. deprecated:: 0.7.9
        """
        return getattr(self.candidate, "description", None)

    @DeprecatedProperty
    def rawDescription(self):  #pylint: disable-msg=C0103
        """return the long description (raw).

        .. deprecated:: 0.7.9"""
        return getattr(self.candidate, "raw_description", None)

    @DeprecatedProperty
    def candidateRecord(self):  #pylint: disable-msg=C0103
        """Return the Record of the candidate version of the package.

        .. deprecated:: 0.7.9"""
        return getattr(self.candidate, "record", None)

    @DeprecatedProperty
    def installedRecord(self):  #pylint: disable-msg=C0103
        """Return the Record of the candidate version of the package.

        .. deprecated:: 0.7.9"""
        return getattr(self.installed, 'record', '')

    # depcache states

    @property
    def marked_install(self):
        """Return ``True`` if the package is marked for install."""
        return self._pcache._depcache.marked_install(self._pkg)

    @property
    def marked_upgrade(self):
        """Return ``True`` if the package is marked for upgrade."""
        return self._pcache._depcache.marked_upgrade(self._pkg)

    @property
    def marked_delete(self):
        """Return ``True`` if the package is marked for delete."""
        return self._pcache._depcache.marked_delete(self._pkg)

    @property
    def marked_keep(self):
        """Return ``True`` if the package is marked for keep."""
        return self._pcache._depcache.marked_keep(self._pkg)

    @property
    def marked_downgrade(self):
        """ Package is marked for downgrade """
        return self._pcache._depcache.marked_downgrade(self._pkg)

    @property
    def marked_reinstall(self):
        """Return ``True`` if the package is marked for reinstall."""
        return self._pcache._depcache.marked_reinstall(self._pkg)

    @property
    def is_installed(self):
        """Return ``True`` if the package is installed."""
        return (self._pkg.current_ver is not None)

    @property
    def is_upgradable(self):
        """Return ``True`` if the package is upgradable."""
        return (self.is_installed and
                self._pcache._depcache.is_upgradable(self._pkg))

    @property
    def is_auto_removable(self):
        """Return ``True`` if the package is no longer required.

        If the package has been installed automatically as a dependency of
        another package, and if no packages depend on it anymore, the package
        is no longer required.
        """
        return self.is_installed and \
               self._pcache._depcache.is_garbage(self._pkg)

    @property
    def is_auto_installed(self):
        """Return whether the package is marked as automatically installed."""
        return self._pcache._depcache.is_auto_installed(self._pkg)
    # sizes

    @DeprecatedProperty
    def packageSize(self):  #pylint: disable-msg=C0103
        """Return the size of the candidate deb package.

        .. deprecated:: 0.7.9
        """
        return getattr(self.candidate, "size", None)

    @DeprecatedProperty
    def installedPackageSize(self):  #pylint: disable-msg=C0103
        """Return the size of the installed deb package.

        .. deprecated:: 0.7.9
        """
        return getattr(self.installed, 'size', 0)

    @DeprecatedProperty
    def candidateInstalledSize(self):  #pylint: disable-msg=C0103
        """Return the size of the candidate installed package.

        .. deprecated:: 0.7.9
        """
        return getattr(self.candidate, "installed_size", None)

    @DeprecatedProperty
    def installedSize(self):  #pylint: disable-msg=C0103
        """Return the size of the currently installed package.


        .. deprecated:: 0.7.9
        """
        return getattr(self.installed, 'installed_size', 0)

    @property
    def installed_files(self):
        """Return a list of files installed by the package.

        Return a list of unicode names of the files which have
        been installed by this package
        """
        path = "/var/lib/dpkg/info/%s.list" % self.name
        try:
            file_list = open(path)
            try:
                return file_list.read().decode().split("\n")
            finally:
                file_list.close()
        except EnvironmentError:
            return []

    def get_changelog(self, uri=None, cancel_lock=None):
        """
        Download the changelog of the package and return it as unicode
        string.

        The parameter *uri* refers to the uri of the changelog file. It may
        contain multiple named variables which will be substitued. These
        variables are (src_section, prefix, src_pkg, src_ver). An example is
        the Ubuntu changelog::

            "http://changelogs.ubuntu.com/changelogs/pool" \\
                "/%(src_section)s/%(prefix)s/%(src_pkg)s" \\
                "/%(src_pkg)s_%(src_ver)s/changelog"

        The parameter *cancel_lock* refers to an instance of threading.Lock,
        which if set, prevents the download.
        """
        # Return a cached changelog if available
        if self._changelog != "":
            return self._changelog

        if uri is None:
            if not self.candidate:
                pass
            if self.candidate.origins[0].origin == "Debian":
                uri = "http://packages.debian.org/changelogs/pool" \
                      "/%(src_section)s/%(prefix)s/%(src_pkg)s" \
                      "/%(src_pkg)s_%(src_ver)s/changelog"
            elif self.candidate.origins[0].origin == "Ubuntu":
                uri = "http://changelogs.ubuntu.com/changelogs/pool" \
                      "/%(src_section)s/%(prefix)s/%(src_pkg)s" \
                      "/%(src_pkg)s_%(src_ver)s/changelog"
            else:
                return _("The list of changes is not available")

        # get the src package name
        src_pkg = self.candidate.source_name

        # assume "main" section
        src_section = "main"
        # use the section of the candidate as a starting point
        section = self.candidate.section

        # get the source version, start with the binaries version
        bin_ver = self.candidate.version
        src_ver = self.candidate.version
        #print "bin: %s" % binver
        try:
            # FIXME: This try-statement is too long ...
            # try to get the source version of the pkg, this differs
            # for some (e.g. libnspr4 on ubuntu)
            # this feature only works if the correct deb-src are in the
            # sources.list
            # otherwise we fall back to the binary version number
            src_records = apt_pkg.SourceRecords()
            src_rec = src_records.lookup(src_pkg)
            if src_rec:
                src_ver = src_records.version
                #if apt_pkg.VersionCompare(binver, srcver) > 0:
                #    srcver = binver
                if not src_ver:
                    src_ver = bin_ver
                #print "srcver: %s" % src_ver
                section = src_records.section
                #print "srcsect: %s" % section
            else:
                # fail into the error handler
                raise SystemError
        except SystemError:
            src_ver = bin_ver

        section_split = section.split("/", 1)
        if len(section_split) > 1:
            src_section = section_split[0]
        del section_split

        # lib is handled special
        prefix = src_pkg[0]
        if src_pkg.startswith("lib"):
            prefix = "lib" + src_pkg[3]

        # stip epoch
        src_ver_split = src_ver.split(":", 1)
        if len(src_ver_split) > 1:
            src_ver = "".join(src_ver_split[1:])
        del src_ver_split

        uri = uri % {"src_section": src_section,
                     "prefix": prefix,
                     "src_pkg": src_pkg,
                     "src_ver": src_ver}

        timeout = socket.getdefaulttimeout()

        # FIXME: when python2.4 vanishes from the archive,
        #        merge this into a single try..finally block (pep 341)
        try:
            try:
                # Set a timeout for the changelog download
                socket.setdefaulttimeout(2)

                # Check if the download was canceled
                if cancel_lock and cancel_lock.isSet():
                    return ""
                changelog_file = urllib2.urlopen(uri)
                # do only get the lines that are new
                changelog = ""
                regexp = "^%s \((.*)\)(.*)$" % (re.escape(src_pkg))
                while True:
                    # Check if the download was canceled
                    if cancel_lock and cancel_lock.isSet():
                        return ""
                    # Read changelog line by line
                    line_raw = changelog_file.readline()
                    if line_raw == "":
                        break
                    # The changelog is encoded in utf-8, but since there isn't
                    # any http header, urllib2 seems to treat it as ascii
                    line = line_raw.decode("utf-8")

                    #print line.encode('utf-8')
                    match = re.match(regexp, line)
                    if match:
                        # strip epoch from installed version
                        # and from changelog too
                        installed = getattr(self.installed, 'version', None)
                        if installed and ":" in installed:
                            installed = installed.split(":", 1)[1]
                        changelog_ver = match.group(1)
                        if changelog_ver and ":" in changelog_ver:
                            changelog_ver = changelog_ver.split(":", 1)[1]
                        if (installed and apt_pkg.version_compare(
                                          changelog_ver, installed) <= 0):
                            break
                    # EOF (shouldn't really happen)
                    changelog += line

                # Print an error if we failed to extract a changelog
                if len(changelog) == 0:
                    changelog = _("The list of changes is not available")
                self._changelog = changelog

            except urllib2.HTTPError:
                return _("The list of changes is not available yet.\n\n"
                         "Please use http://launchpad.net/ubuntu/+source/%s/"
                         "%s/+changelog\n"
                         "until the changes become available or try again "
                         "later.") % (src_pkg, src_ver)
            except (IOError, httplib.BadStatusLine):
                return _("Failed to download the list of changes. \nPlease "
                         "check your Internet connection.")
        finally:
            socket.setdefaulttimeout(timeout)
        return self._changelog

    @DeprecatedProperty
    def candidateOrigin(self):  #pylint: disable-msg=C0103
        """Return a list of `Origin()` objects for the candidate version.

        .. deprecated:: 0.7.9
        """
        return getattr(self.candidate, "origins", None)

    @property
    def versions(self):
        """Return a VersionList() object for all available versions.

        .. versionadded:: 0.7.9
        """
        return VersionList(self)

    @property
    def is_inst_broken(self):
        """Return True if the to-be-installed package is broken."""
        return self._pcache._depcache.IsInstBroken(self._pkg)

    @property
    def is_now_broken(self):
        """Return True if the installed package is broken."""
        return self._pcache._depcache.IsNowBroken(self._pkg)

    # depcache actions

    def mark_keep(self):
        """Mark a package for keep."""
        self._pcache.cache_pre_change()
        self._pcache._depcache.mark_keep(self._pkg)
        self._pcache.cache_post_change()

    @deprecated_args
    def mark_delete(self, auto_fix=True, purge=False):
        """Mark a package for install.

        If *auto_fix* is ``True``, the resolver will be run, trying to fix
        broken packages.  This is the default.

        If *purge* is ``True``, remove the configuration files of the package
        as well.  The default is to keep the configuration.
        """
        self._pcache.cache_pre_change()
        self._pcache._depcache.mark_delete(self._pkg, purge)
        # try to fix broken stuffsta
        if auto_fix and self._pcache._depcache.broken_count > 0:
            fix = apt_pkg.ProblemResolver(self._pcache._depcache)
            fix.clear(self._pkg)
            fix.protect(self._pkg)
            fix.remove(self._pkg)
            fix.install_protect()
            fix.resolve()
        self._pcache.cache_post_change()

    @deprecated_args
    def mark_install(self, auto_fix=True, auto_inst=True, from_user=True):
        """Mark a package for install.

        If *autoFix* is ``True``, the resolver will be run, trying to fix
        broken packages.  This is the default.

        If *autoInst* is ``True``, the dependencies of the packages will be
        installed automatically.  This is the default.

        If *fromUser* is ``True``, this package will not be marked as
        automatically installed. This is the default. Set it to False if you
        want to be able to automatically remove the package at a later stage
        when no other package depends on it.
        """
        self._pcache.cache_pre_change()
        self._pcache._depcache.mark_install(self._pkg, auto_inst, from_user)
        # try to fix broken stuff
        if auto_fix and self._pcache._depcache.broken_count > 0:
            fixer = apt_pkg.ProblemResolver(self._pcache._depcache)
            fixer.clear(self._pkg)
            fixer.protect(self._pkg)
            fixer.resolve(True)
        self._pcache.cache_post_change()

    def mark_upgrade(self):
        """Mark a package for upgrade."""
<<<<<<< HEAD
        if self.is_upgradable:
            self.mark_install()
=======
        if self.isUpgradable:
            fromUser = not self._pcache._depcache.IsAutoInstalled(self._pkg)
            self.markInstall(fromUser=fromUser)
>>>>>>> 63ea10b9
        else:
            # FIXME: we may want to throw a exception here
            sys.stderr.write(("MarkUpgrade() called on a non-upgrable pkg: "
                              "'%s'\n") % self._pkg.name)

    def mark_auto(self, auto=True):
        """Mark a package as automatically installed.

        Call this function to mark a package as automatically installed. If the
        optional parameter *auto* is set to ``False``, the package will not be
        marked as automatically installed anymore. The default is ``True``.
        """
        self._pcache._depcache.mark_auto(self._pkg, auto)

    def commit(self, fprogress, iprogress):
        """Commit the changes.

        The parameter *fprogress* refers to a apt_pkg.AcquireProgress() object,
        like apt.progress.text.AcquireProgress().

        The parameter *iprogress* refers to an InstallProgress() object, as
        found in apt.progress.base.
        """
        self._pcache._depcache.commit(fprogress, iprogress)


    if not apt_pkg._COMPAT_0_7:
        del installedVersion
        del candidateVersion
        del candidateDependencies
        del installedDependencies
        del architecture
        del candidateDownloadable
        del installedDownloadable
        del sourcePackageName
        del homepage
        del priority
        del installedPriority
        del summary
        del description
        del rawDescription
        del candidateRecord
        del installedRecord
        del packageSize
        del installedPackageSize
        del candidateInstalledSize
        del installedSize
        del candidateOrigin
    else:
        markedInstalled = AttributeDeprecatedBy('marked_installed')
        markedInstall = AttributeDeprecatedBy('marked_install')
        markedUpgrade = AttributeDeprecatedBy('marked_upgrade')
        markedDelete = AttributeDeprecatedBy('marked_delete')
        markedKeep = AttributeDeprecatedBy('marked_keep')
        markedDowngrade = AttributeDeprecatedBy('marked_downgrade')
        markedReinstall = AttributeDeprecatedBy('marked_reinstall')
        isInstalled = AttributeDeprecatedBy('is_installed')
        isUpgradable = AttributeDeprecatedBy('is_upgradable')
        isAutoRemovable = AttributeDeprecatedBy('is_auto_removable')
        installedFiles = AttributeDeprecatedBy('installed_files')
        getChangelog = function_deprecated_by(get_changelog)
        markDelete = function_deprecated_by(mark_delete)
        markInstall = function_deprecated_by(mark_install)
        markKeep = function_deprecated_by(mark_keep)
        markUpgrade = function_deprecated_by(mark_upgrade)


def _test():
    """Self-test."""
    print "Self-test for the Package modul"
    import random
    apt_pkg.init()
    progress = apt.progress.text.OpProgress()
    cache = apt.Cache(progress)
    pkg = cache["apt-utils"]
    print "Name: %s " % pkg.name
    print "ID: %s " % pkg.id
    print "Priority (Candidate): %s " % pkg.candidate.priority
    print "Priority (Installed): %s " % pkg.installed.priority
    print "Installed: %s " % pkg.installed.version
    print "Candidate: %s " % pkg.candidate.version
    print "CandidateDownloadable: %s" % pkg.candidate.downloadable
    print "CandidateOrigins: %s" % pkg.candidate.origins
    print "SourcePkg: %s " % pkg.candidate.source_name
    print "Section: %s " % pkg.section
    print "Summary: %s" % pkg.candidate.summary
    print "Description (formated) :\n%s" % pkg.candidate.description
    print "Description (unformated):\n%s" % pkg.candidate.raw_description
    print "InstalledSize: %s " % pkg.candidate.installed_size
    print "PackageSize: %s " % pkg.candidate.size
    print "Dependencies: %s" % pkg.installed.dependencies
    print "Recommends: %s" % pkg.installed.recommends
    for dep in pkg.candidate.dependencies:
        print ",".join("%s (%s) (%s) (%s)" % (o.name, o.version, o.relation,
                        o.pre_depend) for o in dep.or_dependencies)
    print "arch: %s" % pkg.candidate.architecture
    print "homepage: %s" % pkg.candidate.homepage
    print "rec: ", pkg.candidate.record


    print cache["2vcard"].get_changelog()
    for i in True, False:
        print "Running install on random upgradable pkgs with AutoFix: %s " % i
        for pkg in cache:
            if pkg.is_upgradable:
                if random.randint(0, 1) == 1:
                    pkg.mark_install(i)
        print "Broken: %s " % cache._depcache.broken_count
        print "InstCount: %s " % cache._depcache.inst_count

    print
    # get a new cache
    for i in True, False:
        print "Randomly remove some packages with AutoFix: %s" % i
        cache = apt.Cache(progress)
        for name in cache.keys():
            if random.randint(0, 1) == 1:
                try:
                    cache[name].mark_delete(i)
                except SystemError:
                    print "Error trying to remove: %s " % name
        print "Broken: %s " % cache._depcache.broken_count
        print "DelCount: %s " % cache._depcache.del_count

# self-test
if __name__ == "__main__":
    _test()<|MERGE_RESOLUTION|>--- conflicted
+++ resolved
@@ -63,30 +63,19 @@
     """A single dependency.
 
     Attributes defined here:
-<<<<<<< HEAD
         name       - The name of the dependency
         relation   - The relation (>,>=,==,<,<=,)
         version    - The version depended on
+        rawtype   - The type of the dependendy (e.g. 'Recommends')
         pre_depend - Boolean value whether this is a pre-dependency.
-=======
-        name      - The name of the dependency
-        relation  - The relation (>>,>=,==,<<,<=,)
-        version   - The version depended on
-        rawtype   - The type of the dependendy (e.g. 'Recommends')
-        preDepend - Boolean value whether this is a pre-dependency.
->>>>>>> 63ea10b9
     """
 
     def __init__(self, name, rel, ver, pre, rawtype=None):
         self.name = name
         self.relation = rel
         self.version = ver
-<<<<<<< HEAD
         self.pre_depend = pre
-=======
-        self.preDepend = pre
         self.rawtype = rawtype
->>>>>>> 63ea10b9
 
     def __repr__(self):
         return ('<BaseDependency: name:%r relation:%r version:%r preDepend:%r>'
@@ -398,17 +387,11 @@
             try:
                 for dep_ver_list in depends[type_]:
                     base_deps = []
-<<<<<<< HEAD
                     for dep_or in dep_ver_list:
                         base_deps.append(BaseDependency(dep_or.target_pkg.name,
                                         dep_or.comp_type, dep_or.target_ver,
-                                        (type_ == "PreDepends")))
-=======
-                    for depOr in depVerList:
-                        base_deps.append(BaseDependency(depOr.TargetPkg.Name,
-                                        depOr.CompType, depOr.TargetVer,
-                                        (t == "PreDepends"), rawtype=t))
->>>>>>> 63ea10b9
+                                        (type_ == "PreDepends"),
+                                         rawtype=type_))
                     depends_list.append(Dependency(base_deps))
             except KeyError:
                 pass
@@ -1196,14 +1179,9 @@
 
     def mark_upgrade(self):
         """Mark a package for upgrade."""
-<<<<<<< HEAD
         if self.is_upgradable:
-            self.mark_install()
-=======
-        if self.isUpgradable:
-            fromUser = not self._pcache._depcache.IsAutoInstalled(self._pkg)
-            self.markInstall(fromUser=fromUser)
->>>>>>> 63ea10b9
+            from_user = not self._pcache._depcache.is_auto_installed(self._pkg)
+            self.mark_install(from_user=from_user)
         else:
             # FIXME: we may want to throw a exception here
             sys.stderr.write(("MarkUpgrade() called on a non-upgrable pkg: "
