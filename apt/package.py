# package.py - apt package abstraction
#
#  Copyright (c) 2005 Canonical
#
#  Author: Michael Vogt <michael.vogt@ubuntu.com>
#
#  This program is free software; you can redistribute it and/or
#  modify it under the terms of the GNU General Public License as
#  published by the Free Software Foundation; either version 2 of the
#  License, or (at your option) any later version.
#
#  This program is distributed in the hope that it will be useful,
#  but WITHOUT ANY WARRANTY; without even the implied warranty of
#  MERCHANTABILITY or FITNESS FOR A PARTICULAR PURPOSE.  See the
#  GNU General Public License for more details.
#
#  You should have received a copy of the GNU General Public License
#  along with this program; if not, write to the Free Software
#  Foundation, Inc., 59 Temple Place, Suite 330, Boston, MA 02111-1307
#  USA
"""Functionality related to packages."""
import gettext
import httplib
import os
import sys
import re
import socket
import subprocess
import urllib2
import warnings

import apt_pkg
import apt.progress

__all__ = ('BaseDependency', 'Dependency', 'Origin', 'Package', 'Record',
           'Version')


def _(string):
    """Return the translation of the string."""
    return gettext.dgettext("python-apt", string)


class BaseDependency(object):
    """A single dependency.

    Attributes defined here:
        name      - The name of the dependency
        relation  - The relation (>>,>=,==,<<,<=,)
        version   - The version depended on
        preDepend - Boolean value whether this is a pre-dependency.
    """

    def __init__(self, name, rel, ver, pre):
        self.name = name
        self.relation = rel
        self.version = ver
        self.preDepend = pre

    def __repr__(self):
        return ('<BaseDependency: name:%r relation:%r version:%r preDepend:%r>'
                % (self.name, self.relation, self.version, self.preDepend))


class Dependency(object):
    """Represent an Or-group of dependencies.

    Attributes defined here:
        or_dependencies - The possible choices
    """

    def __init__(self, alternatives):
        self.or_dependencies = alternatives

    def __repr__(self):
        return repr(self.or_dependencies)


class DeprecatedProperty(property):
    """A property which gives DeprecationWarning on access.

    This is only used for providing the properties in Package, which have been
    replaced by the ones in Version.
    """

    def __init__(self, fget=None, fset=None, fdel=None, doc=None):
        property.__init__(self, fget, fset, fdel, doc)
        self.__doc__ = ':Deprecated: ' + (doc or fget.__doc__ or '')

    def __get__(self, obj, type=None):
        warnings.warn("Accessed deprecated property %s.%s, please see the "
                      "Version class for alternatives." %
                       ((obj.__class__.__name__ or type.__name__),
                       self.fget.func_name), DeprecationWarning, 2)
        return property.__get__(self, obj, type)


class Origin(object):
    """The origin of a version.

    Attributes defined here:
        archive   - The archive (eg. unstable)
        component - The component (eg. main)
        label     - The Label, as set in the Release file
        origin    - The Origin, as set in the Release file
        site      - The hostname of the site.
        trusted   - Boolean value whether this is trustworthy.
    """

    def __init__(self, pkg, VerFileIter):
        self.archive = VerFileIter.Archive
        self.component = VerFileIter.Component
        self.label = VerFileIter.Label
        self.origin = VerFileIter.Origin
        self.site = VerFileIter.Site
        self.not_automatic = VerFileIter.NotAutomatic
        # check the trust
        indexfile = pkg._pcache._list.FindIndex(VerFileIter)
        if indexfile and indexfile.IsTrusted:
            self.trusted = True
        else:
            self.trusted = False

    def __repr__(self):
        return ("<Origin component:%r archive:%r origin:%r label:%r "
                "site:%r isTrusted:%r>") % (self.component, self.archive,
                                            self.origin, self.label,
                                            self.site, self.trusted)


class Record(object):
    """Represent a pkgRecord.

    It can be accessed like a dictionary and can also give the original package
    record if accessed as a string.
    """

    def __init__(self, record_str):
        self._rec = apt_pkg.ParseSection(record_str)

    def __str__(self):
        return str(self._rec)

    def __getitem__(self, key):
        return self._rec[key]

    def __contains__(self, key):
        return self._rec.has_key(key)

    def __iter__(self):
        return iter(self._rec.keys())

    def iteritems(self):
        """An iterator over the (key, value) items of the record."""
        for key in self._rec.keys():
            yield key, self._rec[key]

    def get(self, key, default=None):
        """Return record[key] if key in record, else `default`.

        The parameter `default` must be either a string or None.
        """
        return self._rec.get(key, default)

    def has_key(self, key):
        """deprecated form of 'key in x'."""
        return self._rec.has_key(key)


class Version(object):
    """Representation of a package version.

    :since: 0.7.9
    """

    def __init__(self, package, cand):
        self.package = package
        self._cand = cand

    def __eq__(self, other):
        return self._cand.ID == other._cand.ID

    def __gt__(self, other):
        return apt_pkg.VersionCompare(self.version, other.version) > 0

    def __lt__(self, other):
        return apt_pkg.VersionCompare(self.version, other.version) < 0

    def __ne__(self, other):
        return not self.__eq__(other)

    def __hash__(self):
        return self._cand.Hash

    def __repr__(self):
        return '<Version: package:%r version:%r>' % (self.package.name,
                                                     self.version)

    @property
    def _records(self):
        """Internal helper that moves the Records to the right position."""
        if self.package._records.Lookup(self._cand.FileList[0]):
            return self.package._records

    @property
    def installed_size(self):
        """Return the size of the package when installed."""
        return self._cand.InstalledSize

    @property
    def homepage(self):
        """Return the homepage for the package."""
        return self._records.Homepage

    @property
    def size(self):
        """Return the size of the package."""
        return self._cand.Size

    @property
    def architecture(self):
        """Return the architecture of the package version."""
        return self._cand.Arch

    @property
    def downloadable(self):
        """Return whether the version of the package is downloadable."""
        return bool(self._cand.Downloadable)

    @property
    def version(self):
        """Return the version as a string."""
        return self._cand.VerStr

    @property
    def summary(self):
        """Return the short description (one line summary)."""
        desc_iter = self._cand.TranslatedDescription
        self.package._records.Lookup(desc_iter.FileList.pop(0))
        return self.package._records.ShortDesc

    @property
    def raw_description(self):
        """return the long description (raw)."""
        return self._records.LongDesc

    @property
    def section(self):
        """Return the section of the package."""
        return self._cand.Section

    @property
    def description(self, format=True, useDots=False):
        """Return the formatted long description.

        Return the formated long description according to the Debian policy
        (Chapter 5.6.13).
        See http://www.debian.org/doc/debian-policy/ch-controlfields.html
        for more information.
        """
        self.summary # This does the lookup for us.
        desc = ''
        try:
            dsc = unicode(self.package._records.LongDesc, "utf-8")
        except UnicodeDecodeError, err:
            return _("Invalid unicode in description for '%s' (%s). "
                  "Please report.") % (self.package.name, err)

        lines = iter(dsc.split("\n"))
        # Skip the first line, since its a duplication of the summary
        lines.next()
        for raw_line in lines:
            if raw_line.strip() == ".":
                # The line is just line break
                if not desc.endswith("\n"):
                    desc += "\n\n"
                continue
            if raw_line.startswith("  "):
                # The line should be displayed verbatim without word wrapping
                if not desc.endswith("\n"):
                    line = "\n%s\n" % raw_line[2:]
                else:
                    line = "%s\n" % raw_line[2:]
            elif raw_line.startswith(" "):
                # The line is part of a paragraph.
                if desc.endswith("\n") or desc == "":
                    # Skip the leading white space
                    line = raw_line[1:]
                else:
                    line = raw_line
            else:
                line = raw_line
            # Add current line to the description
            desc += line
        return desc

    @property
    def source_name(self):
        """Return the name of the source package."""
        try:
            return self._records.SourcePkg or self.package.name
        except IndexError:
            return self.package.name

    @property
    def priority(self):
        """Return the priority of the package, as string."""
        return self._cand.PriorityStr

    @property
    def record(self):
        """Return a Record() object for this version."""
        return Record(self._records.Record)

    @property
    def dependencies(self):
        """Return the dependencies of the package version."""
        depends_list = []
        depends = self._cand.DependsList
        for t in ["PreDepends", "Depends"]:
            try:
                for depVerList in depends[t]:
                    base_deps = []
                    for depOr in depVerList:
                        base_deps.append(BaseDependency(depOr.TargetPkg.Name,
                                        depOr.CompType, depOr.TargetVer,
                                        (t == "PreDepends")))
                    depends_list.append(Dependency(base_deps))
            except KeyError:
                pass
        return depends_list

    @property
    def origins(self):
        """Return a list of origins for the package version."""
        origins = []
        for (verFileIter, index) in self._cand.FileList:
            origins.append(Origin(self.package, verFileIter))
        return origins

    def fetch_source(self):
        """Get the source code of a package"""
        src = apt_pkg.GetPkgSrcRecords()
        acq = apt_pkg.GetAcquire(apt.progress.TextFetchProgress())
        dsc = None
        src.Lookup(self.package.name)
        try:
            while self.version != src.Version:
                src.Lookup(self.package.name)
        except AttributeError:
            raise ValueError("No source for %r" % self)
        for md5, size, path, type in src.Files:
            base = os.path.basename(path)
            if type == 'dsc':
                dsc = base
            if os.path.exists(base) and os.path.getsize(base) == size:
                fobj = open(base)
                try:
                    if apt_pkg.md5sum(fobj) == md5:
                        print 'Ignoring already existing file', base
                        continue
                finally:
                    fobj.close()
            apt_pkg.GetPkgAcqFile(acq, src.Index.ArchiveURI(path), md5, size,
                                  base)
        acq.Run()

        outdir = src.Package + '-' + apt_pkg.UpstreamVersion(src.Version)
        subprocess.check_call(["dpkg-source", "-x", dsc, outdir])
        return os.path.abspath(outdir)


class Package(object):
    """Representation of a package in a cache.

    This class provides methods and properties for working with a package. It
    lets you mark the package for installation, check if it is installed, and
    much more.
    """

    def __init__(self, pcache, pkgiter):
        """ Init the Package object """
        self._pkg = pkgiter
        self._pcache = pcache           # python cache in cache.py
        self._changelog = ""            # Cached changelog

    def __repr__(self):
        return '<Package: name:%r id:%r>' % (self._pkg.Name, self._pkg.ID)

<<<<<<< HEAD
    @property
    def candidate(self):
        """Return the candidate version of the package.
=======
        Must be called before _records is accessed.
        """
        if UseCandidate:
            ver = self._pcache._depcache.GetCandidateVer(self._pkg)
        else:
            ver = self._pkg.CurrentVer
>>>>>>> 2342bc7c

        :since: 0.7.9"""
        return Version(self, self._depcache.GetCandidateVer(self._pkg))

<<<<<<< HEAD
    @property
    def installed(self):
        """Return the currently installed version of the package.

        :since: 0.7.9"""
        if self._pkg.CurrentVer is not None:
            return Version(self, self._pkg.CurrentVer)
=======
        if ver.FileList is None:
            print "No FileList for: %s " % self._pkg.Name()
            return False
        f, index = ver.FileList.pop(0)
        self._pcache._records.Lookup((f, index))
        return True
>>>>>>> 2342bc7c

    @property
    def name(self):
        """Return the name of the package."""
        return self._pkg.Name

    @property
    def id(self):
        """Return a uniq ID for the package.

        This can be used eg. to store additional information about the pkg."""
        return self._pkg.ID

    def __hash__(self):
        """Return the hash of the object.

        This returns the same value as ID, which is unique."""
        return self._pkg.ID

    @DeprecatedProperty
    def installedVersion(self):
        """Return the installed version as string.

        Deprecated, please use installed.version instead."""
        return getattr(self.installed, 'version', None)

    @DeprecatedProperty
    def candidateVersion(self):
        """Return the candidate version as string."""
<<<<<<< HEAD
        return self.candidate.version
=======
        ver = self._pcache._depcache.GetCandidateVer(self._pkg)
        if ver is not None:
            return ver.VerStr
        else:
            return None
>>>>>>> 2342bc7c

    @DeprecatedProperty
    def candidateDependencies(self):
        """Return a list of candidate dependencies."""
<<<<<<< HEAD
        return self.candidate.dependencies
=======
        candver = self._pcache._depcache.GetCandidateVer(self._pkg)
        if candver is None:
            return []
        return self._getDependencies(candver)
>>>>>>> 2342bc7c

    @DeprecatedProperty
    def installedDependencies(self):
        """Return a list of installed dependencies."""
        return getattr(self.installed, 'dependencies', [])

    @DeprecatedProperty
    def architecture(self):
        """Return the Architecture of the package"""
<<<<<<< HEAD
        return self.candidate.architecture
=======
        if not self._lookupRecord():
            return None
        sec = apt_pkg.ParseSection(self._pcache._records.Record)
        try:
            return sec["Architecture"]
        except KeyError:
            return None

    def _downloadable(self, useCandidate=True):
        """Return True if the package is downloadable."""
        if useCandidate:
            ver = self._pcache._depcache.GetCandidateVer(self._pkg)
        else:
            ver = self._pkg.CurrentVer
        if ver is None:
            return False
        return ver.Downloadable
>>>>>>> 2342bc7c

    @DeprecatedProperty
    def candidateDownloadable(self):
        """Return True if the candidate is downloadable."""
        return self.candidate.downloadable

    @DeprecatedProperty
    def installedDownloadable(self):
        """Return True if the installed version is downloadable."""
        return getattr(self.installed, 'downloadable', False)

    @DeprecatedProperty
    def sourcePackageName(self):
        """Return the source package name as string."""
        try:
            return self.candidate._records.SourcePkg or self._pkg.Name
        except AttributeError:
            try:
                return self.installed._records.SourcePkg or self._pkg.Name
            except AttributeError:
                return self._pkg.Name
<<<<<<< HEAD
=======
        src = self._pcache._records.SourcePkg
        if src != "":
            return src
        else:
            return self._pkg.Name
>>>>>>> 2342bc7c

    @DeprecatedProperty
    def homepage(self):
        """Return the homepage field as string."""
<<<<<<< HEAD
        return self.candidate.homepage
=======
        if not self._lookupRecord():
            return None
        return self._pcache._records.Homepage
>>>>>>> 2342bc7c

    @property
    def section(self):
        """Return the section of the package."""
        return self._pkg.Section

    @DeprecatedProperty
    def priority(self):
        """Return the priority (of the candidate version)."""
<<<<<<< HEAD
        return self.candidate.priority
=======
        ver = self._pcache._depcache.GetCandidateVer(self._pkg)
        if ver:
            return ver.PriorityStr
        else:
            return None
>>>>>>> 2342bc7c

    @DeprecatedProperty
    def installedPriority(self):
        """Return the priority (of the installed version)."""
<<<<<<< HEAD
        return getattr(self.installed, 'priority', None)
=======
        ver = self._pcache._depcache.GetCandidateVer(self._pkg)
        if ver:
            return ver.PriorityStr
        else:
            return None
>>>>>>> 2342bc7c

    @DeprecatedProperty
    def summary(self):
        """Return the short description (one line summary)."""
<<<<<<< HEAD
        return self.candidate.summary
=======
        if not self._lookupRecord():
            return ""
        ver = self._pcache._depcache.GetCandidateVer(self._pkg)
        desc_iter = ver.TranslatedDescription
        self._pcache._records.Lookup(desc_iter.FileList.pop(0))
        return self._pcache._records.ShortDesc
>>>>>>> 2342bc7c

    @DeprecatedProperty
    def description(self):
        """Return the formatted long description.

        Return the formated long description according to the Debian policy
        (Chapter 5.6.13).
        See http://www.debian.org/doc/debian-policy/ch-controlfields.html
        for more information.
        """
<<<<<<< HEAD
        return self.candidate.description
=======
        if not format:
            return self.rawDescription
        if not self._lookupRecord():
            return ""
        # get the translated description
        ver = self._pcache._depcache.GetCandidateVer(self._pkg)
        desc_iter = ver.TranslatedDescription
        self._pcache._records.Lookup(desc_iter.FileList.pop(0))
        desc = ""
        try:
            dsc = unicode(self._pcache._records.LongDesc, "utf-8")
        except UnicodeDecodeError, err:
            dsc = _("Invalid unicode in description for '%s' (%s). "
                  "Please report.") % (self.name, err)
        lines = dsc.split("\n")
        for i in range(len(lines)):
            # Skip the first line, since its a duplication of the summary
            if i == 0:
                continue
            raw_line = lines[i]
            if raw_line.strip() == ".":
                # The line is just line break
                if not desc.endswith("\n"):
                    desc += "\n"
                continue
            elif raw_line.startswith("  "):
                # The line should be displayed verbatim without word wrapping
                if not desc.endswith("\n"):
                    line = "\n%s\n" % raw_line[2:]
                else:
                    line = "%s\n" % raw_line[2:]
            elif raw_line.startswith(" "):
                # The line is part of a paragraph.
                if desc.endswith("\n") or desc == "":
                    # Skip the leading white space
                    line = raw_line[1:]
                else:
                    line = raw_line
            else:
                line = raw_line
            # Use dots for lists
            if useDots:
                line = re.sub(r"^(\s*)(\*|0|o|-) ", ur"\1\u2022 ", line, 1)
            # Add current line to the description
            desc += line
        return desc
>>>>>>> 2342bc7c

    @DeprecatedProperty
    def rawDescription(self):
        """return the long description (raw)."""
<<<<<<< HEAD
        return self.candidate.raw_description
=======
        if not self._lookupRecord():
            return ""
        return self._pcache._records.LongDesc
>>>>>>> 2342bc7c

    @DeprecatedProperty
    def candidateRecord(self):
        """Return the Record of the candidate version of the package."""
<<<<<<< HEAD
        return self.candidate.record
=======
        if not self._lookupRecord(True):
            return None
        return Record(self._pcache._records.Record)
>>>>>>> 2342bc7c

    @DeprecatedProperty
    def installedRecord(self):
        """Return the Record of the candidate version of the package."""
<<<<<<< HEAD
        return getattr(self.installed, 'record', '')
=======
        if not self._lookupRecord(False):
            return None
        return Record(self._pcache._records.Record)
>>>>>>> 2342bc7c

    # depcache states

    @property
    def markedInstall(self):
        """Return True if the package is marked for install."""
        return self._pcache._depcache.MarkedInstall(self._pkg)

    @property
    def markedUpgrade(self):
        """Return True if the package is marked for upgrade."""
        return self._pcache._depcache.MarkedUpgrade(self._pkg)

    @property
    def markedDelete(self):
        """Return True if the package is marked for delete."""
        return self._pcache._depcache.MarkedDelete(self._pkg)

    @property
    def markedKeep(self):
        """Return True if the package is marked for keep."""
        return self._pcache._depcache.MarkedKeep(self._pkg)

    @property
    def markedDowngrade(self):
        """ Package is marked for downgrade """
        return self._pcache._depcache.MarkedDowngrade(self._pkg)

    @property
    def markedReinstall(self):
        """Return True if the package is marked for reinstall."""
        return self._pcache._depcache.MarkedReinstall(self._pkg)

    @property
    def isInstalled(self):
        """Return True if the package is installed."""
        return (self._pkg.CurrentVer is not None)

    @property
    def isUpgradable(self):
        """Return True if the package is upgradable."""
        return self.isInstalled and self._pcache._depcache.IsUpgradable(self._pkg)

    @property
    def isAutoRemovable(self):
        """Return True if the package is no longer required.

        If the package has been installed automatically as a dependency of
        another package, and if no packages depend on it anymore, the package
        is no longer required.
        """
        return self.isInstalled and self._pcache._depcache.IsGarbage(self._pkg)

    # sizes

    @DeprecatedProperty
    def packageSize(self):
        """Return the size of the candidate deb package."""
<<<<<<< HEAD
        return self.candidate.size
=======
        ver = self._pcache._depcache.GetCandidateVer(self._pkg)
        return ver.Size
>>>>>>> 2342bc7c

    @DeprecatedProperty
    def installedPackageSize(self):
        """Return the size of the installed deb package."""
        return getattr(self.installed, 'size', 0)

    @DeprecatedProperty
    def candidateInstalledSize(self):
        """Return the size of the candidate installed package."""
<<<<<<< HEAD
        return self.candidate.installed_size
=======
        ver = self._pcache._depcache.GetCandidateVer(self._pkg)
        if ver:
            return ver.Size
        else:
            return None
>>>>>>> 2342bc7c

    @DeprecatedProperty
    def installedSize(self):
        """Return the size of the currently installed package."""
        return getattr(self.installed, 'installed_size', 0)

    @property
    def installedFiles(self):
        """Return a list of files installed by the package.

        Return a list of unicode names of the files which have
        been installed by this package
        """
        path = "/var/lib/dpkg/info/%s.list" % self.name
        try:
            file_list = open(path)
            try:
                return file_list.read().decode().split("\n")
            finally:
                file_list.close()
        except EnvironmentError:
            return []

    def getChangelog(self, uri=None, cancel_lock=None):
        """
        Download the changelog of the package and return it as unicode
        string.

        The parameter `uri` refers to the uri of the changelog file. It may
        contain multiple named variables which will be substitued. These
        variables are (src_section, prefix, src_pkg, src_ver). An example is
        the Ubuntu changelog:
            "http://changelogs.ubuntu.com/changelogs/pool" \\
                "/%(src_section)s/%(prefix)s/%(src_pkg)s" \\
                "/%(src_pkg)s_%(src_ver)s/changelog"

        The parameter `cancel_lock` refers to an instance of threading.Lock,
        which if set, prevents the download.
        """
        # Return a cached changelog if available
        if self._changelog != "":
            return self._changelog

        if uri is None:
            if self.candidate.origins[0].origin == "Debian":
                uri = "http://packages.debian.org/changelogs/pool" \
                      "/%(src_section)s/%(prefix)s/%(src_pkg)s" \
                      "/%(src_pkg)s_%(src_ver)s/changelog"
            elif self.candidate.origins[0].origin == "Ubuntu":
                uri = "http://changelogs.ubuntu.com/changelogs/pool" \
                      "/%(src_section)s/%(prefix)s/%(src_pkg)s" \
                      "/%(src_pkg)s_%(src_ver)s/changelog"
            else:
                return _("The list of changes is not available")

        # get the src package name
        src_pkg = self.candidate.source_name

        # assume "main" section
        src_section = "main"
        # use the section of the candidate as a starting point
        section = self._pcache._depcache.GetCandidateVer(self._pkg).Section

        # get the source version, start with the binaries version
        bin_ver = self.candidate.version
        src_ver = self.candidate.version
        #print "bin: %s" % binver
        try:
            # FIXME: This try-statement is too long ...
            # try to get the source version of the pkg, this differs
            # for some (e.g. libnspr4 on ubuntu)
            # this feature only works if the correct deb-src are in the
            # sources.list
            # otherwise we fall back to the binary version number
            src_records = apt_pkg.GetPkgSrcRecords()
            src_rec = src_records.Lookup(src_pkg)
            if src_rec:
                src_ver = src_records.Version
                #if apt_pkg.VersionCompare(binver, srcver) > 0:
                #    srcver = binver
                if not src_ver:
                    src_ver = bin_ver
                #print "srcver: %s" % src_ver
                section = src_records.Section
                #print "srcsect: %s" % section
            else:
                # fail into the error handler
                raise SystemError
        except SystemError:
            src_ver = bin_ver

        l = section.split("/")
        if len(l) > 1:
            src_section = l[0]

        # lib is handled special
        prefix = src_pkg[0]
        if src_pkg.startswith("lib"):
            prefix = "lib" + src_pkg[3]

        # stip epoch
        l = src_ver.split(":")
        if len(l) > 1:
            src_ver = "".join(l[1:])

        uri = uri % {"src_section": src_section,
                     "prefix": prefix,
                     "src_pkg": src_pkg,
                     "src_ver": src_ver}

        timeout = socket.getdefaulttimeout()
        
        # FIXME: when python2.4 vanishes from the archive,
        #        merge this into a single try..finally block (pep 341)
        try:
            try:
                # Set a timeout for the changelog download
                socket.setdefaulttimeout(2)

                # Check if the download was canceled
                if cancel_lock and cancel_lock.isSet():
                    return ""
<<<<<<< HEAD
                # Read changelog line by line
                line_raw = changelog_file.readline()
                if line_raw == "":
                    break
                # The changelog is encoded in utf-8, but since there isn't any
                # http header, urllib2 seems to treat it as ascii
                line = line_raw.decode("utf-8")

                #print line.encode('utf-8')
                match = re.match(regexp, line)
                if match:
                    # strip epoch from installed version
                    # and from changelog too
                    installed = getattr(self.installed, 'version', None)
                    if installed and ":" in installed:
                        installed = installed.split(":", 1)[1]
                    changelog_ver = match.group(1)
                    if changelog_ver and ":" in changelog_ver:
                        changelog_ver = changelog_ver.split(":", 1)[1]
                    if installed and \
                        apt_pkg.VersionCompare(changelog_ver, installed) <= 0:
=======
                changelog_file = urllib2.urlopen(uri)
                # do only get the lines that are new
                changelog = ""
                regexp = "^%s \((.*)\)(.*)$" % (re.escape(src_pkg))

                while True:
                    # Check if the download was canceled
                    if cancel_lock and cancel_lock.isSet():
                        return ""
                    # Read changelog line by line
                    line_raw = changelog_file.readline()
                    if line_raw == "":
>>>>>>> 2342bc7c
                        break
                    # The changelog is encoded in utf-8, but since there isn't any
                    # http header, urllib2 seems to treat it as ascii
                    line = line_raw.decode("utf-8")

                    #print line.encode('utf-8')
                    match = re.match(regexp, line)
                    if match:
                        # strip epoch from installed version
                        # and from changelog too
                        installed = self.installedVersion
                        if installed and ":" in installed:
                            installed = installed.split(":", 1)[1]
                        changelog_ver = match.group(1)
                        if changelog_ver and ":" in changelog_ver:
                            changelog_ver = changelog_ver.split(":", 1)[1]
                        if (installed and 
                                apt_pkg.VersionCompare(changelog_ver, installed) <= 0):
                            break
                    # EOF (shouldn't really happen)
                    changelog += line

                # Print an error if we failed to extract a changelog
                if len(changelog) == 0:
                    changelog = _("The list of changes is not available")
                self._changelog = changelog

            except urllib2.HTTPError:
                return _("The list of changes is not available yet.\n\n"
                         "Please use http://launchpad.net/ubuntu/+source/%s/%s/"
                         "+changelog\n"
                         "until the changes become available or try again "
                         "later.") % (src_pkg, src_ver)
            except (IOError, httplib.BadStatusLine):
                return _("Failed to download the list of changes. \nPlease "
                         "check your Internet connection.")
        finally:
            socket.setdefaulttimeout(timeout)
        return self._changelog

    @DeprecatedProperty
    def candidateOrigin(self):
<<<<<<< HEAD
        """Return a list of Origin() objects for the candidate version."""
        return self.candidate.origins

    @property
    def versions(self):
        """Return a list of versions.

        :since: 0.7.9
        """
        return [Version(self, ver) for ver in self._pkg.VersionList]
=======
        """Return the Origin() of the candidate version."""
        ver = self._pcache._depcache.GetCandidateVer(self._pkg)
        if not ver:
            return None
        origins = []
        for (verFileIter, index) in ver.FileList:
            origins.append(Origin(self, verFileIter))
        return origins
>>>>>>> 2342bc7c

    # depcache actions

    def markKeep(self):
        """Mark a package for keep."""
        self._pcache.cachePreChange()
        self._pcache._depcache.MarkKeep(self._pkg)
        self._pcache.cachePostChange()

    def markDelete(self, autoFix=True, purge=False):
        """Mark a package for install.

        If autoFix is True, the resolver will be run, trying to fix broken
        packages. This is the default.

        If purge is True, remove the configuration files of the package as
        well. The default is to keep the configuration.
        """
        self._pcache.cachePreChange()
        self._pcache._depcache.MarkDelete(self._pkg, purge)
        # try to fix broken stuffsta
        if autoFix and self._pcache._depcache.BrokenCount > 0:
            Fix = apt_pkg.GetPkgProblemResolver(self._pcache._depcache)
            Fix.Clear(self._pkg)
            Fix.Protect(self._pkg)
            Fix.Remove(self._pkg)
            Fix.InstallProtect()
            Fix.Resolve()
        self._pcache.cachePostChange()

    def markInstall(self, autoFix=True, autoInst=True, fromUser=True):
        """Mark a package for install.

        If autoFix is True, the resolver will be run, trying to fix broken
        packages. This is the default.

        If autoInst is True, the dependencies of the packages will be installed
        automatically. This is the default.

        If fromUser is True, this package will not be marked as automatically
        installed. This is the default. Set it to False if you want to be able
        to remove the package at a later stage if no other package depends on
        it.
        """
        self._pcache.cachePreChange()
        self._pcache._depcache.MarkInstall(self._pkg, autoInst, fromUser)
        # try to fix broken stuff
        if autoFix and self._pcache._depcache.BrokenCount > 0:
            fixer = apt_pkg.GetPkgProblemResolver(self._pcache._depcache)
            fixer.Clear(self._pkg)
            fixer.Protect(self._pkg)
            fixer.Resolve(True)
        self._pcache.cachePostChange()

    def markUpgrade(self):
        """Mark a package for upgrade."""
        if self.isUpgradable:
            self.markInstall()
        else:
            # FIXME: we may want to throw a exception here
            sys.stderr.write(("MarkUpgrade() called on a non-upgrable pkg: "
                              "'%s'\n") % self._pkg.Name)

    def commit(self, fprogress, iprogress):
        """Commit the changes.

        The parameter `fprogress` refers to a FetchProgress() object, as
        found in apt.progress.

        The parameter `iprogress` refers to an InstallProgress() object, as
        found in apt.progress.
        """
        self._pcache._depcache.Commit(fprogress, iprogress)


def _test():
    """Self-test."""
    print "Self-test for the Package modul"
    import random
    import apt
    apt_pkg.init()
    cache = apt_pkg.GetCache()
    depcache = apt_pkg.GetDepCache(cache)
    records = apt_pkg.GetPkgRecords(cache)
    sourcelist = apt_pkg.GetPkgSourceList()

    pkgiter = cache["apt-utils"]
    pkg = Package(cache, depcache, records, sourcelist, None, pkgiter)
    print "Name: %s " % pkg.name
    print "ID: %s " % pkg.id
    print "Priority (Candidate): %s " % pkg.candidate.priority
    print "Priority (Installed): %s " % pkg.installed.priority
    print "Installed: %s " % pkg.installed.version
    print "Candidate: %s " % pkg.candidate.version
    print "CandidateDownloadable: %s" % pkg.candidate.downloadable
    print "CandidateOrigins: %s" % pkg.candidate.origins
    print "SourcePkg: %s " % pkg.candidate.source_name
    print "Section: %s " % pkg.section
    print "Summary: %s" % pkg.candidate.summary
    print "Description (formated) :\n%s" % pkg.candidate.description
    print "Description (unformated):\n%s" % pkg.candidate.raw_description
    print "InstalledSize: %s " % pkg.candidate.installed_size
    print "PackageSize: %s " % pkg.candidate.size
    print "Dependencies: %s" % pkg.installed.dependencies
    for dep in pkg.candidate.dependencies:
        print ",".join("%s (%s) (%s) (%s)" % (o.name, o.version, o.relation,
                        o.preDepend) for o in dep.or_dependencies)
    print "arch: %s" % pkg.candidate.architecture
    print "homepage: %s" % pkg.candidate.homepage
    print "rec: ", pkg.candidate.record


    # now test install/remove
    progress = apt.progress.OpTextProgress()
    cache = apt.Cache(progress)
    print cache["2vcard"].getChangelog()
    for i in True, False:
        print "Running install on random upgradable pkgs with AutoFix: %s " % i
        for pkg in cache:
            if pkg.isUpgradable:
                if random.randint(0, 1) == 1:
                    pkg.markInstall(i)
        print "Broken: %s " % cache._depcache.BrokenCount
        print "InstCount: %s " % cache._depcache.InstCount

    print
    # get a new cache
    for i in True, False:
        print "Randomly remove some packages with AutoFix: %s" % i
        cache = apt.Cache(progress)
        for name in cache.keys():
            if random.randint(0, 1) == 1:
                try:
                    cache[name].markDelete(i)
                except SystemError:
                    print "Error trying to remove: %s " % name
        print "Broken: %s " % cache._depcache.BrokenCount
        print "DelCount: %s " % cache._depcache.DelCount

# self-test
if __name__ == "__main__":
    _test()<|MERGE_RESOLUTION|>--- conflicted
+++ resolved
@@ -199,8 +199,8 @@
     @property
     def _records(self):
         """Internal helper that moves the Records to the right position."""
-        if self.package._records.Lookup(self._cand.FileList[0]):
-            return self.package._records
+        if self.package._pcache._records.Lookup(self._cand.FileList[0]):
+            return self.package._pcache._records
 
     @property
     def installed_size(self):
@@ -236,8 +236,8 @@
     def summary(self):
         """Return the short description (one line summary)."""
         desc_iter = self._cand.TranslatedDescription
-        self.package._records.Lookup(desc_iter.FileList.pop(0))
-        return self.package._records.ShortDesc
+        self.package._pcache._records.Lookup(desc_iter.FileList.pop(0))
+        return self.package._pcache._records.ShortDesc
 
     @property
     def raw_description(self):
@@ -261,7 +261,7 @@
         self.summary # This does the lookup for us.
         desc = ''
         try:
-            dsc = unicode(self.package._records.LongDesc, "utf-8")
+            dsc = unicode(self.package._pcache._records.LongDesc, "utf-8")
         except UnicodeDecodeError, err:
             return _("Invalid unicode in description for '%s' (%s). "
                   "Please report.") % (self.package.name, err)
@@ -387,23 +387,13 @@
     def __repr__(self):
         return '<Package: name:%r id:%r>' % (self._pkg.Name, self._pkg.ID)
 
-<<<<<<< HEAD
     @property
     def candidate(self):
         """Return the candidate version of the package.
-=======
-        Must be called before _records is accessed.
-        """
-        if UseCandidate:
-            ver = self._pcache._depcache.GetCandidateVer(self._pkg)
-        else:
-            ver = self._pkg.CurrentVer
->>>>>>> 2342bc7c
 
         :since: 0.7.9"""
-        return Version(self, self._depcache.GetCandidateVer(self._pkg))
-
-<<<<<<< HEAD
+        return Version(self, self._pcache._depcache.GetCandidateVer(self._pkg))
+
     @property
     def installed(self):
         """Return the currently installed version of the package.
@@ -411,14 +401,6 @@
         :since: 0.7.9"""
         if self._pkg.CurrentVer is not None:
             return Version(self, self._pkg.CurrentVer)
-=======
-        if ver.FileList is None:
-            print "No FileList for: %s " % self._pkg.Name()
-            return False
-        f, index = ver.FileList.pop(0)
-        self._pcache._records.Lookup((f, index))
-        return True
->>>>>>> 2342bc7c
 
     @property
     def name(self):
@@ -448,27 +430,12 @@
     @DeprecatedProperty
     def candidateVersion(self):
         """Return the candidate version as string."""
-<<<<<<< HEAD
         return self.candidate.version
-=======
-        ver = self._pcache._depcache.GetCandidateVer(self._pkg)
-        if ver is not None:
-            return ver.VerStr
-        else:
-            return None
->>>>>>> 2342bc7c
 
     @DeprecatedProperty
     def candidateDependencies(self):
         """Return a list of candidate dependencies."""
-<<<<<<< HEAD
         return self.candidate.dependencies
-=======
-        candver = self._pcache._depcache.GetCandidateVer(self._pkg)
-        if candver is None:
-            return []
-        return self._getDependencies(candver)
->>>>>>> 2342bc7c
 
     @DeprecatedProperty
     def installedDependencies(self):
@@ -478,27 +445,7 @@
     @DeprecatedProperty
     def architecture(self):
         """Return the Architecture of the package"""
-<<<<<<< HEAD
         return self.candidate.architecture
-=======
-        if not self._lookupRecord():
-            return None
-        sec = apt_pkg.ParseSection(self._pcache._records.Record)
-        try:
-            return sec["Architecture"]
-        except KeyError:
-            return None
-
-    def _downloadable(self, useCandidate=True):
-        """Return True if the package is downloadable."""
-        if useCandidate:
-            ver = self._pcache._depcache.GetCandidateVer(self._pkg)
-        else:
-            ver = self._pkg.CurrentVer
-        if ver is None:
-            return False
-        return ver.Downloadable
->>>>>>> 2342bc7c
 
     @DeprecatedProperty
     def candidateDownloadable(self):
@@ -520,25 +467,11 @@
                 return self.installed._records.SourcePkg or self._pkg.Name
             except AttributeError:
                 return self._pkg.Name
-<<<<<<< HEAD
-=======
-        src = self._pcache._records.SourcePkg
-        if src != "":
-            return src
-        else:
-            return self._pkg.Name
->>>>>>> 2342bc7c
 
     @DeprecatedProperty
     def homepage(self):
         """Return the homepage field as string."""
-<<<<<<< HEAD
         return self.candidate.homepage
-=======
-        if not self._lookupRecord():
-            return None
-        return self._pcache._records.Homepage
->>>>>>> 2342bc7c
 
     @property
     def section(self):
@@ -548,42 +481,17 @@
     @DeprecatedProperty
     def priority(self):
         """Return the priority (of the candidate version)."""
-<<<<<<< HEAD
         return self.candidate.priority
-=======
-        ver = self._pcache._depcache.GetCandidateVer(self._pkg)
-        if ver:
-            return ver.PriorityStr
-        else:
-            return None
->>>>>>> 2342bc7c
 
     @DeprecatedProperty
     def installedPriority(self):
         """Return the priority (of the installed version)."""
-<<<<<<< HEAD
         return getattr(self.installed, 'priority', None)
-=======
-        ver = self._pcache._depcache.GetCandidateVer(self._pkg)
-        if ver:
-            return ver.PriorityStr
-        else:
-            return None
->>>>>>> 2342bc7c
 
     @DeprecatedProperty
     def summary(self):
         """Return the short description (one line summary)."""
-<<<<<<< HEAD
         return self.candidate.summary
-=======
-        if not self._lookupRecord():
-            return ""
-        ver = self._pcache._depcache.GetCandidateVer(self._pkg)
-        desc_iter = ver.TranslatedDescription
-        self._pcache._records.Lookup(desc_iter.FileList.pop(0))
-        return self._pcache._records.ShortDesc
->>>>>>> 2342bc7c
 
     @DeprecatedProperty
     def description(self):
@@ -594,89 +502,22 @@
         See http://www.debian.org/doc/debian-policy/ch-controlfields.html
         for more information.
         """
-<<<<<<< HEAD
         return self.candidate.description
-=======
-        if not format:
-            return self.rawDescription
-        if not self._lookupRecord():
-            return ""
-        # get the translated description
-        ver = self._pcache._depcache.GetCandidateVer(self._pkg)
-        desc_iter = ver.TranslatedDescription
-        self._pcache._records.Lookup(desc_iter.FileList.pop(0))
-        desc = ""
-        try:
-            dsc = unicode(self._pcache._records.LongDesc, "utf-8")
-        except UnicodeDecodeError, err:
-            dsc = _("Invalid unicode in description for '%s' (%s). "
-                  "Please report.") % (self.name, err)
-        lines = dsc.split("\n")
-        for i in range(len(lines)):
-            # Skip the first line, since its a duplication of the summary
-            if i == 0:
-                continue
-            raw_line = lines[i]
-            if raw_line.strip() == ".":
-                # The line is just line break
-                if not desc.endswith("\n"):
-                    desc += "\n"
-                continue
-            elif raw_line.startswith("  "):
-                # The line should be displayed verbatim without word wrapping
-                if not desc.endswith("\n"):
-                    line = "\n%s\n" % raw_line[2:]
-                else:
-                    line = "%s\n" % raw_line[2:]
-            elif raw_line.startswith(" "):
-                # The line is part of a paragraph.
-                if desc.endswith("\n") or desc == "":
-                    # Skip the leading white space
-                    line = raw_line[1:]
-                else:
-                    line = raw_line
-            else:
-                line = raw_line
-            # Use dots for lists
-            if useDots:
-                line = re.sub(r"^(\s*)(\*|0|o|-) ", ur"\1\u2022 ", line, 1)
-            # Add current line to the description
-            desc += line
-        return desc
->>>>>>> 2342bc7c
 
     @DeprecatedProperty
     def rawDescription(self):
         """return the long description (raw)."""
-<<<<<<< HEAD
         return self.candidate.raw_description
-=======
-        if not self._lookupRecord():
-            return ""
-        return self._pcache._records.LongDesc
->>>>>>> 2342bc7c
 
     @DeprecatedProperty
     def candidateRecord(self):
         """Return the Record of the candidate version of the package."""
-<<<<<<< HEAD
-        return self.candidate.record
-=======
-        if not self._lookupRecord(True):
-            return None
-        return Record(self._pcache._records.Record)
->>>>>>> 2342bc7c
+        return self.candidate.recor
 
     @DeprecatedProperty
     def installedRecord(self):
         """Return the Record of the candidate version of the package."""
-<<<<<<< HEAD
         return getattr(self.installed, 'record', '')
-=======
-        if not self._lookupRecord(False):
-            return None
-        return Record(self._pcache._records.Record)
->>>>>>> 2342bc7c
 
     # depcache states
 
@@ -718,7 +559,8 @@
     @property
     def isUpgradable(self):
         """Return True if the package is upgradable."""
-        return self.isInstalled and self._pcache._depcache.IsUpgradable(self._pkg)
+        return (self.isInstalled and
+                self._pcache._depcache.IsUpgradable(self._pkg))
 
     @property
     def isAutoRemovable(self):
@@ -735,12 +577,7 @@
     @DeprecatedProperty
     def packageSize(self):
         """Return the size of the candidate deb package."""
-<<<<<<< HEAD
         return self.candidate.size
-=======
-        ver = self._pcache._depcache.GetCandidateVer(self._pkg)
-        return ver.Size
->>>>>>> 2342bc7c
 
     @DeprecatedProperty
     def installedPackageSize(self):
@@ -750,15 +587,7 @@
     @DeprecatedProperty
     def candidateInstalledSize(self):
         """Return the size of the candidate installed package."""
-<<<<<<< HEAD
         return self.candidate.installed_size
-=======
-        ver = self._pcache._depcache.GetCandidateVer(self._pkg)
-        if ver:
-            return ver.Size
-        else:
-            return None
->>>>>>> 2342bc7c
 
     @DeprecatedProperty
     def installedSize(self):
@@ -820,7 +649,7 @@
         # assume "main" section
         src_section = "main"
         # use the section of the candidate as a starting point
-        section = self._pcache._depcache.GetCandidateVer(self._pkg).Section
+        section = self.candidate.section
 
         # get the source version, start with the binaries version
         bin_ver = self.candidate.version
@@ -870,7 +699,7 @@
                      "src_ver": src_ver}
 
         timeout = socket.getdefaulttimeout()
-        
+
         # FIXME: when python2.4 vanishes from the archive,
         #        merge this into a single try..finally block (pep 341)
         try:
@@ -881,34 +710,10 @@
                 # Check if the download was canceled
                 if cancel_lock and cancel_lock.isSet():
                     return ""
-<<<<<<< HEAD
-                # Read changelog line by line
-                line_raw = changelog_file.readline()
-                if line_raw == "":
-                    break
-                # The changelog is encoded in utf-8, but since there isn't any
-                # http header, urllib2 seems to treat it as ascii
-                line = line_raw.decode("utf-8")
-
-                #print line.encode('utf-8')
-                match = re.match(regexp, line)
-                if match:
-                    # strip epoch from installed version
-                    # and from changelog too
-                    installed = getattr(self.installed, 'version', None)
-                    if installed and ":" in installed:
-                        installed = installed.split(":", 1)[1]
-                    changelog_ver = match.group(1)
-                    if changelog_ver and ":" in changelog_ver:
-                        changelog_ver = changelog_ver.split(":", 1)[1]
-                    if installed and \
-                        apt_pkg.VersionCompare(changelog_ver, installed) <= 0:
-=======
                 changelog_file = urllib2.urlopen(uri)
                 # do only get the lines that are new
                 changelog = ""
                 regexp = "^%s \((.*)\)(.*)$" % (re.escape(src_pkg))
-
                 while True:
                     # Check if the download was canceled
                     if cancel_lock and cancel_lock.isSet():
@@ -916,10 +721,9 @@
                     # Read changelog line by line
                     line_raw = changelog_file.readline()
                     if line_raw == "":
->>>>>>> 2342bc7c
                         break
-                    # The changelog is encoded in utf-8, but since there isn't any
-                    # http header, urllib2 seems to treat it as ascii
+                    # The changelog is encoded in utf-8, but since there isn't
+                    # any http header, urllib2 seems to treat it as ascii
                     line = line_raw.decode("utf-8")
 
                     #print line.encode('utf-8')
@@ -933,8 +737,8 @@
                         changelog_ver = match.group(1)
                         if changelog_ver and ":" in changelog_ver:
                             changelog_ver = changelog_ver.split(":", 1)[1]
-                        if (installed and 
-                                apt_pkg.VersionCompare(changelog_ver, installed) <= 0):
+                        if (installed and apt_pkg.VersionCompare(changelog_ver,
+                                                              installed) <= 0):
                             break
                     # EOF (shouldn't really happen)
                     changelog += line
@@ -946,8 +750,8 @@
 
             except urllib2.HTTPError:
                 return _("The list of changes is not available yet.\n\n"
-                         "Please use http://launchpad.net/ubuntu/+source/%s/%s/"
-                         "+changelog\n"
+                         "Please use http://launchpad.net/ubuntu/+source/%s/"
+                         "%s/+changelog\n"
                          "until the changes become available or try again "
                          "later.") % (src_pkg, src_ver)
             except (IOError, httplib.BadStatusLine):
@@ -959,7 +763,6 @@
 
     @DeprecatedProperty
     def candidateOrigin(self):
-<<<<<<< HEAD
         """Return a list of Origin() objects for the candidate version."""
         return self.candidate.origins
 
@@ -970,16 +773,6 @@
         :since: 0.7.9
         """
         return [Version(self, ver) for ver in self._pkg.VersionList]
-=======
-        """Return the Origin() of the candidate version."""
-        ver = self._pcache._depcache.GetCandidateVer(self._pkg)
-        if not ver:
-            return None
-        origins = []
-        for (verFileIter, index) in ver.FileList:
-            origins.append(Origin(self, verFileIter))
-        return origins
->>>>>>> 2342bc7c
 
     # depcache actions
 
@@ -1061,13 +854,9 @@
     import random
     import apt
     apt_pkg.init()
-    cache = apt_pkg.GetCache()
-    depcache = apt_pkg.GetDepCache(cache)
-    records = apt_pkg.GetPkgRecords(cache)
-    sourcelist = apt_pkg.GetPkgSourceList()
-
-    pkgiter = cache["apt-utils"]
-    pkg = Package(cache, depcache, records, sourcelist, None, pkgiter)
+    progress = apt.progress.OpTextProgress()
+    cache = apt.Cache(progress)
+    pkg = cache["apt-utils"]
     print "Name: %s " % pkg.name
     print "ID: %s " % pkg.id
     print "Priority (Candidate): %s " % pkg.candidate.priority
@@ -1092,9 +881,6 @@
     print "rec: ", pkg.candidate.record
 
 
-    # now test install/remove
-    progress = apt.progress.OpTextProgress()
-    cache = apt.Cache(progress)
     print cache["2vcard"].getChangelog()
     for i in True, False:
         print "Running install on random upgradable pkgs with AutoFix: %s " % i
