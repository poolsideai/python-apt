--- conflicted
+++ resolved
@@ -207,18 +207,11 @@
         self._records.Lookup(desc_iter.FileList.pop(0))
         desc = ""
         try:
-<<<<<<< HEAD
             s = unicode(self._records.LongDesc,"utf-8")
         except UnicodeDecodeError,e:
             s = _("Invalid unicode in description for '%s' (%s). "
                   "Please report.") % (name,e)
         for line in string.split(s,"\n"):
-=======
-            tmp = unicode(self._records.LongDesc)
-        except UnicodeDecodeError:
-            tmp = "Invalid unicode in description"
-        for line in string.split(tmp, "\n"):
->>>>>>> 29acfcee
                 tmp = string.strip(line)
                 if tmp == ".":
                     desc += "\n"
